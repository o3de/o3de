--- conflicted
+++ resolved
@@ -26,24 +26,17 @@
 
         namespace Internal
         {
-<<<<<<< HEAD
             static constexpr AZStd::string_view PathMatchingEntities = "/Entities";
-=======
->>>>>>> d81a6432
             static constexpr AZStd::string_view PathStartingWithEntities = "/Entities/";
             static constexpr AZStd::string_view PathMatchingContainerEntity = "/ContainerEntity";
 
             //! Identifies the instance members to reload by parsing through the patches provided.
             static void IdentifyInstanceMembersToReload(
-<<<<<<< HEAD
                 PrefabDom& patches,
                 AZStd::unordered_set<EntityAlias>& entitiesToReload,
                 AZStd::unordered_set<EntityAlias>& entitiesToRemove,
                 bool& shouldReloadContainerEntity,
                 bool& clearAndLoadAllEntities)
-=======
-                PrefabDom& patches, AZStd::unordered_set<EntityAlias>& entitiesToReload, bool& shouldReloadContainerEntity)
->>>>>>> d81a6432
             {
                 for (const PrefabDomValue& patchEntry : patches.GetArray())
                 {
@@ -51,7 +44,7 @@
                     if (patchEntryIterator != patchEntry.MemberEnd())
                     {
                         AZStd::string_view patchPath = patchEntryIterator->value.GetString();
-<<<<<<< HEAD
+
                         if (patchPath == PathMatchingEntities)
                         {
                             clearAndLoadAllEntities = true;
@@ -63,10 +56,6 @@
                                 continue;
                             }
 
-=======
-                        if (patchPath.starts_with(PathStartingWithEntities))
-                        {
->>>>>>> d81a6432
                             patchPath.remove_prefix(PathStartingWithEntities.size());
                             AZStd::size_t pathSeparatorIndex = patchPath.find('/');
                             if (pathSeparatorIndex != AZStd::string::npos)
@@ -79,15 +68,12 @@
                                 if (patchEntryIterator != patchEntry.MemberEnd())
                                 {
                                     AZStd::string opPath = patchEntryIterator->value.GetString();
-<<<<<<< HEAD
+
                                     if (opPath == "remove") // Removal of entity needs to be addressed later.
                                     {
                                         entitiesToRemove.emplace(AZStd::move(patchPath));
                                     }
                                     else if (opPath == "add" || opPath == "replace")
-=======
-                                    if (opPath != "remove") // Removal of entity needs to be addressed later.
->>>>>>> d81a6432
                                     {
                                         // Could be an add or change from empty->full. The later case is rare but not impossible.
                                         entitiesToReload.emplace(AZStd::move(patchPath));
@@ -278,21 +264,13 @@
 
             if (instanceDomMetadata == nullptr || cachedInstanceDom == AZStd::nullopt)
             {
-<<<<<<< HEAD
                 {
                     instance->DetachContainerEntity();
-=======
-                // An already filled instance should be cleared if inputValue's Entities member is empty
-                // The Json serializer will not do this by default as it will not attempt to load a missing member
-                instance->ClearEntities();
-                {
->>>>>>> d81a6432
                     JSR::ResultCode containerEntityResult = ContinueLoadingFromJsonObjectField(
                         &instance->m_containerEntity, azrtti_typeid<decltype(instance->m_containerEntity)>(), inputValue, "ContainerEntity",
                         context);
 
                     result.Combine(containerEntityResult);
-<<<<<<< HEAD
 
                     if (instance->m_containerEntity && instance->m_containerEntity->GetId().IsValid())
                     {
@@ -302,33 +280,6 @@
                 }
 
                 ClearAndLoadEntities(inputValue, context, instance, result);
-=======
-
-                    if (instance->m_containerEntity && instance->m_containerEntity->GetId().IsValid())
-                    {
-                        EntityList containerEntity{ instance->m_containerEntity.get() };
-                        Internal::AddEntitiesToScrub(containerEntity, context);
-                    }
-                }
-
-                {
-                    JSR::ResultCode entitiesResult = ContinueLoadingFromJsonObjectField(
-                        &instance->m_entities, azrtti_typeid<Instance::AliasToEntityMap>(), inputValue, "Entities", context);
-
-                    EntityList entitiesLoaded;
-                    entitiesLoaded.reserve(instance->m_entities.size());
-                    for (const auto& [entityAlias, entity] : instance->m_entities)
-                    {
-                        if (entity != nullptr)
-                        {
-                            entitiesLoaded.emplace_back(entity.get());
-                        }
-                    }
-                    
-                    result.Combine(entitiesResult);
-                    Internal::AddEntitiesToScrub(entitiesLoaded, context);
-                }
->>>>>>> d81a6432
             }
             else
             {
@@ -358,7 +309,6 @@
                                                                      : "Failed to load instance information for prefab");
         }
 
-<<<<<<< HEAD
         void JsonInstanceSerializer::ClearAndLoadEntities(
             const rapidjson::Value& inputValue,
             AZ::JsonDeserializerContext& context,
@@ -468,69 +418,4 @@
             }
         }
     } // namespace Prefab
-} // namespace AzToolsFramework
-#pragma optimize("", on)
-=======
-        void JsonInstanceSerializer::Reload(
-            const rapidjson::Value& inputValue,
-            AZ::JsonDeserializerContext& context,
-            Instance* instance,
-            PrefabDom patches,
-            AZ::JsonSerializationResult::ResultCode& result)
-        {
-            AZStd::unordered_set<EntityAlias> entitiesToReload;
-            bool shouldReloadContainerEntity = false;
-
-            Internal::IdentifyInstanceMembersToReload(patches, entitiesToReload, shouldReloadContainerEntity);
-
-            if (shouldReloadContainerEntity)
-            {
-                if (instance->m_containerEntity)
-                {
-                    instance->UnregisterEntity(instance->m_containerEntity->GetId());
-                    instance->m_containerEntity.reset();
-                }
-
-                auto instancesMemberIter = inputValue.FindMember("ContainerEntity");
-                if (instancesMemberIter != inputValue.MemberEnd() && instancesMemberIter->value.IsObject())
-                {
-                    AZ::JsonSerializationResult::ResultCode containerEntityResult = ContinueLoadingFromJsonObjectField(
-                        &instance->m_containerEntity, azrtti_typeid<decltype(instance->m_containerEntity)>(), inputValue, "ContainerEntity",
-                        context);
-
-                    result.Combine(containerEntityResult);
-                    EntityList containerEntity{ instance->m_containerEntity.get() };
-                    Internal::AddEntitiesToScrub(containerEntity, context);
-                }
-            }
-
-            {
-                auto entitiesMemberIterator = inputValue.FindMember("Entities");
-                if (entitiesMemberIterator != inputValue.MemberEnd() && entitiesMemberIterator->value.IsObject())
-                {
-                    EntityList entitiesLoaded;
-                    entitiesLoaded.reserve(entitiesToReload.size());
-
-                    for (AZStd::string entityAlias : entitiesToReload)
-                    {
-                        EntityOptionalReference existingEntity = instance->GetEntity(entityAlias);
-
-                        if (existingEntity != AZStd::nullopt)
-                        {
-                            instance->DetachEntity(existingEntity->get().GetId());
-                        }
-
-                        AZStd::unique_ptr<AZ::Entity> entity = AZStd::make_unique<AZ::Entity>();
-                        auto entityIterator = entitiesMemberIterator->value.FindMember(entityAlias.c_str());
-                        result.Combine(ContinueLoading(&entity, azrtti_typeid<decltype(entity)>(), entityIterator->value, context));
-                        entitiesLoaded.emplace_back(entity.get());
-                        instance->m_entities.emplace(entityAlias, AZStd::move(entity));
-                    }
-
-                    Internal::AddEntitiesToScrub(entitiesLoaded, context);
-                }
-            }
-        }
-    } // namespace Prefab
-} // namespace AzToolsFramework
->>>>>>> d81a6432
+} // namespace AzToolsFramework