--- conflicted
+++ resolved
@@ -165,14 +165,10 @@
             {
                 ClearAndLoadInstances(inputValue, context, instance, result);
 
-<<<<<<< HEAD
-                        AZStd::unique_ptr<Instance> nestedInstance = AZStd::make_unique<Instance>(instance->m_entityIdInstanceRelationship);
-=======
                 if (idMapper && *idMapper)
                 {
                     (*idMapper)->SetLoadingInstance(*instance);
                 }
->>>>>>> 46c623d7
 
                 {
                     instance->DetachContainerEntity();
@@ -311,7 +307,7 @@
                         AZStd::unique_ptr<Instance> detachedInstance = instance->DetachNestedInstance(instanceAlias);
                         detachedInstance.reset();
 
-                        AZStd::unique_ptr<Instance> nestedInstance = AZStd::make_unique<Instance>();
+                        AZStd::unique_ptr<Instance> nestedInstance = AZStd::make_unique<Instance>(instance->m_entityIdInstanceRelationship);
 
                         nestedInstance->m_alias = instanceAlias;
                         nestedInstance->m_parent = instance;
