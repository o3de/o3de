--- conflicted
+++ resolved
@@ -23,11 +23,7 @@
             virtual ~InstanceUpdateExecutorInterface() = default;
 
             // Add all Instances of Template with given Id into a queue for updating them later.
-<<<<<<< HEAD
-            virtual void AddTemplateInstancesToQueue(TemplateId instanceTemplateId, bool immediate = false, InstanceOptionalConstReference instanceToExclude = AZStd::nullopt) = 0;
-=======
-            virtual void AddTemplateInstancesToQueue(TemplateId instanceTemplateId, InstanceOptionalReference instanceToExclude = AZStd::nullopt) = 0;
->>>>>>> 669ac8bb
+            virtual void AddTemplateInstancesToQueue(TemplateId instanceTemplateId, InstanceOptionalConstReference instanceToExclude = AZStd::nullopt) = 0;
 
             // Update Instances in the waiting queue.
             virtual bool UpdateTemplateInstancesInQueue() = 0;
