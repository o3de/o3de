--- conflicted
+++ resolved
@@ -33,11 +33,7 @@
 
             InstanceOptionalReference GetTopMostInstanceInHierarchy(AZ::EntityId entityId) override;
 
-<<<<<<< HEAD
-            bool PatchTemplate(PrefabDomValue& providedPatch, TemplateId templateId, bool immediate = false, InstanceOptionalReference instanceToExclude = AZStd::nullopt) override;
-=======
             bool PatchTemplate(PrefabDomValue& providedPatch, TemplateId templateId, InstanceOptionalConstReference instanceToExclude = AZStd::nullopt) override;
->>>>>>> b4b7e5a0
 
             void ApplyPatchesToInstance(const AZ::EntityId& entityId, PrefabDom& patches, const Instance& instanceToAddPatches) override;
 
