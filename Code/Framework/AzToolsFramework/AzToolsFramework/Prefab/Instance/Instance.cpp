/*
 * Copyright (c) Contributors to the Open 3D Engine Project.
 * For complete copyright and license terms please see the LICENSE at the root of this distribution.
 *
 * SPDX-License-Identifier: Apache-2.0 OR MIT
 *
 */

#include <AzCore/Component/Entity.h>
#include <AzCore/Interface/Interface.h>
#include <AzCore/StringFunc/StringFunc.h>
#include <AzCore/Serialization/SerializeContext.h>

#include <AzToolsFramework/Entity/EditorEntityContextBus.h>
#include <AzToolsFramework/Entity/EditorEntityHelpers.h>
#include <AzToolsFramework/Prefab/Instance/Instance.h>
#include <AzToolsFramework/Prefab/PrefabDomUtils.h>
#include <AzToolsFramework/Prefab/Instance/InstanceEntityIdMapper.h>
#include <AzToolsFramework/Prefab/Instance/InstanceEntityMapperInterface.h>
#include <AzToolsFramework/Prefab/Instance/TemplateInstanceMapperInterface.h>

namespace AzToolsFramework
{
    namespace Prefab
    {
        Instance::Instance()
            : Instance(AZStd::make_unique<AZ::Entity>())
        {
        }

        Instance::Instance(AZStd::unique_ptr<AZ::Entity> containerEntity)
            : Instance(AZStd::move(containerEntity), AZStd::nullopt, GenerateInstanceAlias())
        {
        }

        Instance::Instance(InstanceOptionalReference parent)
            : Instance(nullptr, parent, GenerateInstanceAlias())
        {
        }

        Instance::Instance(InstanceAlias alias)
            : Instance(nullptr, AZStd::nullopt, AZStd::move(alias))
        {
        }
<<<<<<< HEAD

        Instance::Instance(AZStd::unique_ptr<AZ::Entity> containerEntity, InstanceOptionalReference parent)
            : Instance(AZStd::move(containerEntity), parent, GenerateInstanceAlias())
        {
        }

=======

        Instance::Instance(AZStd::unique_ptr<AZ::Entity> containerEntity, InstanceOptionalReference parent)
            : Instance(AZStd::move(containerEntity), parent, GenerateInstanceAlias())
        {
        }

>>>>>>> b4b7e5a0
        Instance::Instance(AZStd::unique_ptr<AZ::Entity> containerEntity, InstanceOptionalReference parent, InstanceAlias alias)
            : m_parent(parent.has_value() ? &parent->get() : nullptr)
            , m_alias(AZStd::move(alias))
            , m_containerEntity(containerEntity ? AZStd::move(containerEntity) : AZStd::make_unique<AZ::Entity>())
            , m_instanceEntityMapper(AZ::Interface<InstanceEntityMapperInterface>::Get())
            , m_templateInstanceMapper(AZ::Interface<TemplateInstanceMapperInterface>::Get())
        {
            AZ_Assert(m_instanceEntityMapper,
                "Instance Entity Mapper Interface could not be found. "
                "It is a requirement for the Prefab Instance class. "
                "Check that it is being correctly initialized.");

            AZ_Assert(m_templateInstanceMapper,
                "Template Instance Mapper Interface could not be found. "
                "It is a requirement for the Prefab Instance class. "
                "Check that it is being correctly initialized.");

            if (parent)
            {
                AliasPath absoluteInstancePath = m_parent->GetAbsoluteInstanceAliasPath();
                absoluteInstancePath.Append(m_alias);
                absoluteInstancePath.Append(PrefabDomUtils::ContainerEntityName);

                AZ::EntityId newContainerEntityId = InstanceEntityIdMapper::GenerateEntityIdForAliasPath(absoluteInstancePath);
                m_containerEntity->SetId(newContainerEntityId);
            }

            RegisterEntity(m_containerEntity->GetId(), PrefabDomUtils::ContainerEntityName);
        }

        Instance::~Instance()
        {
            Reset();
        }

        void Instance::Reflect(AZ::ReflectContext* context)
        {
            AZ::SerializeContext* serialize = azrtti_cast<AZ::SerializeContext*>(context);

            if (serialize)
            {
                serialize->Class<Instance>()
                    ->Field("m_containerEntity", &Instance::m_containerEntity)
                    ->Field("m_entities", &Instance::m_entities)
                    ->Field("m_nestedInstances", &Instance::m_nestedInstances)
                    ->Field("m_templateSourcePath", &Instance::m_templateSourcePath)
                    ;
            }
        }

        TemplateId Instance::GetTemplateId() const
        {
            return m_templateId;
        }

        void Instance::SetTemplateId(TemplateId templateId)
        {
            // If we aren't changing the template Id, there's no need to unregister / re-register
            if (templateId == m_templateId)
            {
                return;
            }

            m_templateInstanceMapper->UnregisterInstance(*this);

            m_templateId = templateId;

            // If this instance's templateId is valid, we should be able to register this instance to 
            // Template to Instance mapping successfully.
            if (m_templateId != InvalidTemplateId &&
                !m_templateInstanceMapper->RegisterInstanceToTemplate(*this))
            {
                AZ_Assert(false,
                    "Prefab - Failed to register Instance to its Template with Id '%u'. "
                    "This Instance is likely already registered.",
                    m_templateId);
            }
        }

        void Instance::SetLinkId(LinkId linkId)
        {
            m_linkId = linkId;
        }

        LinkId Instance::GetLinkId() const
        {
            return m_linkId;
        }

        const AZ::IO::Path& Instance::GetTemplateSourcePath() const
        {
            return m_templateSourcePath;
        }

        void Instance::SetTemplateSourcePath(AZ::IO::Path sourcePath)
        {
            m_templateSourcePath = AZStd::move(sourcePath);
        }

        void Instance::SetContainerEntityName(AZStd::string containerName)
        {
            m_containerEntity->SetName(AZStd::move(containerName));
        }

        bool Instance::AddEntity(AZ::Entity& entity)
        {
            return AddEntity(entity, GenerateEntityAlias());
        }

        bool Instance::AddEntity(AZStd::unique_ptr<AZ::Entity>&& entity)
        {
            return AddEntity(AZStd::move(entity), GenerateEntityAlias());
        }

        bool Instance::AddEntity(AZ::Entity& entity, EntityAlias entityAlias)
        {
            return
                RegisterEntity(entity.GetId(), entityAlias) && 
                m_entities.emplace(AZStd::move(entityAlias), &entity).second;
        }

        bool Instance::AddEntity(AZStd::unique_ptr<AZ::Entity>&& entity, EntityAlias entityAlias)
        {
            return
                RegisterEntity(entity->GetId(), entityAlias) &&
                m_entities.emplace(AZStd::move(entityAlias), AZStd::move(entity)).second;
        }

        AZStd::unique_ptr<AZ::Entity> Instance::DetachEntity(const AZ::EntityId& entityId)
        {
            EntityAlias entityAliasToRemove;
            auto instanceToTemplateEntityIdIterator = m_instanceToTemplateEntityIdMap.find(entityId);
            if (instanceToTemplateEntityIdIterator != m_instanceToTemplateEntityIdMap.end())
            {
                entityAliasToRemove = instanceToTemplateEntityIdIterator->second;
                [[maybe_unused]] bool isEntityRemoved = m_instanceEntityMapper->UnregisterEntity(entityId) &&
                    m_templateToInstanceEntityIdMap.erase(entityAliasToRemove) && m_instanceToTemplateEntityIdMap.erase(entityId);
                AZ_Assert(isEntityRemoved,
                    "Prefab - Failed to remove entity with id %s with a Prefab Instance derived from source asset %s "
                    "This happens when the entity is not correctly removed from all the prefab system entity maps.",
                    entityId.ToString().c_str(), m_templateSourcePath.c_str());
            }

            return DetachEntity(entityAliasToRemove);
        }

        AZStd::unique_ptr<AZ::Entity> Instance::DetachEntity(const EntityAlias& entityAlias)
        {
            AZStd::unique_ptr<AZ::Entity> removedEntity;
            auto&& entityIterator = m_entities.find(entityAlias);
            if (entityIterator != m_entities.end())
            {
                removedEntity = AZStd::move(entityIterator->second);
                m_entities.erase(entityAlias);
            }
            return removedEntity;
        }

        void Instance::DetachAllEntitiesInHierarchy(const AZStd::function<void(AZStd::unique_ptr<AZ::Entity>)>& callback)
        {
            callback(AZStd::move(DetachContainerEntity()));
            DetachEntities(callback);

            for (const auto& [instanceAlias, instance] : m_nestedInstances)
            {
                instance->DetachAllEntitiesInHierarchy(callback);
            }
        }

        void Instance::DetachEntities(const AZStd::function<void(AZStd::unique_ptr<AZ::Entity>)>& callback)
        {
            for (auto&& [entityAlias, entity] : m_entities)
            {
                m_instanceEntityMapper->UnregisterEntity(entity->GetId());
                m_templateToInstanceEntityIdMap.erase(entityAlias);
                m_instanceToTemplateEntityIdMap.erase(entity->GetId());

                callback(AZStd::move(entity));
            }

            m_entities.clear();
        }

        AZStd::unique_ptr<AZ::Entity> Instance::ReplaceEntity(AZStd::unique_ptr<AZ::Entity>&& entity, EntityAliasView alias)
        {
            AZStd::unique_ptr<AZ::Entity> result;
            auto it = m_entities.find(alias);
            if (it != m_entities.end())
            {
                // Swap entity ids as these need to remain stable
                AZ::EntityId originalId = it->second->GetId();
                it->second->SetId(entity->GetId());
                entity->SetId(originalId);

                result = AZStd::move(it->second);
                it->second = AZStd::move(entity);
            }
            return result;
        }

        void Instance::RemoveNestedEntities(
            const AZStd::function<bool(const AZStd::unique_ptr<AZ::Entity>&)>& filter)
        {
            RemoveEntities(filter);

            for (const auto& [instanceAlias, instance] : m_nestedInstances)
            {
                instance->RemoveNestedEntities(filter);
            }
        }

        void Instance::Reset()
        {
            m_templateInstanceMapper->UnregisterInstance(*this);

            ClearEntities();

            m_nestedInstances.clear();

            if (m_containerEntity)
            {
                m_containerEntity.reset(aznew AZ::Entity());
                RegisterEntity(m_containerEntity->GetId(), GenerateEntityAlias());
            }

        }

        void Instance::RemoveEntities(
            const AZStd::function<bool(const AZStd::unique_ptr<AZ::Entity>&)>& filter)
        {
            AZStd::erase_if(m_entities,
                [this, &filter](const auto& item)
                {
                    const auto& [entityAlias, entity] = item;
                    const bool shouldRemove = filter(entity);
                    if (shouldRemove)
                    {
                        m_instanceEntityMapper->UnregisterEntity(entity->GetId());
                        m_templateToInstanceEntityIdMap.erase(entityAlias);
                        m_instanceToTemplateEntityIdMap.erase(entity->GetId());
                    }
                    return shouldRemove;
                }
            );
        }

        void Instance::ClearEntities()
        {
            if (m_containerEntity)
            {
                m_instanceEntityMapper->UnregisterEntity(m_containerEntity->GetId());
            }

            for (const auto&[entityAlias, entity] : m_entities)
            {
                if (entity)
                {
                    // Clean up our entity associations
                    if (!m_instanceEntityMapper->UnregisterEntity(entity->GetId()))
                    {
                        AZ_Assert(false,
                            "Prefab - Attempted to Unregister entity with id '%s' from Prefab Instance derived from source asset '%s' "
                            "Entity may never have been registered or was Unregistered early.",
                            entity->GetId().ToString().c_str(),
                            m_templateSourcePath.c_str());
                    }
                }
            }

            // Destroy the entities *before* clearing the lookup maps so that any lookups triggered during an entity's destructor
            // are still valid.
            m_entities.clear();
            m_instanceToTemplateEntityIdMap.clear();
            m_templateToInstanceEntityIdMap.clear();
        }

        bool Instance::RegisterEntity(const AZ::EntityId& entityId, const EntityAlias& entityAlias)
        {
            if (!m_instanceEntityMapper->RegisterEntityToInstance(entityId, *this))
            {
                AZ_Assert(false,
                    "Prefab - Failed to register entity with id %s with a Prefab Instance derived from source asset %s "
                    "This entity is likely already registered. Check for a double add.",
                    entityId.ToString().c_str(),
                    m_templateSourcePath.c_str());

                return false;
            }

            m_instanceToTemplateEntityIdMap.emplace(AZStd::make_pair(entityId, entityAlias));
            m_templateToInstanceEntityIdMap.emplace(AZStd::make_pair(entityAlias, entityId));

            return true;
        }

        Instance& Instance::AddInstance(AZStd::unique_ptr<Instance> instance)
        {
            AZ_Assert(instance.get(), "instance argument is nullptr");

            if (instance->GetInstanceAlias().empty())
            {
                instance->m_alias = GenerateInstanceAlias();
            }

            AZ_Assert(
                m_nestedInstances.find(instance->GetInstanceAlias()) == m_nestedInstances.end(),
                "InstanceAlias' unique id collision, this should never happen.");

            instance->m_parent = this;
            auto& alias = instance->GetInstanceAlias();
            return *(m_nestedInstances[alias] = AZStd::move(instance));
        }

        void Instance::DetachNestedInstances(const AZStd::function<void(AZStd::unique_ptr<Instance>)>& callback)
        {
            for (auto&& [instanceAlias, instance] : m_nestedInstances)
            {
                instance->m_parent = nullptr;
                callback(AZStd::move(instance));
            }
            m_nestedInstances.clear();
        }

        AZStd::unique_ptr<Instance> Instance::DetachNestedInstance(const InstanceAlias& instanceAlias)
        {
            AZStd::unique_ptr<Instance> removedNestedInstance;
            auto&& nestedInstanceIterator = m_nestedInstances.find(instanceAlias);
            if (nestedInstanceIterator != m_nestedInstances.end())
            {
                removedNestedInstance = AZStd::move(nestedInstanceIterator->second);

                removedNestedInstance->m_parent = nullptr;

                m_nestedInstances.erase(instanceAlias);
            }
            return removedNestedInstance;
        }

        AZStd::vector<EntityAlias> Instance::GetEntityAliases()
        {
            AZStd::vector<EntityAlias> entityAliases;
            for (const auto& [entityAlias, entity] : m_entities)
            {
                entityAliases.push_back(entityAlias);
            }

            return entityAliases;
        }

        size_t Instance::GetEntityAliasCount() const
        {
            return m_entities.size();
        }

        void Instance::GetNestedEntityIds(const AZStd::function<bool(AZ::EntityId)>& callback) const
        {
            GetEntityIds(callback);

            for (auto&&[instanceAlias, instance] : m_nestedInstances)
            {
                instance->GetNestedEntityIds(callback);
            }
        }

        void Instance::GetEntityIds(const AZStd::function<bool(AZ::EntityId)>& callback) const
        {
            for (auto&&[entityAlias, entityId] : m_templateToInstanceEntityIdMap)
            {
                if (!callback(entityId))
                {
                    break;
                }
            }
        }

        void Instance::GetEntityIdToAlias(const AZStd::function<bool(AZ::EntityId, EntityAliasView)>& callback) const
        {
            for (auto&& [entityAlias, entityId] : m_templateToInstanceEntityIdMap)
            {
                if (!callback(entityId, entityAlias))
                {
                    break;
                }
            }
        }

        bool Instance::GetEntities_Impl(const AZStd::function<bool(AZStd::unique_ptr<AZ::Entity>&)>& callback)
        {
            for (auto& [entityAlias, entity] : m_entities)
            {
                if (!entity)
                {
                    continue;
                }

                if (!callback(entity))
                {
                    return false;
                }
            }

            return true;
        }

        bool Instance::GetConstEntities_Impl(const AZStd::function<bool(const AZ::Entity&)>& callback) const
        {
            for (const auto& [entityAlias, entity] : m_entities)
            {
                if (!entity)
                {
                    continue;
                }

                if (!callback(*entity))
                {
                    return false;
                }
            }

            return true;
        }

        bool Instance::GetAllEntitiesInHierarchy_Impl(const AZStd::function<bool(AZStd::unique_ptr<AZ::Entity>&)>& callback)
        {
            if (HasContainerEntity())
            {
                if (!callback(m_containerEntity))
                {
                    return false;
                }
            }

            if (!GetEntities_Impl(callback))
            {
                return false;
            }

            for (auto& [instanceAlias, instance] : m_nestedInstances)
            {
                if (!instance->GetAllEntitiesInHierarchy_Impl(callback))
                {
                    return false;
                }
            }

            return true;
        }

        bool Instance::GetAllEntitiesInHierarchyConst_Impl(const AZStd::function<bool(const AZ::Entity&)>& callback) const
        {
            if (HasContainerEntity())
            {
                if (!callback(*m_containerEntity))
                {
                    return false;
                }
            }

            if (!GetConstEntities_Impl(callback))
            {
                return false;
            }

            for (const auto& [instanceAlias, instance] : m_nestedInstances)
            {
                if (!instance->GetAllEntitiesInHierarchyConst_Impl(callback))
                {
                    return false;
                }
            }

            return true;
        }

        void Instance::GetEntities(const AZStd::function<bool(AZStd::unique_ptr<AZ::Entity>&)>& callback)
        {
            GetEntities_Impl(callback);
        }

        void Instance::GetConstEntities(const AZStd::function<bool(const AZ::Entity&)>& callback) const
        {
            GetConstEntities_Impl(callback);
        }

        void Instance::GetAllEntitiesInHierarchy(const AZStd::function<bool(AZStd::unique_ptr<AZ::Entity>&)>& callback)
        {
            GetAllEntitiesInHierarchy_Impl(callback);
        }

        void Instance::GetAllEntitiesInHierarchyConst(const AZStd::function<bool(const AZ::Entity&)>& callback) const
        {
            GetAllEntitiesInHierarchyConst_Impl(callback);
        }

        void Instance::GetNestedInstances(const AZStd::function<void(AZStd::unique_ptr<Instance>&)>& callback)
        {
            for (auto& [instanceAlias, instance] : m_nestedInstances)
            {
                callback(instance);
            }
        }

        EntityAliasOptionalReference Instance::GetEntityAlias(AZ::EntityId id)
        {
            auto it = m_instanceToTemplateEntityIdMap.find(id);
            return it != m_instanceToTemplateEntityIdMap.end() ? EntityAliasOptionalReference(it->second)
                                                               : EntityAliasOptionalReference(AZStd::nullopt);
        }

        EntityAliasView Instance::GetEntityAlias(AZ::EntityId id) const
        {
            auto it = m_instanceToTemplateEntityIdMap.find(id);
            return it != m_instanceToTemplateEntityIdMap.end() ? EntityAliasView(it->second) : EntityAliasView();
        }

        AZStd::pair<Instance*, EntityAliasView> Instance::FindInstanceAndAlias(AZ::EntityId entity)
        {
            auto it = m_instanceToTemplateEntityIdMap.find(entity);
            if (it != m_instanceToTemplateEntityIdMap.end())
            {
                return AZStd::pair<Instance*, EntityAliasView>(this, it->second);
            }
            else
            {
                for (auto&& [_, instance] : m_nestedInstances)
                {
                    AZStd::pair<Instance*, EntityAliasView> next = instance->FindInstanceAndAlias(entity);
                    if (next.first != nullptr)
                    {
                        return next;
                    }
                }
            }
            return AZStd::pair<Instance*, EntityAliasView>(nullptr, "");
        }

        AZStd::pair<const Instance*, EntityAliasView> Instance::FindInstanceAndAlias(AZ::EntityId entity) const
        {
            return const_cast<Instance*>(this)->FindInstanceAndAlias(entity);
        }

        EntityOptionalReference Instance::GetEntity(const EntityAlias& alias)
        {
            auto it = m_entities.find(alias);
            return it != m_entities.end() ? EntityOptionalReference(*it->second) : EntityOptionalReference(AZStd::nullopt);
        }

        EntityOptionalConstReference Instance::GetEntity(const EntityAlias& alias) const
        {
            auto it = m_entities.find(alias);
            return it != m_entities.end() ? EntityOptionalConstReference(*it->second) : EntityOptionalConstReference(AZStd::nullopt);
        }

        AZ::EntityId Instance::GetEntityId(const EntityAlias& alias) const
        {
            auto it = m_templateToInstanceEntityIdMap.find(alias);
            return it != m_templateToInstanceEntityIdMap.end() ? it->second : AZ::EntityId();
        }

        AZ::EntityId Instance::GetEntityIdFromAliasPath(AliasPathView relativeAliasPath) const
        {
            return GetInstanceAndEntityIdFromAliasPath(relativeAliasPath).second;
        }

        AZStd::pair<Instance*, AZ::EntityId> Instance::GetInstanceAndEntityIdFromAliasPath(AliasPathView relativeAliasPath)
        {
            Instance* instance = this;
            AliasPathView path = relativeAliasPath.ParentPath();
            for (auto it : path)
            {
                InstanceOptionalReference child = instance->FindNestedInstance(it.Native());
                if (child.has_value())
                {
                    instance = &(child->get());
                }
                else
                {
                    return AZStd::pair<Instance*, AZ::EntityId>(nullptr, AZ::EntityId());
                }
            }

            return AZStd::pair<Instance*, AZ::EntityId>(instance, instance->GetEntityId(relativeAliasPath.Filename().Native()));
        }

        AZStd::pair<const Instance*, AZ::EntityId> Instance::GetInstanceAndEntityIdFromAliasPath(AliasPathView relativeAliasPath) const
        {
            const Instance* instance = this;
            AliasPathView path = relativeAliasPath.ParentPath();
            for (auto it : path)
            {
                InstanceOptionalConstReference child = instance->FindNestedInstance(it.Native());
                if (child.has_value())
                {
                    instance = &(child->get());
                }
                else
                {
                    return AZStd::pair<const Instance*, AZ::EntityId>(nullptr, AZ::EntityId());
                }
            }

            return AZStd::pair<const Instance*, AZ::EntityId>(instance, instance->GetEntityId(relativeAliasPath.Filename().Native()));
        }

        AZStd::vector<InstanceAlias> Instance::GetNestedInstanceAliases(TemplateId templateId) const
        {
            AZStd::vector<InstanceAlias> nestedInstanceAliases;
            for (const auto& [nestedInstanceAlias, nestedInstance] : m_nestedInstances)
            {
                if (nestedInstance->GetTemplateId() == templateId)
                {
                    nestedInstanceAliases.push_back(nestedInstanceAlias);
                }
            }
            return nestedInstanceAliases;
        }

        AliasPath Instance::GetAbsoluteInstanceAliasPath() const
        {
            // Reset the path using our preferred separator
            AliasPath aliasPathResult = AliasPath(s_aliasPathSeparator);
            const Instance* currentInstance = this;

            // If no parent instance we are a root instance and our absolute path is empty
            AZStd::vector<const Instance*> pathOfInstances;

            while (currentInstance->m_parent)
            {
                pathOfInstances.emplace_back(currentInstance);
                currentInstance = currentInstance->m_parent;
            }

            pathOfInstances.emplace_back(currentInstance);

            for (auto instanceIter = pathOfInstances.rbegin(); instanceIter != pathOfInstances.rend(); ++instanceIter)
            {
                aliasPathResult.Append((*instanceIter)->m_alias);
            }

            return aliasPathResult;
        }

        AliasPath Instance::GetAliasPathRelativeToInstance(const AZ::EntityId& entity) const
        {
            AliasPath result = AliasPath(s_aliasPathSeparator);
            auto&& [instance, alias] = FindInstanceAndAlias(entity);
            if (instance)
            {
                AZStd::vector<const Instance*> instanceChain;
                
                while (instance && instance != this)
                {
                    instanceChain.push_back(instance);
                    instance = instance->m_parent;
                }

                for (auto it = instanceChain.rbegin(); it != instanceChain.rend(); ++it)
                {
                    result.Append((*it)->m_alias);
                }
                return result.Append(alias);
            }
            else
            {
                return result;
            }
        }

        EntityAlias Instance::GenerateEntityAlias()
        {
            return AZStd::string::format("Entity_%s", AZ::Entity::MakeId().ToString().c_str());
        }

        InstanceAlias Instance::GenerateInstanceAlias()
        {
            return AZStd::string::format("Instance_%s", AZ::Entity::MakeId().ToString().c_str());
        }

        void Instance::ActivateContainerEntity()
        {
            AZ_Assert(m_containerEntity, "Container entity of instance is null.");

            if (AZ::Entity::State::Constructed == m_containerEntity->GetState())
            {
                m_containerEntity->Init();
            }

            if (AZ::Entity::State::Init == m_containerEntity->GetState())
            {
                m_containerEntity->Activate();
            }
        }

        InstanceOptionalReference Instance::FindNestedInstance(const InstanceAlias& nestedInstanceAlias)
        {
            auto nestedInstanceIterator = m_nestedInstances.find(nestedInstanceAlias);
            if (nestedInstanceIterator != m_nestedInstances.end())
            {
                return *nestedInstanceIterator->second;
            }
            return AZStd::nullopt;
        }

        InstanceOptionalConstReference Instance::FindNestedInstance(const InstanceAlias& nestedInstanceAlias) const
        {
            auto nestedInstanceIterator = m_nestedInstances.find(nestedInstanceAlias);
            if (nestedInstanceIterator != m_nestedInstances.end())
            {
                return *nestedInstanceIterator->second;
            }
            return AZStd::nullopt;
        }

        InstanceOptionalReference Instance::GetParentInstance()
        {
            if (m_parent != nullptr)
            {
                return *m_parent;
            }
            return AZStd::nullopt;
        }

        InstanceOptionalConstReference Instance::GetParentInstance() const
        {
            if (m_parent != nullptr)
            {
                return *m_parent;
            }
            return AZStd::nullopt;
        }

        const InstanceAlias& Instance::GetInstanceAlias() const
        {
            return m_alias;
        }

        bool Instance::IsParentInstance(const Instance& instance) const
        {
            return &instance == m_parent;
        }

        AZ::EntityId Instance::GetContainerEntityId() const
        {
            return m_containerEntity ? m_containerEntity->GetId() : AZ::EntityId();
        }

        bool Instance::HasContainerEntity() const
        {
            return m_containerEntity.get() != nullptr;
        }

        EntityOptionalReference Instance::GetContainerEntity()
        {
            if (m_containerEntity)
            {
                return *m_containerEntity;
            }
            return AZStd::nullopt;
        }

        EntityOptionalConstReference Instance::GetContainerEntity() const
        {
            if (m_containerEntity)
            {
                return *m_containerEntity;
            }
            return AZStd::nullopt;
        }

        void Instance::SetContainerEntity(AZ::Entity& entity)
        {
            m_containerEntity.reset(&entity);
        }

        AZStd::unique_ptr<AZ::Entity> Instance::DetachContainerEntity()
        {
            if (m_containerEntity)
            {
                m_instanceEntityMapper->UnregisterEntity(m_containerEntity->GetId());
            }
            return AZStd::move(m_containerEntity);
        }
    }
}<|MERGE_RESOLUTION|>--- conflicted
+++ resolved
@@ -42,21 +42,12 @@
             : Instance(nullptr, AZStd::nullopt, AZStd::move(alias))
         {
         }
-<<<<<<< HEAD
 
         Instance::Instance(AZStd::unique_ptr<AZ::Entity> containerEntity, InstanceOptionalReference parent)
             : Instance(AZStd::move(containerEntity), parent, GenerateInstanceAlias())
         {
         }
 
-=======
-
-        Instance::Instance(AZStd::unique_ptr<AZ::Entity> containerEntity, InstanceOptionalReference parent)
-            : Instance(AZStd::move(containerEntity), parent, GenerateInstanceAlias())
-        {
-        }
-
->>>>>>> b4b7e5a0
         Instance::Instance(AZStd::unique_ptr<AZ::Entity> containerEntity, InstanceOptionalReference parent, InstanceAlias alias)
             : m_parent(parent.has_value() ? &parent->get() : nullptr)
             , m_alias(AZStd::move(alias))
