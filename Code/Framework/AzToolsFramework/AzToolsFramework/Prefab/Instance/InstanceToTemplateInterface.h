/*
 * Copyright (c) Contributors to the Open 3D Engine Project.
 * For complete copyright and license terms please see the LICENSE at the root of this distribution.
 *
 * SPDX-License-Identifier: Apache-2.0 OR MIT
 *
 */

#pragma once
#include <AzCore/Component/EntityId.h>
#include <AzCore/RTTI/RTTI.h>

#include <AzToolsFramework/Prefab/Instance/Instance.h>
#include <AzToolsFramework/Prefab/Link/Link.h>
#include <AzToolsFramework/Prefab/PrefabDomTypes.h>
#include <AzToolsFramework/Prefab/Template/Template.h>

namespace AzToolsFramework
{
    namespace Prefab
    {
        class InstanceToTemplateInterface
        {
        public:
            AZ_RTTI(InstanceToTemplateInterface, "{9EF54D0F-0951-40B6-91AB-2EB55A322692}");
            virtual ~InstanceToTemplateInterface() = default;

            //! Generates a prefab dom for the entity in its current state and places the result in generatedDom
            virtual bool GenerateDomForEntity(PrefabDom& generatedEntityDom, const AZ::Entity& entity) = 0;

            //! Generates a prefab dom for the instance in its current state and places the result in generatedDom
            virtual bool GenerateDomForInstance(PrefabDom& generatedInstanceDom, const Instance& instance) = 0;

            //! Generates a patch using serialization system and places the result in generatedPatch
            virtual bool GeneratePatch(PrefabDom& generatedPatch, const PrefabDomValue& initialState, const PrefabDomValue& modifiedState) = 0;

            //! Generates a patch to be associated with a link with the given LinkId and places the result in generatedPatch
            virtual bool GeneratePatchForLink(PrefabDom& generatedPatch, const PrefabDom& initialState,
                const PrefabDom& modifiedState, const LinkId linkId) = 0;

            //! Updates the affected template for a given entityId using the providedPatch
            virtual bool PatchEntityInTemplate(PrefabDom& providedPatch, AZ::EntityId entityId) = 0;

            //! Generates a string matching the path to the entity alias corresponding to the entity id.
            //! @param entityId The entity id to use for generating alias path
            //! @return The string matching the path to the entity alias
            virtual AZStd::string GenerateEntityAliasPath(AZ::EntityId entityId) = 0;

<<<<<<< HEAD
            //! Generates a path to the entity matching the id from the focused prefab.
            //! @param entityId The entity id to fetch the path for.
            //! @return The path to the entity with the given id.
            virtual AZ::Dom::Path GenerateEntityPathFromFocusedPrefab(AZ::EntityId entityId) = 0;

            virtual void AppendEntityAliasToPatchPaths(PrefabDom& providedPatch, AZ::EntityId entityId, AZStd::string prefix = "") = 0;
=======
            //! Generates an entity alias from given entity id and prefix and then add it as path into the provided patch.
            //! @param providedPatch The patch to add entity alias path to.
            //! @param entityId The entity id to use for generating alias path.
            //! @param prefix The prefix that will be added in front of the generated entity alias from entityId. 
            virtual void AppendEntityAliasToPatchPaths(PrefabDom& providedPatch, AZ::EntityId entityId, const AZStd::string& prefix = "") = 0;

            //! Add given entity alias path into the provided patch.
            //! @param providedPatch The patch to add entity alias path to.
            //! @param entityAliasPath The entity alias path to be added as path into the patch.
            virtual void AppendEntityAliasPathToPatchPaths(PrefabDom& providedPatch, const AZStd::string& entityAliasPath) = 0;
>>>>>>> ea9f21cd

            //! Updates the template links (updating instances) for the given template and triggers propagation on its instances.
            //! @param providedPatch The patch to apply to the template.
            //! @param templateId The id of the template to update.
            //! @param instanceToExclude An optional reference to an instance of the template being updated that should not be refreshes as part of propagation.
            //!     Defaults to nullopt, which means that all instances will be refreshed.
            //! @return True if the template was patched correctly, false if the operation failed.
            virtual bool PatchTemplate(PrefabDomValue& providedPatch, TemplateId templateId, InstanceOptionalConstReference instanceToExclude = AZStd::nullopt) = 0;

            virtual void ApplyPatchesToInstance(const AZ::EntityId& entityId, PrefabDom& patches, const Instance& instanceToAddPatches) = 0;

            virtual InstanceOptionalReference GetTopMostInstanceInHierarchy(AZ::EntityId entityId) = 0;
        };
    }
}<|MERGE_RESOLUTION|>--- conflicted
+++ resolved
@@ -46,14 +46,11 @@
             //! @return The string matching the path to the entity alias
             virtual AZStd::string GenerateEntityAliasPath(AZ::EntityId entityId) = 0;
 
-<<<<<<< HEAD
             //! Generates a path to the entity matching the id from the focused prefab.
             //! @param entityId The entity id to fetch the path for.
             //! @return The path to the entity with the given id.
             virtual AZ::Dom::Path GenerateEntityPathFromFocusedPrefab(AZ::EntityId entityId) = 0;
 
-            virtual void AppendEntityAliasToPatchPaths(PrefabDom& providedPatch, AZ::EntityId entityId, AZStd::string prefix = "") = 0;
-=======
             //! Generates an entity alias from given entity id and prefix and then add it as path into the provided patch.
             //! @param providedPatch The patch to add entity alias path to.
             //! @param entityId The entity id to use for generating alias path.
@@ -64,7 +61,6 @@
             //! @param providedPatch The patch to add entity alias path to.
             //! @param entityAliasPath The entity alias path to be added as path into the patch.
             virtual void AppendEntityAliasPathToPatchPaths(PrefabDom& providedPatch, const AZStd::string& entityAliasPath) = 0;
->>>>>>> ea9f21cd
 
             //! Updates the template links (updating instances) for the given template and triggers propagation on its instances.
             //! @param providedPatch The patch to apply to the template.
