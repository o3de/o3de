/*
 * Copyright (c) Contributors to the Open 3D Engine Project.
 * For complete copyright and license terms please see the LICENSE at the root of this distribution.
 *
 * SPDX-License-Identifier: Apache-2.0 OR MIT
 *
 */

#include <AzCore/Interface/Interface.h>
#include <AzCore/Serialization/Json/JsonSerialization.h>
#include <AzCore/Component/Entity.h>

#include <AzToolsFramework/Prefab/Instance/Instance.h>
#include <AzToolsFramework/Prefab/Instance/InstanceEntityIdMapper.h>
#include <AzToolsFramework/Prefab/Instance/InstanceToTemplatePropagator.h>
#include <AzToolsFramework/Prefab/PrefabDomUtils.h>

namespace AzToolsFramework
{
    namespace Prefab
    {
        void InstanceToTemplatePropagator::RegisterInstanceToTemplateInterface()
        {
            AZ::Interface<InstanceToTemplateInterface>::Register(this);

            //get instance id associated with entityId
            m_instanceEntityMapperInterface = AZ::Interface<InstanceEntityMapperInterface>::Get();
            AZ_Assert(m_instanceEntityMapperInterface,
                "Prefab - InstanceToTemplateInterface - "
                "Instance Entity Mapper Interface could not be found. "
                "Check that it is being correctly initialized.");


            //use system component to grab template dom
            m_prefabSystemComponentInterface = AZ::Interface<PrefabSystemComponentInterface>::Get();
            AZ_Assert(m_prefabSystemComponentInterface,
                "Prefab - InstanceToTemplateInterface - "
                "Prefab System Component Interface could not be found. "
                "Check that it is being correctly initialized.");
        }

        void InstanceToTemplatePropagator::UnregisterInstanceToTemplateInterface()
        {
            AZ::Interface<InstanceToTemplateInterface>::Unregister(this);
        }

        bool InstanceToTemplatePropagator::GenerateDomForEntity(PrefabDom& generatedEntityDom, const AZ::Entity& entity)
        {
            InstanceOptionalReference owningInstance = m_instanceEntityMapperInterface->FindOwningInstance(entity.GetId());

            if (!owningInstance)
            {
                AZ_Error("Prefab", false, "Entity does not belong to an instance");
                return false;
            }

            return PrefabDomUtils::StoreEntityInPrefabDomFormat(entity, owningInstance->get(), generatedEntityDom);
        }

        bool InstanceToTemplatePropagator::GenerateDomForInstance(PrefabDom& generatedInstanceDom, const Prefab::Instance& instance)
        {
            return PrefabDomUtils::StoreInstanceInPrefabDom(instance, generatedInstanceDom);
        }

        bool InstanceToTemplatePropagator::GeneratePatch(PrefabDom& generatedPatch, const PrefabDom& initialState,
            const PrefabDom& modifiedState)
        {
            //generate patch using json serialization CreatePatch
            AZ::JsonSerializationResult::ResultCode result = AZ::JsonSerialization::CreatePatch(generatedPatch,
                generatedPatch.GetAllocator(), initialState, modifiedState, AZ::JsonMergeApproach::JsonPatch);

            return result.GetProcessing() != AZ::JsonSerializationResult::Processing::Halted;
        }

        bool InstanceToTemplatePropagator::GeneratePatchForLink(PrefabDom& generatedPatch, const PrefabDom& initialState,
            const PrefabDom& modifiedState, LinkId linkId)
        {
            AZStd::optional<AZStd::reference_wrapper<Link>> findLinkResult = m_prefabSystemComponentInterface->FindLink(linkId);

            if (!findLinkResult.has_value())
            {
                AZ_Assert(false, "Link with id %llu couldn't be found. Patch cannot be generated.", linkId);
                return false;
            }
            
            Link& link = findLinkResult->get();

            AZ::JsonSerializationResult::ResultCode result = AZ::JsonSerialization::CreatePatch(generatedPatch,
                link.GetLinkDom().GetAllocator(), initialState, modifiedState, AZ::JsonMergeApproach::JsonPatch);

            return result.GetProcessing() != AZ::JsonSerializationResult::Processing::Halted;
        }

        bool InstanceToTemplatePropagator::PatchEntityInTemplate(PrefabDom& providedPatch, AZ::EntityId entityId)
        {
            InstanceOptionalReference instanceOptionalReference = m_instanceEntityMapperInterface->FindOwningInstance(entityId);

            if (!instanceOptionalReference)
            {
                AZ_Error(
                    "Prefab", false, "Failed to find an owning instance for the entity with id %llu.",
                    static_cast<AZ::u64>(entityId));
                return false;
            }

            //get template id associated with instance
            TemplateId templateId = instanceOptionalReference->get().GetTemplateId();
            AppendEntityAliasToPatchPaths(providedPatch, entityId);
            return PatchTemplate(providedPatch, templateId);
        }

        void InstanceToTemplatePropagator::AppendEntityAliasToPatchPaths(PrefabDom& providedPatch, const AZ::EntityId& entityId)
        {
            if (!providedPatch.IsArray())
            {
                AZ_Error("Prefab", false, "Patch is not an array of updates.  Update failed.");
                return;
            }

            //create the prefix for the update - choosing between container and regular entities
            AZStd::string prefix = "/";

            //grab the owning instance so we can use the entityIdMapper in settings
            InstanceOptionalReference owningInstance = m_instanceEntityMapperInterface->FindOwningInstance(entityId);
            AZ_Assert(owningInstance != AZStd::nullopt, "Owning Instance is null");

            bool isContainerEntity = entityId == owningInstance->get().GetContainerEntityId();

            if (isContainerEntity)
            {
                prefix += PrefabDomUtils::ContainerEntityName;
            }
            else
            {
                EntityAliasOptionalReference entityAliasRef = owningInstance->get().GetEntityAlias(entityId);
                prefix += PrefabDomUtils::EntitiesName;
                prefix += "/";
                prefix += entityAliasRef->get();
            }

            //update all entities or just the single container
            for (auto& patchValue : providedPatch.GetArray())
            {
                auto pathIter = patchValue.FindMember("path");

                if (pathIter == patchValue.MemberEnd() || !(pathIter->value.IsString()))
                {
                    AZ_Error("Prefab", false, "Was not able to find path member within patch dom. "
                        "A non prefab dom patch may have been passed in.");
                    continue;
                }

                AZStd::string path = prefix + pathIter->value.GetString();

                pathIter->value.SetString(path.c_str(), static_cast<rapidjson::SizeType>(path.length()), providedPatch.GetAllocator());
            }
        }

        bool InstanceToTemplatePropagator::PatchTemplate(PrefabDomValue& providedPatch, TemplateId templateId, InstanceOptionalConstReference instanceToExclude)
        {
            PrefabDom& templateDomReference = m_prefabSystemComponentInterface->FindTemplateDom(templateId);

            //apply patch to template
            AZ::JsonSerializationResult::ResultCode result =
                PrefabDomUtils::ApplyPatches(templateDomReference, templateDomReference.GetAllocator(), providedPatch);

            //trigger propagation
            if (result.GetProcessing() != AZ::JsonSerializationResult::Processing::Completed)
            {
                AZ_Error("Prefab", false, "Patch was not successfully applied.");
                return false; 
            }
            else
            {
<<<<<<< HEAD
                if (result.GetOutcome() == AZ::JsonSerializationResult::Outcomes::Skipped ||
                    result.GetOutcome() == AZ::JsonSerializationResult::Outcomes::PartialSkip)
                {
                    AZ_Error("Prefab", false, "Some of the patches were not successfully applied.");
                }
=======
                AZ_Warning(
                    "Prefab",
                    (result.GetOutcome() != AZ::JsonSerializationResult::Outcomes::Skipped) &&
                    (result.GetOutcome() != AZ::JsonSerializationResult::Outcomes::PartialSkip),
                    "Some of the patches were not successfully applied.");
>>>>>>> 4d7c392b
                m_prefabSystemComponentInterface->SetTemplateDirtyFlag(templateId, true);
                m_prefabSystemComponentInterface->PropagateTemplateChanges(templateId, instanceToExclude);
                return true;
            }
        }

        void InstanceToTemplatePropagator::ApplyPatchesToInstance(const AZ::EntityId& entityId, PrefabDom& patches,
            const Instance& instanceToAddPatches)
        {
            InstanceOptionalReference owningInstance = m_instanceEntityMapperInterface->FindOwningInstance(entityId);
            if (!owningInstance)
            {
                AZ_Error("Prefab", false, "Entity does not belong to an instance.");
                return;
            }

            EntityAliasOptionalReference entityAliasOptionalReference = owningInstance->get().GetEntityAlias(entityId);
            if (!entityAliasOptionalReference)
            {
                AZ_Error("Prefab", false, "Entity alias for entity with id %llu cannot be found.", static_cast<AZ::u64>(entityId));
                return;
            }

            // We need to generate a patch prefix so that the path of the patches correctly refelects the hierarchy path
            // from the entity to the instance where the patch needs to be added.
            AZStd::string patchPrefix;
            patchPrefix.insert(0, "/Entities/" + entityAliasOptionalReference->get());
            while (!owningInstance->get().IsParentInstance(instanceToAddPatches))
            {
                patchPrefix.insert(0, "/Instances/" + owningInstance->get().GetInstanceAlias());
                owningInstance = owningInstance->get().GetParentInstance();
                if (!owningInstance.has_value())
                {
                    AZ_Error("Prefab", false, "The Entity couldn't be patched because the instance "
                        "to which the patches must be applied couldn't be found in the hierarchy of the entity");
                    return;
                }
            }
            LinkId linkIdToAddPatches = owningInstance->get().GetLinkId();

            auto findLinkResult = m_prefabSystemComponentInterface->FindLink(linkIdToAddPatches);
            if (!findLinkResult.has_value())
            {
                AZ_Error("Prefab", false,
                    "A valid link corresponding to the instance couldn't be found. Patches won't be applied.");
                return;
            }
            Link& linkToApplyPatches = findLinkResult->get();

            for (auto patchIterator = patches.Begin(); patchIterator != patches.End(); ++patchIterator)
            {
                PrefabDomValueReference patchPathReference = PrefabDomUtils::FindPrefabDomValue(*patchIterator, "path");
                AZStd::string patchPathString = patchPathReference->get().GetString();
                patchPathString.insert(0, patchPrefix);
                patchPathReference->get().SetString(patchPathString.c_str(), linkToApplyPatches.GetLinkDom().GetAllocator());
            }

            AddPatchesToLink(patches, linkToApplyPatches);
            linkToApplyPatches.UpdateTarget();

            m_prefabSystemComponentInterface->SetTemplateDirtyFlag(linkToApplyPatches.GetTargetTemplateId(), true);
            m_prefabSystemComponentInterface->PropagateTemplateChanges(linkToApplyPatches.GetTargetTemplateId());
        }

        InstanceOptionalReference InstanceToTemplatePropagator::GetTopMostInstanceInHierarchy(AZ::EntityId entityId)
        {
            InstanceOptionalReference parentInstance = m_instanceEntityMapperInterface->FindOwningInstance(entityId);

            if (!parentInstance)
            {
                AZ_Error("Prefab", false, "Entity does not belong to an instance");
                return AZStd::nullopt;
            }

            while (parentInstance->get().GetParentInstance())
            {
                parentInstance = parentInstance->get().GetParentInstance();
            }

            return parentInstance;
        }

        void InstanceToTemplatePropagator::AddPatchesToLink(const PrefabDom& patches, Link& link)
        {
            PrefabDom& linkDom = link.GetLinkDom();

            /*
            If the original allocator the patches were created with gets destroyed, then the patches would become garbage in the
            linkDom. Since we cannot guarantee the lifecycle of the patch allocators, we are doing a copy of the patches here to
            associate them with the linkDom's allocator.
            */
            PrefabDom patchesCopy;
            patchesCopy.CopyFrom(patches, linkDom.GetAllocator());
            linkDom.AddMember(rapidjson::StringRef(PrefabDomUtils::PatchesName), patchesCopy, linkDom.GetAllocator());
        }
    }
}<|MERGE_RESOLUTION|>--- conflicted
+++ resolved
@@ -172,19 +172,11 @@
             }
             else
             {
-<<<<<<< HEAD
-                if (result.GetOutcome() == AZ::JsonSerializationResult::Outcomes::Skipped ||
-                    result.GetOutcome() == AZ::JsonSerializationResult::Outcomes::PartialSkip)
-                {
-                    AZ_Error("Prefab", false, "Some of the patches were not successfully applied.");
-                }
-=======
                 AZ_Warning(
                     "Prefab",
                     (result.GetOutcome() != AZ::JsonSerializationResult::Outcomes::Skipped) &&
                     (result.GetOutcome() != AZ::JsonSerializationResult::Outcomes::PartialSkip),
                     "Some of the patches were not successfully applied.");
->>>>>>> 4d7c392b
                 m_prefabSystemComponentInterface->SetTemplateDirtyFlag(templateId, true);
                 m_prefabSystemComponentInterface->PropagateTemplateChanges(templateId, instanceToExclude);
                 return true;
