--- conflicted
+++ resolved
@@ -156,11 +156,7 @@
             }
         }
 
-<<<<<<< HEAD
-        bool InstanceToTemplatePropagator::PatchTemplate(PrefabDomValue& providedPatch, TemplateId templateId, bool immediate, InstanceOptionalConstReference instanceToExclude)
-=======
-        bool InstanceToTemplatePropagator::PatchTemplate(PrefabDomValue& providedPatch, TemplateId templateId, InstanceOptionalReference instanceToExclude)
->>>>>>> 669ac8bb
+        bool InstanceToTemplatePropagator::PatchTemplate(PrefabDomValue& providedPatch, TemplateId templateId, InstanceOptionalConstReference instanceToExclude)
         {
             PrefabDom& templateDomReference = m_prefabSystemComponentInterface->FindTemplateDom(templateId);
 
