--- conflicted
+++ resolved
@@ -143,7 +143,6 @@
             return AZStd::move(entityAliasPath);
         }
 
-<<<<<<< HEAD
         AZ::Dom::Path InstanceToTemplatePropagator::GenerateEntityPathFromFocusedPrefab(AZ::EntityId entityId)
         {
             InstanceOptionalReference owningInstance = m_instanceEntityMapperInterface->FindOwningInstance(entityId);
@@ -177,15 +176,12 @@
             return AZStd::move(fullPathBetweenInstances);
         }
 
-        void InstanceToTemplatePropagator::AppendEntityAliasToPatchPaths(PrefabDom& providedPatch, AZ::EntityId entityId, AZStd::string prefix)
-=======
         void InstanceToTemplatePropagator::AppendEntityAliasToPatchPaths(PrefabDom& providedPatch, AZ::EntityId entityId, const AZStd::string& prefix)
         {
             AppendEntityAliasPathToPatchPaths(providedPatch, prefix + GenerateEntityAliasPath(entityId));
         }
 
         void InstanceToTemplatePropagator::AppendEntityAliasPathToPatchPaths(PrefabDom& providedPatch, const AZStd::string& entityAliasPath)
->>>>>>> ea9f21cd
         {
             if (!providedPatch.IsArray())
             {
