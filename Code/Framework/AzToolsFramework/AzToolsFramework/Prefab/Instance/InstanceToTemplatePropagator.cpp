--- conflicted
+++ resolved
@@ -156,11 +156,7 @@
             }
         }
 
-<<<<<<< HEAD
-        bool InstanceToTemplatePropagator::PatchTemplate(PrefabDomValue& providedPatch, TemplateId templateId, bool immediate, InstanceOptionalReference instanceToExclude)
-=======
         bool InstanceToTemplatePropagator::PatchTemplate(PrefabDomValue& providedPatch, TemplateId templateId, InstanceOptionalConstReference instanceToExclude)
->>>>>>> b4b7e5a0
         {
             PrefabDom& templateDomReference = m_prefabSystemComponentInterface->FindTemplateDom(templateId);
 
