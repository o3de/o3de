--- conflicted
+++ resolved
@@ -59,12 +59,9 @@
 
             PrefabSystemComponentInterface* m_prefabSystemComponentInterface = nullptr;
             TemplateInstanceMapperInterface* m_templateInstanceMapperInterface = nullptr;
-<<<<<<< HEAD
-=======
             int m_instanceCountToUpdateInBatch = 0;
             bool m_isRootPrefabInstanceLoaded = false;
             AZ::IO::Path m_rootPrefabInstanceSourcePath;
->>>>>>> 3be72a62
             AZStd::deque<Instance*> m_instancesUpdateQueue;
             AZ::Event<GameModeState>::Handler m_GameModeEventHandler;
             int m_instanceCountToUpdateInBatch = 0;
