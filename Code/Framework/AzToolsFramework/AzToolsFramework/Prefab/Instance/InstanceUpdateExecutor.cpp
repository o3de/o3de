--- conflicted
+++ resolved
@@ -165,7 +165,6 @@
 
                         while (rootInstance->get().GetParentInstance() != AZStd::nullopt)
                         {
-<<<<<<< HEAD
                             pathOfInstances.emplace_back(rootInstance);
                             rootInstance = rootInstance->get().GetParentInstance();
                         }
@@ -186,9 +185,35 @@
 
                         if (instanceDomFromRoot.has_value())
                         {
+                            // If a link was created for a nested instance before the changes were propagated,
+                            // then we associate it correctly here
                             instanceDomFromRootDoc.CopyFrom(instanceDomFromRoot->get(), instanceDomFromRootDoc.GetAllocator());
                             if (PrefabDomUtils::LoadInstanceFromPrefabDom(*instanceToUpdate, newEntities, instanceDomFromRootDoc))
                             {
+                                Template& currentTemplate = currentTemplateReference->get();
+                                instanceToUpdate->GetNestedInstances([&](AZStd::unique_ptr<Instance>& nestedInstance) 
+                                {
+                                    if (nestedInstance->GetLinkId() != InvalidLinkId)
+                                    {
+                                        return;
+                                    }
+
+                                    for (auto linkId : currentTemplate.GetLinks())
+                                    {
+                                        LinkReference nestedLink = m_prefabSystemComponentInterface->FindLink(linkId);
+                                        if (!nestedLink.has_value())
+                                        {
+                                            continue;
+                                        }
+
+                                        if (nestedLink->get().GetInstanceName() == nestedInstance->GetInstanceAlias())
+                                        {
+                                            nestedInstance->SetLinkId(linkId);
+                                            break;
+                                        }
+                                    }
+                                });
+
                                 AzToolsFramework::EditorEntityContextRequestBus::Broadcast(
                                     &AzToolsFramework::EditorEntityContextRequests::HandleEntitiesAdded, newEntities);
                             }
@@ -201,34 +226,6 @@
 
                                 isUpdateSuccessful = false;
                             }
-=======
-                            // If a link was created for a nested instance before the changes were propagated,
-                            // then we associate it correctly here
-                            instanceToUpdate->GetNestedInstances([&](AZStd::unique_ptr<Instance>& nestedInstance) {
-                                if (nestedInstance->GetLinkId() != InvalidLinkId)
-                                {
-                                    return;
-                                }
-
-                                for (auto linkId : currentTemplate.GetLinks())
-                                {
-                                    LinkReference nestedLink = m_prefabSystemComponentInterface->FindLink(linkId);
-                                    if (!nestedLink.has_value())
-                                    {
-                                        continue;
-                                    }
-
-                                    if (nestedLink->get().GetInstanceName() == nestedInstance->GetInstanceAlias())
-                                    {
-                                        nestedInstance->SetLinkId(linkId);
-                                        break;
-                                    }
-                                }
-                            });
-
-                            AzToolsFramework::EditorEntityContextRequestBus::Broadcast(
-                                &AzToolsFramework::EditorEntityContextRequests::HandleEntitiesAdded, newEntities);
->>>>>>> 76a6df34
                         }
                         else
                         {
