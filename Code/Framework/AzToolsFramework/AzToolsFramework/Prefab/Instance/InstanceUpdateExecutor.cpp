--- conflicted
+++ resolved
@@ -52,11 +52,7 @@
             AZ::Interface<InstanceUpdateExecutorInterface>::Unregister(this);
         }
 
-<<<<<<< HEAD
-        void InstanceUpdateExecutor::AddTemplateInstancesToQueue(TemplateId instanceTemplateId, bool immediate, InstanceOptionalConstReference instanceToExclude)
-=======
-        void InstanceUpdateExecutor::AddTemplateInstancesToQueue(TemplateId instanceTemplateId, InstanceOptionalReference instanceToExclude)
->>>>>>> 669ac8bb
+        void InstanceUpdateExecutor::AddTemplateInstancesToQueue(TemplateId instanceTemplateId, InstanceOptionalConstReference instanceToExclude)
         {
             auto findInstancesResult =
                 m_templateInstanceMapperInterface->FindInstancesOwnedByTemplate(instanceTemplateId);
