--- conflicted
+++ resolved
@@ -78,14 +78,10 @@
 
             for (auto instance : findInstancesResult->get())
             {
-<<<<<<< HEAD
                 if (instance != instanceToExcludePtr)
                 {
-                    m_instancesUpdateQueue.emplace(instance);
+                    m_instancesUpdateQueue.emplace_back(instance);
                 }
-=======
-                m_instancesUpdateQueue.emplace_back(instance);
->>>>>>> c93c4573
             }
         }
 
