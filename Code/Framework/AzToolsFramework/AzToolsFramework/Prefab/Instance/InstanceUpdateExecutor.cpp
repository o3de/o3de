/*
 * Copyright (c) Contributors to the Open 3D Engine Project.
 * For complete copyright and license terms please see the LICENSE at the root of this distribution.
 *
 * SPDX-License-Identifier: Apache-2.0 OR MIT
 *
 */

#include <AzToolsFramework/Prefab/Instance/InstanceUpdateExecutor.h>

#include <AzCore/Component/TickBus.h>
#include <AzCore/Interface/Interface.h>
#include <AzToolsFramework/Entity/EditorEntityContextBus.h>
#include <AzToolsFramework/Entity/EditorEntityHelpers.h>
#include <AzToolsFramework/Entity/PrefabEditorEntityOwnershipInterface.h>
#include <AzToolsFramework/API/ToolsApplicationAPI.h>
#include <AzToolsFramework/Prefab/Instance/Instance.h>
#include <AzToolsFramework/Prefab/Instance/TemplateInstanceMapperInterface.h>
#include <AzToolsFramework/Prefab/PrefabDomUtils.h>
#include <AzToolsFramework/Prefab/PrefabPublicInterface.h>
#include <AzToolsFramework/Prefab/PrefabPublicNotificationBus.h>
#include <AzToolsFramework/Prefab/PrefabSystemComponentInterface.h>
#include <AzToolsFramework/Prefab/Template/Template.h>
#include <AzToolsFramework/Prefab/PrefabPublicRequestBus.h>

namespace AzToolsFramework
{
    namespace Prefab
    {
        InstanceUpdateExecutor::InstanceUpdateExecutor(int instanceCountToUpdateInBatch)
            : m_instanceCountToUpdateInBatch(instanceCountToUpdateInBatch)
            , m_GameModeEventHandler(
                  [this](GameModeState state)
                  {
                      m_shouldPausePropagation = (state == GameModeState::Started);
                  })
        {
        }

        void InstanceUpdateExecutor::RegisterInstanceUpdateExecutorInterface()
        {
            m_prefabSystemComponentInterface = AZ::Interface<PrefabSystemComponentInterface>::Get();
            AZ_Assert(m_prefabSystemComponentInterface != nullptr,
                "Prefab - InstanceUpdateExecutor::RegisterInstanceUpdateExecutorInterface - "
                "Prefab System Component Interface could not be found. "
                "Check that it is being correctly initialized.");

            m_templateInstanceMapperInterface = AZ::Interface<TemplateInstanceMapperInterface>::Get();
            AZ_Assert(m_templateInstanceMapperInterface != nullptr,
                "Prefab - InstanceUpdateExecutor::RegisterInstanceUpdateExecutorInterface - "
                "Template Instance Mapper Interface could not be found. "
                "Check that it is being correctly initialized.");

            AZ::Interface<InstanceUpdateExecutorInterface>::Register(this);
            PropertyEditorGUIMessages::Bus::Handler::BusConnect();
        }

        void InstanceUpdateExecutor::UnregisterInstanceUpdateExecutorInterface()
        {
            PropertyEditorGUIMessages::Bus::Handler::BusDisconnect();
            m_GameModeEventHandler.Disconnect();
            AZ::Interface<InstanceUpdateExecutorInterface>::Unregister(this);
        }

        void InstanceUpdateExecutor::AddTemplateInstancesToQueue(TemplateId instanceTemplateId, InstanceOptionalConstReference instanceToExclude)
        {
            auto findInstancesResult =
                m_templateInstanceMapperInterface->FindInstancesOwnedByTemplate(instanceTemplateId);
            if (!findInstancesResult.has_value())
            {
                AZ_Warning("Prefab", false,
                    "InstanceUpdateExecutor::AddTemplateInstancesToQueue - "
                    "Could not find Template with Id '%llu' in Template Instance Mapper.",
                    instanceTemplateId);

                return;
            }

            const Instance* instanceToExcludePtr = nullptr;
            if (instanceToExclude.has_value())
            {
                instanceToExcludePtr = &(instanceToExclude->get());
            }

            for (auto instance : findInstancesResult->get())
            {
                if (instance != instanceToExcludePtr)
                {
                    m_instancesUpdateQueue.emplace_back(instance);
                }
            }
        }

        void InstanceUpdateExecutor::RemoveTemplateInstanceFromQueue(const Instance* instance)
        {
            AZStd::erase_if(m_instancesUpdateQueue, [instance](Instance* entry)
            {
                return entry == instance;
            });
        }
        void InstanceUpdateExecutor::LazyConnectGameModeEventHandler()
        {
            PrefabEditorEntityOwnershipInterface* prefabEditorEntityOwnershipInterface =
                AZ::Interface<PrefabEditorEntityOwnershipInterface>::Get();
            
            if (!m_GameModeEventHandler.IsConnected() && prefabEditorEntityOwnershipInterface)
            {
                prefabEditorEntityOwnershipInterface->RegisterGameModeEventHandler(m_GameModeEventHandler);
            }
            
        }
        bool InstanceUpdateExecutor::UpdateTemplateInstancesInQueue()
        {
            AZ_PROFILE_FUNCTION(AzToolsFramework);

            LazyConnectGameModeEventHandler();

            bool isUpdateSuccessful = true;
            if (!m_updatingTemplateInstancesInQueue && !m_shouldPausePropagation)
            {
                m_updatingTemplateInstancesInQueue = true;

                const int instanceCountToUpdateInBatch =
                    m_instanceCountToUpdateInBatch == 0 ? static_cast<int>(m_instancesUpdateQueue.size()) : m_instanceCountToUpdateInBatch;
                TemplateId currentTemplateId = InvalidTemplateId;
                TemplateReference currentTemplateReference = AZStd::nullopt;

                if (instanceCountToUpdateInBatch > 0)
                {
                    // Notify Propagation has begun
                    PrefabPublicNotificationBus::Broadcast(&PrefabPublicNotifications::OnPrefabInstancePropagationBegin);

                    EntityIdList selectedEntityIds;
                    ToolsApplicationRequestBus::BroadcastResult(selectedEntityIds, &ToolsApplicationRequests::GetSelectedEntities);
                    PrefabDom instanceDomFromRootDocument;

                    // Process all instances in the queue, capped to the batch size.
                    // Even though we potentially initialized the batch size to the queue, it's possible for the queue size to shrink
                    // during instance processing if the instance gets deleted and it was queued multiple times.  To handle this, we
                    // make sure to end the loop once the queue is empty, regardless of what the initial size was.
                    for (int i = 0; (i < instanceCountToUpdateInBatch) && !m_instancesUpdateQueue.empty(); ++i)
                    {
                        Instance* instanceToUpdate = m_instancesUpdateQueue.front();
                        m_instancesUpdateQueue.pop_front();
                        AZ_Assert(instanceToUpdate != nullptr, "Invalid instance on update queue.");

                        TemplateId instanceTemplateId = instanceToUpdate->GetTemplateId();
                        if (currentTemplateId != instanceTemplateId)
                        {
                            currentTemplateId = instanceTemplateId;
                            currentTemplateReference = m_prefabSystemComponentInterface->FindTemplate(currentTemplateId);
                            if (!currentTemplateReference.has_value())
                            {
                                AZ_Error(
                                    "Prefab", false,
                                    "InstanceUpdateExecutor::UpdateTemplateInstancesInQueue - "
                                    "Could not find Template using Id '%llu'. Unable to update Instance.",
                                    currentTemplateId);

                                // Remove the instance from update queue if its corresponding template couldn't be found
                                isUpdateSuccessful = false;
                                continue;
                            }
                        }

                        auto findInstancesResult = m_templateInstanceMapperInterface->FindInstancesOwnedByTemplate(instanceTemplateId);
                        AZ_Assert(
                            findInstancesResult.has_value(), "Prefab Instances corresponding to template with id %llu couldn't be found.",
                            instanceTemplateId);

                        if (findInstancesResult == AZStd::nullopt ||
                            findInstancesResult->get().find(instanceToUpdate) == findInstancesResult->get().end())
                        {
                            // Since nested instances get reconstructed during propagation, remove any nested instance that no longer
                            // maps to a template.
                            isUpdateSuccessful = false;
                            continue;
                        }

                        EntityList newEntities;

                        // Climb up to the root of the instance hierarchy from this instance
                        InstanceOptionalConstReference rootInstance = *instanceToUpdate;
                        AZStd::vector<InstanceOptionalConstReference> pathOfInstances;

                        while (rootInstance->get().GetParentInstance() != AZStd::nullopt)
                        {
                            pathOfInstances.emplace_back(rootInstance);
                            rootInstance = rootInstance->get().GetParentInstance();
                        }

                        AZStd::string aliasPathResult = "";
                        for (auto instanceIter = pathOfInstances.rbegin(); instanceIter != pathOfInstances.rend(); ++instanceIter)
                        {
                            aliasPathResult.append("/Instances/");
                            aliasPathResult.append((*instanceIter)->get().GetInstanceAlias());
                        }

                        PrefabDomPath rootPrefabDomPath(aliasPathResult.c_str());

                        PrefabDom& rootPrefabTemplateDom =
                            m_prefabSystemComponentInterface->FindTemplateDom(rootInstance->get().GetTemplateId());

                        auto instanceDomFromRootValue = rootPrefabDomPath.Get(rootPrefabTemplateDom);
                        if (!instanceDomFromRootValue)
                        {
                            AZ_Assert(
                                false,
                                "InstanceUpdateExecutor::UpdateTemplateInstancesInQueue - "
                                "Could not load Instance DOM from the top level ancestor's DOM.");

                            isUpdateSuccessful = false;
                            continue;
                        }

                        PrefabDomValueConstReference instanceDomFromRoot = *instanceDomFromRootValue;
                        if (!instanceDomFromRoot.has_value())
                        {
                            AZ_Assert(
                                false,
                                "InstanceUpdateExecutor::UpdateTemplateInstancesInQueue - "
                                "Could not load Instance DOM from the top level ancestor's DOM.");

                            isUpdateSuccessful = false;
                            continue;
                        }

                        // If a link was created for a nested instance before the changes were propagated,
                        // then we associate it correctly here
                        instanceDomFromRootDocument.CopyFrom(instanceDomFromRoot->get(), instanceDomFromRootDocument.GetAllocator());
                        if (PrefabDomUtils::LoadInstanceFromPrefabDom(*instanceToUpdate, newEntities, instanceDomFromRootDocument, PrefabDomUtils::LoadFlags::UseSelectiveDeserialization))
                        {
                            Template& currentTemplate = currentTemplateReference->get();
                            instanceToUpdate->GetNestedInstances([&](AZStd::unique_ptr<Instance>& nestedInstance) 
                            {
                                if (nestedInstance->GetLinkId() != InvalidLinkId)
                                {
                                    return;
                                }

                                for (auto linkId : currentTemplate.GetLinks())
                                {
                                    LinkReference nestedLink = m_prefabSystemComponentInterface->FindLink(linkId);
                                    if (!nestedLink.has_value())
                                    {
                                        continue;
                                    }

                                    if (nestedLink->get().GetInstanceName() == nestedInstance->GetInstanceAlias())
                                    {
                                        nestedInstance->SetLinkId(linkId);
                                        break;
                                    }
                                }
                            });

                            AzToolsFramework::EditorEntityContextRequestBus::Broadcast(
                                &AzToolsFramework::EditorEntityContextRequests::HandleEntitiesAdded, newEntities);

                            if (!m_isRootPrefabInstanceLoaded &&
                                instanceToUpdate->GetTemplateSourcePath() == m_rootPrefabInstanceSourcePath)
                            {
                                PrefabPublicNotificationBus::Broadcast(&PrefabPublicNotifications::OnRootPrefabInstanceLoaded);
                                m_isRootPrefabInstanceLoaded = true;
                            }
                        }
                    }
                    for (auto entityIdIterator = selectedEntityIds.begin(); entityIdIterator != selectedEntityIds.end(); entityIdIterator++)
                    {
                        // Since entities get recreated during propagation, we need to check whether the entities
                        // corresponding to the list of selected entity ids are present or not.
                        AZ::Entity* entity = GetEntityById(*entityIdIterator);
                        if (entity == nullptr)
                        {
                            selectedEntityIds.erase(entityIdIterator--);
                        }
                    }

                    // Notify Propagation has ended, then update selection (which is frozen during propagation, so this order matters)
                    PrefabPublicNotificationBus::Broadcast(&PrefabPublicNotifications::OnPrefabInstancePropagationEnd);
                    ToolsApplicationRequestBus::Broadcast(&ToolsApplicationRequests::SetSelectedEntities, selectedEntityIds);
                }

                m_updatingTemplateInstancesInQueue = false;
            }

            return isUpdateSuccessful;
        }

<<<<<<< HEAD
        void InstanceUpdateExecutor::RequestWrite(QWidget*)
        {
            m_shouldPausePropagation = true;
        }

        void InstanceUpdateExecutor::OnEditingFinished(QWidget*)
        {
            m_shouldPausePropagation = false;
=======
        void InstanceUpdateExecutor::QueueRootPrefabLoadedNotificationForNextPropagation()
        {
            m_isRootPrefabInstanceLoaded = false;

            PrefabEditorEntityOwnershipInterface* prefabEditorEntityOwnershipInterface =
                AZ::Interface<PrefabEditorEntityOwnershipInterface>::Get();
            m_rootPrefabInstanceSourcePath =
                prefabEditorEntityOwnershipInterface->GetRootPrefabInstance()->get().GetTemplateSourcePath();
>>>>>>> 3be72a62
        }
    }
}<|MERGE_RESOLUTION|>--- conflicted
+++ resolved
@@ -287,7 +287,6 @@
             return isUpdateSuccessful;
         }
 
-<<<<<<< HEAD
         void InstanceUpdateExecutor::RequestWrite(QWidget*)
         {
             m_shouldPausePropagation = true;
@@ -296,7 +295,8 @@
         void InstanceUpdateExecutor::OnEditingFinished(QWidget*)
         {
             m_shouldPausePropagation = false;
-=======
+        }
+
         void InstanceUpdateExecutor::QueueRootPrefabLoadedNotificationForNextPropagation()
         {
             m_isRootPrefabInstanceLoaded = false;
@@ -305,7 +305,6 @@
                 AZ::Interface<PrefabEditorEntityOwnershipInterface>::Get();
             m_rootPrefabInstanceSourcePath =
                 prefabEditorEntityOwnershipInterface->GetRootPrefabInstance()->get().GetTemplateSourcePath();
->>>>>>> 3be72a62
         }
     }
 }