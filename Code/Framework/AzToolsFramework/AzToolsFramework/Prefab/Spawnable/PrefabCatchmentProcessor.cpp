/*
 * Copyright (c) Contributors to the Open 3D Engine Project.
 * For complete copyright and license terms please see the LICENSE at the root of this distribution.
 *
 * SPDX-License-Identifier: Apache-2.0 OR MIT
 *
 */

#include <AzCore/IO/ByteContainerStream.h>
#include <AzCore/RTTI/ReflectContext.h>
#include <AzCore/RTTI/TypeInfo.h>
#include <AzCore/Serialization/SerializeContext.h>
#include <AzCore/Serialization/Utils.h>
#include <AzFramework/Spawnable/Spawnable.h>
#include <AzToolsFramework/Entity/EditorEntityHelpers.h>
#include <AzToolsFramework/Prefab/Instance/Instance.h>
#include <AzToolsFramework/Prefab/PrefabDomUtils.h>
#include <AzToolsFramework/Prefab/Spawnable/PrefabCatchmentProcessor.h>
#include <AzToolsFramework/Prefab/Spawnable/SpawnableUtils.h>


namespace AzToolsFramework::Prefab::PrefabConversionUtils
{
    void PrefabCatchmentProcessor::Process(PrefabProcessorContext& context)
    {
        AZ::DataStream::StreamType serializationFormat = m_serializationFormat == SerializationFormats::Binary ?
            AZ::DataStream::StreamType::ST_BINARY : AZ::DataStream::StreamType::ST_XML;
        context.ListPrefabs([&context, serializationFormat](PrefabDocument& prefab)
            {
                ProcessPrefab(context, prefab, serializationFormat);
            });
    }

    void PrefabCatchmentProcessor::Reflect(AZ::ReflectContext* context)
    {
        if (auto* serializeContext = azrtti_cast<AZ::SerializeContext*>(context); serializeContext != nullptr)
        {
            serializeContext->Enum<SerializationFormats>()
                ->Value("Binary", SerializationFormats::Binary)
                ->Value("Text", SerializationFormats::Text);

            serializeContext->Class<PrefabCatchmentProcessor, PrefabProcessor>()
                ->Version(3)
                ->Field("SerializationFormat", &PrefabCatchmentProcessor::m_serializationFormat);
        }
    }

    void PrefabCatchmentProcessor::ProcessPrefab(PrefabProcessorContext& context, PrefabDocument& prefab,
        AZ::DataStream::StreamType serializationFormat)
    {
        using namespace AzToolsFramework::Prefab::SpawnableUtils;

        AZStd::string uniqueName = prefab.GetName();
        uniqueName += AzFramework::Spawnable::DotFileExtension;

        auto serializer = [serializationFormat](AZStd::vector<uint8_t>& output, const ProcessedObjectStore& object) -> bool
        {
            AZ::IO::ByteContainerStream stream(&output);
            auto& asset = object.GetAsset();
            return AZ::Utils::SaveObjectToStream(stream, serializationFormat, &asset, asset.GetType());
        };

        auto&& [object, spawnable] = ProcessedObjectStore::Create<AzFramework::Spawnable>(
            AZStd::move(uniqueName), context.GetSourceUuid(), AZStd::move(serializer));
        AZ_Assert(spawnable, "Failed to create a new spawnable.");

<<<<<<< HEAD
        Instance instance(context.FindOrCreateCachedInstanceAliasForPrefab(prefabName));
        if (Prefab::PrefabDomUtils::LoadInstanceFromPrefabDom(instance, prefab, object.GetReferencedAssets())) 
                // Do not assign random entity ids here because other prefab processors may rely on consistent cross-spawnable entity IDs 
        {
            // Resolve entity aliases that store PrefabDOM information to use the spawnable instead. This is done before the entities are
            // moved from the instance as they'd otherwise can't be found.
            context.ResolveSpawnableEntityAliases(prefabName, *spawnable, instance);
=======
        object.GetReferencedAssets() = prefab.GetReferencedAssets();
        Instance& instance = prefab.GetInstance();
        // Resolve entity aliases that store PrefabDOM information to use the spawnable instead. This is done before the entities are
        // moved from the instance as they'd otherwise can't be found.
        context.ResolveSpawnableEntityAliases(prefab.GetName(), *spawnable, instance);
>>>>>>> f7f17c98

        AzFramework::Spawnable::EntityList& entities = spawnable->GetEntities();
        instance.DetachAllEntitiesInHierarchy(
            [&entities, &context](AZStd::unique_ptr<AZ::Entity> entity)
            {
                if (entity)
                {
                    entity->InvalidateDependencies();
                    AZ::Entity::DependencySortOutcome evaluation = entity->EvaluateDependenciesGetDetails();
                    if (evaluation.IsSuccess())
                    {
                        entities.emplace_back(AZStd::move(entity));
                    }
                    else
                    {
                        AZ_Error(
                            "Prefabs", false, "Entity '%s' %s cannot be activated for the following reason: %s",
                            entity->GetName().c_str(), entity->GetId().ToString().c_str(), evaluation.GetError().m_message.c_str());
                        context.ErrorEncountered();
                    }
                }
            });

        SpawnableUtils::SortEntitiesByTransformHierarchy(*spawnable);
        context.GetProcessedObjects().push_back(AZStd::move(object));
    }
} // namespace AzToolsFramework::Prefab::PrefabConversionUtils<|MERGE_RESOLUTION|>--- conflicted
+++ resolved
@@ -64,21 +64,12 @@
             AZStd::move(uniqueName), context.GetSourceUuid(), AZStd::move(serializer));
         AZ_Assert(spawnable, "Failed to create a new spawnable.");
 
-<<<<<<< HEAD
-        Instance instance(context.FindOrCreateCachedInstanceAliasForPrefab(prefabName));
-        if (Prefab::PrefabDomUtils::LoadInstanceFromPrefabDom(instance, prefab, object.GetReferencedAssets())) 
-                // Do not assign random entity ids here because other prefab processors may rely on consistent cross-spawnable entity IDs 
-        {
-            // Resolve entity aliases that store PrefabDOM information to use the spawnable instead. This is done before the entities are
-            // moved from the instance as they'd otherwise can't be found.
-            context.ResolveSpawnableEntityAliases(prefabName, *spawnable, instance);
-=======
         object.GetReferencedAssets() = prefab.GetReferencedAssets();
         Instance& instance = prefab.GetInstance();
+
         // Resolve entity aliases that store PrefabDOM information to use the spawnable instead. This is done before the entities are
         // moved from the instance as they'd otherwise can't be found.
         context.ResolveSpawnableEntityAliases(prefab.GetName(), *spawnable, instance);
->>>>>>> f7f17c98
 
         AzFramework::Spawnable::EntityList& entities = spawnable->GetEntities();
         instance.DetachAllEntitiesInHierarchy(
