--- conflicted
+++ resolved
@@ -116,37 +116,8 @@
                 PatchType patchType = PatchType::Edit;
                 if (!defaultPropertyDomValue)
                 {
-<<<<<<< HEAD
                     // If the default property DOM value is not present in template, we create a new 'add' patch for the new value.
                     patchType = PatchType::Add;
-=======
-                    PrefabUndoUtils::GenerateUpdateEntityPatch(
-                        overridePatches,
-                        *overriddenPropertyDomInTopTemplate,
-                        afterStateOfComponentProperty,
-                        m_overriddenPropertyPathFromFocusedPrefab.ToString());
-
-                    // Remove the subtree and cache the subtree for undo.
-                    m_componentPropertyOverrideSubTree =
-                        AZStd::move(link->get().RemoveOverrides(m_overriddenPropertyPathFromFocusedPrefab));
-
-                    // Redo - Add the override patches to the tree.
-                    link->get().AddOverrides(overridePatches);
-
-                    PrefabDomReference cachedOwningInstanceDom = owningInstance.GetCachedInstanceDom();
-
-                    // Preemptively updates the cached DOM to prevent reloading instance DOM.
-                    if (cachedOwningInstanceDom.has_value())
-                    {
-                        PrefabUndoUtils::UpdateEntityInInstanceDom(
-                            cachedOwningInstanceDom, afterStateOfComponentProperty, relativePathFromOwningPrefab.ToString());
-                    }
-
-                    // Redo - Update target template of the link.
-                    link->get().UpdateTarget();
-                    m_prefabSystemComponentInterface->SetTemplateDirtyFlag(link->get().GetTargetTemplateId(), true);
-                    m_prefabSystemComponentInterface->PropagateTemplateChanges(link->get().GetTargetTemplateId());
->>>>>>> b7a237ac
                 }
 
                 PrefabUndoUtils::AppendUpdateValuePatch(
@@ -161,13 +132,13 @@
                 // Redo - Add the override patches to the tree.
                 link->get().AddOverrides(overridePatches);
 
-                PrefabDomReference cachedFocusedInstanceDom = focusedInstance->get().GetCachedInstanceDom();
+                PrefabDomReference cachedOwningInstanceDom = owningInstance.GetCachedInstanceDom();
 
                 // Preemptively updates the cached DOM to prevent reloading instance DOM.
-                if (cachedFocusedInstanceDom.has_value())
+                if (cachedOwningInstanceDom.has_value())
                 {
                     PrefabUndoUtils::UpdateEntityInInstanceDom(
-                        cachedFocusedInstanceDom, afterStateOfComponentProperty, pathToPropertyFromFocusedPrefab.ToString());
+                        cachedOwningInstanceDom, afterStateOfComponentProperty, pathToPropertyFromFocusedPrefab.ToString());
                 }
 
                 // Redo - Update target template of the link.
