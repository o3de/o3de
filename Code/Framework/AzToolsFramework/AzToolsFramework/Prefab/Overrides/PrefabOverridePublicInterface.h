--- conflicted
+++ resolved
@@ -46,16 +46,12 @@
             //! @param entityId The id of the entity on which overrides should be reverted.
             //! @param relativePathFromEntity The relative path from the entity. This can be used to revert overrides on properties.
             //! @return Whether overrides are successfully reverted on the entity.
-<<<<<<< HEAD
             virtual bool RevertOverrides(AZ::EntityId entityId, AZStd::string_view relativePathFromEntity = {}) = 0;
-=======
-            virtual bool RevertOverrides(AZ::EntityId entityId) = 0;
 
             //! Revert overrides on the given component. Returns false if no overrides are present on the component.
             //! @param entityComponentIdPair The entityId and componentId on which overrides should be reverted.
             //! @return Whether overrides are successfully reverted on the component.
             virtual bool RevertComponentOverrides(const AZ::EntityComponentIdPair& entityComponentIdPair) = 0;
->>>>>>> 7063eabc
         };
 
         class PrefabOverridePublicRequests : public AZ::EBusTraits
