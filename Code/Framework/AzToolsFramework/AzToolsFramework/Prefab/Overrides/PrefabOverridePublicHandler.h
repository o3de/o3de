--- conflicted
+++ resolved
@@ -32,16 +32,12 @@
             //! @return true if overrides are present on the given entity id from the focused prefab.
             bool AreOverridesPresent(AZ::EntityId entityId) override;
 
-<<<<<<< HEAD
             //! Gets the override type on the given entity id. Overrides can come from any ancestor prefab but
             //! this function specifically checks for overrides from the focused prefab.
             //! @param entityId The id of the entity for which to get the override type.
             //! @return an override type if an override exists on the given entity id.
             AZStd::optional<EntityOverrideType> GetOverrideType(AZ::EntityId entityId) override;
 
-            // Retrieves a dom path and link id for the given entity id based on the focused prefab.
-            bool GetAliasPathAndLinkIdFromEntityId(AZ::EntityId entityId, AZ::Dom::Path& entityAliasPath, LinkId& linkId);
-=======
             //! Revert overrides on the entity matching the given id from the focused prefab. Returns false if no overrides are present.
             //! @param entityId The id of the entity on which overrides should be reverted.
             //! @return Whether overrides are successfully reverted on the entity.
@@ -51,7 +47,6 @@
             //! @param entityId The id of the entity to use to fetch the path.
             //! @return The path and link id pair.
             AZStd::pair<AZ::Dom::Path, LinkId> GetPathAndLinkIdFromFocusedPrefab(AZ::EntityId entityId);
->>>>>>> cb09e08b
 
             PrefabOverrideHandler m_prefabOverrideHandler;
 
