--- conflicted
+++ resolved
@@ -6,11 +6,6 @@
  *
  */
 
-<<<<<<< HEAD
-#include <AzToolsFramework/Prefab/Instance/Instance.h>
-#include <AzToolsFramework/Prefab/PrefabDomUtils.h>
-=======
->>>>>>> cf796750
 #include <AzToolsFramework/Prefab/PrefabInstanceUtils.h>
 
 namespace AzToolsFramework
@@ -19,99 +14,20 @@
     {
         namespace PrefabInstanceUtils
         {
-<<<<<<< HEAD
-            namespace Internal
-            {
-                static AZStd::string JoinInstanceAliases(const AZStd::vector<InstanceAlias>& instanceAliases)
-                {
-                    AZStd::string relativePath = "";
-                    for (auto instanceAliasIter = instanceAliases.rbegin(); instanceAliasIter != instanceAliases.rend();
-                         ++instanceAliasIter)
-                    {
-                        relativePath.append(PrefabDomUtils::PathStartingWithInstances);
-                        relativePath.append(*instanceAliasIter);
-                    }
-
-                    return relativePath;
-                }
-            } // namespace Internal
-
-            const Instance* ClimbUpToTargetOrRootInstance(
-                AZStd::string& relativePath, const Instance& startInstance, InstanceOptionalConstReference targetInstance)
-=======
             AZStd::pair<const Instance*, AZStd::vector<InstanceOptionalConstReference>> ClimbUpToTargetOrRootInstance(
                 const Instance* startInstance, const Instance* targetInstance)
->>>>>>> cf796750
             {
-                // Climbs up the instance hierarchy from start instance until hitting the target or the root instance.
-                const Instance* instance = &startInstance;
-                AZStd::vector<InstanceAlias> instanceAliases;
-                while (!CompareInstances(*instance, targetInstance) && instance->HasParentInstance())
+                if (!startInstance)
                 {
-<<<<<<< HEAD
-                    instanceAliases.emplace_back(instance->GetInstanceAlias());
-                    instance = &(instance->GetParentInstance()->get());
-                }
-
-                // Generates relative path.
-                relativePath = Internal::JoinInstanceAliases(instanceAliases);
-
-                return instance;
-            }
-=======
                     return AZStd::make_pair(nullptr, AZStd::vector<InstanceOptionalConstReference>());
                 }
 
                 // Climb up the instance hierarchy from this instance until you hit the target or the root.
                 InstanceOptionalConstReference instance = *startInstance;
                 AZStd::vector<InstanceOptionalConstReference> instancesInHierarchy;
->>>>>>> cf796750
 
-            AZStd::string GetRelativePathBetweenInstances(const Instance& fromInstance, const Instance& toInstance)
-            {
-                const Instance* instance = &toInstance;
-                AZStd::vector<InstanceAlias> instanceAliases;
-                while (!CompareInstances(*instance, fromInstance) && instance->HasParentInstance())
+                while (&instance->get() != targetInstance && instance->get().GetParentInstance() != AZStd::nullopt)
                 {
-<<<<<<< HEAD
-                    instanceAliases.emplace_back(instance->GetInstanceAlias());
-                    instance = &(instance->GetParentInstance()->get());
-                }
-
-                // Generates relative path.
-                return Internal::JoinInstanceAliases(instanceAliases);
-            }
-
-            bool IsHierarchical(const Instance& childInstance, const Instance& parentInstance)
-            {
-                const Instance* instance = &childInstance;
-
-                while (instance)
-                {
-                    if (CompareInstances(*instance, parentInstance))
-                    {
-                        return true;
-                    }
-                    instance = instance->HasParentInstance() ? &(instance->GetParentInstance()->get()) : nullptr;
-                }
-
-                return false;
-            }
-
-            bool IsProperlyHierarchical(const Instance& childInstance, const Instance& parentInstance)
-            {
-                if (!childInstance.HasParentInstance())
-                {
-                    return false;
-                }
-
-                return IsHierarchical(childInstance.GetParentInstance()->get(), parentInstance);
-            }
-
-            bool CompareInstances(InstanceOptionalConstReference instanceA, InstanceOptionalConstReference instanceB)
-            {
-                if (!instanceA.has_value())
-=======
                     instancesInHierarchy.emplace_back(instance);
                     instance = instance->get().GetParentInstance();
                 }
@@ -132,16 +48,12 @@
                 AZStd::string relativePathToStartInstance;
                 const auto& instancePath = climbUpToTargetOrRootInstanceResult.second;
                 for (auto instanceIter = instancePath.crbegin(); instanceIter != instancePath.crend(); ++instanceIter)
->>>>>>> cf796750
                 {
-                    return !instanceB.has_value();
+                    relativePathToStartInstance.append("/Instances/");
+                    relativePathToStartInstance.append((*instanceIter)->get().GetInstanceAlias());
                 }
 
-<<<<<<< HEAD
-                return instanceB.has_value() && &(instanceA->get()) == &(instanceB->get());
-=======
                 return AZStd::make_pair(climbUpToTargetOrRootInstanceResult.first, AZStd::move(relativePathToStartInstance));
->>>>>>> cf796750
             }
         } // namespace PrefabInstanceUtils
     } // namespace Prefab
