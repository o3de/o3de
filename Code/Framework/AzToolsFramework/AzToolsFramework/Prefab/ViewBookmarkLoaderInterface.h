--- conflicted
+++ resolved
@@ -21,15 +21,6 @@
     class ViewBookmarkLoaderInterface
     {
     public:
-<<<<<<< HEAD
-        AZ_RTTI(ViewBookmarkLoaderInterface, "{71E7E178-4107-4975-A6E6-1C4B005C981A}");
-
-        virtual void SaveBookmarkSettingsFile() = 0;
-        virtual bool SaveBookmark(ViewBookmark bookamark) = 0;
-        virtual bool SaveLastKnownLocationInLevel(ViewBookmark bookamark) = 0;
-        virtual bool LoadViewBookmarks() = 0;
-        virtual ViewBookmark GetBookmarkAtIndex(int index) const = 0;
-=======
         AZ_RTTI(ViewBookmarkLoaderInterface, "{71E7E178-4107-4975-A6E6-1C4B005C981A}")
 
         enum StorageMode
@@ -47,6 +38,5 @@
 
     private:
         virtual void SaveBookmarkSettingsFile() = 0;
->>>>>>> 41010c0f
     };
 } // namespace AzToolsFramework