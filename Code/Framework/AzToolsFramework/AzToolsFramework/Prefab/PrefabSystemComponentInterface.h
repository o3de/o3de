--- conflicted
+++ resolved
@@ -70,14 +70,6 @@
 
             virtual PrefabDom& FindTemplateDom(TemplateId templateId) = 0;
             virtual void UpdatePrefabTemplate(TemplateId templateId, const PrefabDom& updatedDom) = 0;
-<<<<<<< HEAD
-            virtual void PropagateTemplateChanges(TemplateId templateId, bool immediate = false, InstanceOptionalReference instanceToExclude = AZStd::nullopt) = 0;
-
-            virtual AZStd::unique_ptr<Instance> InstantiatePrefab(
-                AZ::IO::PathView filePath, InstanceOptionalReference parent = AZStd::nullopt) = 0;
-            virtual AZStd::unique_ptr<Instance> InstantiatePrefab(
-                TemplateId templateId, InstanceOptionalReference parent = AZStd::nullopt) = 0;
-=======
             virtual void PropagateTemplateChanges(TemplateId templateId, InstanceOptionalConstReference instanceToExclude = AZStd::nullopt) = 0;
 
             virtual AZStd::unique_ptr<Instance> InstantiatePrefab(
@@ -88,7 +80,6 @@
                 TemplateId templateId,
                 InstanceOptionalReference parent = AZStd::nullopt,
                 const InstantiatedEntitiesCallback& instantiatedEntitiesCallback = {}) = 0;
->>>>>>> b4b7e5a0
             virtual AZStd::unique_ptr<Instance> CreatePrefab(const AZStd::vector<AZ::Entity*>& entities,
                 AZStd::vector<AZStd::unique_ptr<Instance>>&& instancesToConsume, AZ::IO::PathView filePath,
                 AZStd::unique_ptr<AZ::Entity> containerEntity = nullptr, InstanceOptionalReference parent = AZStd::nullopt,
