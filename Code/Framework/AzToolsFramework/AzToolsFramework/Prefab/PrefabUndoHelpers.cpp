/*
 * Copyright (c) Contributors to the Open 3D Engine Project.
 * For complete copyright and license terms please see the LICENSE at the root of this distribution.
 *
 * SPDX-License-Identifier: Apache-2.0 OR MIT
 *
 */

#include <AzToolsFramework/Prefab/PrefabDomUtils.h>
#include <AzToolsFramework/Prefab/PrefabUndo.h>
#include <AzToolsFramework/API/ToolsApplicationAPI.h>

namespace AzToolsFramework
{
    namespace Prefab
    {
        namespace PrefabUndoHelpers
        {
            void UpdatePrefabInstance(
                const Instance& instance, AZStd::string_view undoMessage, const PrefabDom& instanceDomBeforeUpdate,
                UndoSystem::URSequencePoint* undoBatch)
            {
                PrefabDom instanceDomAfterUpdate;
                PrefabDomUtils::StoreInstanceInPrefabDom(instance, instanceDomAfterUpdate);

                PrefabUndoInstance* state = aznew Prefab::PrefabUndoInstance(undoMessage);
                state->Capture(instanceDomBeforeUpdate, instanceDomAfterUpdate, instance.GetTemplateId());
                state->SetParent(undoBatch);
<<<<<<< HEAD
                state->RedoBatched();
=======
                state->Redo(instance);
>>>>>>> b4b7e5a0
            }

            LinkId CreateLink(
                TemplateId sourceTemplateId, TemplateId targetTemplateId, PrefabDom patch,
                const InstanceAlias& instanceAlias, UndoSystem::URSequencePoint* undoBatch)
            {
                auto linkAddUndo = aznew PrefabUndoInstanceLink("Create Link");
                linkAddUndo->Capture(targetTemplateId, sourceTemplateId, instanceAlias, AZStd::move(patch), InvalidLinkId);
                linkAddUndo->SetParent(undoBatch);
                linkAddUndo->Redo();

                return linkAddUndo->GetLinkId();
            }

            void RemoveLink(
                TemplateId sourceTemplateId, TemplateId targetTemplateId, const InstanceAlias& instanceAlias, LinkId linkId,
                PrefabDom linkPatches, UndoSystem::URSequencePoint* undoBatch)
            {
                auto linkRemoveUndo = aznew PrefabUndoInstanceLink("Remove Link");
                linkRemoveUndo->Capture(targetTemplateId, sourceTemplateId, instanceAlias, AZStd::move(linkPatches), linkId);
                linkRemoveUndo->SetParent(undoBatch);
                linkRemoveUndo->Redo();
            }
        }
    } // namespace Prefab
} // namespace AzToolsFramework<|MERGE_RESOLUTION|>--- conflicted
+++ resolved
@@ -26,11 +26,7 @@
                 PrefabUndoInstance* state = aznew Prefab::PrefabUndoInstance(undoMessage);
                 state->Capture(instanceDomBeforeUpdate, instanceDomAfterUpdate, instance.GetTemplateId());
                 state->SetParent(undoBatch);
-<<<<<<< HEAD
-                state->RedoBatched();
-=======
                 state->Redo(instance);
->>>>>>> b4b7e5a0
             }
 
             LinkId CreateLink(
