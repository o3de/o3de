/*
 * Copyright (c) Contributors to the Open 3D Engine Project.
 * For complete copyright and license terms please see the LICENSE at the root of this distribution.
 *
 * SPDX-License-Identifier: Apache-2.0 OR MIT
 *
 */

#pragma once

#include <AzCore/Interface/Interface.h>
#include <AzCore/Serialization/SerializeContext.h>

#include <AzFramework/Entity/EntityContext.h>

#include <AzToolsFramework/Prefab/Instance/Instance.h>
#include <AzToolsFramework/Prefab/Template/Template.h>

namespace AzToolsFramework::Prefab
{
    using PrefabFocusOperationResult = AZ::Outcome<void, AZStd::string>;

    //! Interface to handle internal operations related to the Prefab Focus system.
    class PrefabFocusInterface
    {
    public:
        AZ_RTTI(PrefabFocusInterface, "{F3CFA37B-5FD8-436A-9C30-60EB54E350E1}");

        //! Initializes the editor interfaces for Prefab Focus mode.
        //! If this is not called on initialization, the Prefab Focus Mode functions will still work
        //! but won't trigger the Editor APIs to visualize focus mode on the UI.
        virtual void InitializeEditorInterfaces() = 0;

        //! Set the focused prefab instance to the owning instance of the entityId provided.
        //! @param entityId The entityId of the entity whose owning instance we want the prefab system to focus on.
        virtual PrefabFocusOperationResult FocusOnPrefabInstanceOwningEntityId(AZ::EntityId entityId) = 0;

        //! Set the focused prefab instance to the instance at position index of the current path.
        //! @param index The index of the instance in the current path that we want the prefab system to focus on.
        virtual PrefabFocusOperationResult FocusOnPathIndex(AzFramework::EntityContextId entityContextId, int index) = 0;

        //! Returns the template id of the instance the prefab system is focusing on.
        virtual TemplateId GetFocusedPrefabTemplateId(AzFramework::EntityContextId entityContextId) const = 0;

        //! Returns a reference to the instance the prefab system is focusing on.
        virtual InstanceOptionalReference GetFocusedPrefabInstance(AzFramework::EntityContextId entityContextId) const = 0;
<<<<<<< HEAD

        //! Returns whether the entity belongs to the instance that is being focused on, or one of its descendants.
        //! @param entityId The entityId of the queried entity.
        //! @return true if the entity belongs to the focused instance or one of its descendants, false otherwise.
        virtual bool IsOwningPrefabBeingFocused(AZ::EntityId entityId) const = 0;

        //! Returns the path from the root instance to the currently focused instance.
        //! @return A path composed from the names of the container entities for the instance path.
        virtual const AZ::IO::Path& GetPrefabFocusPath(AzFramework::EntityContextId entityContextId) const = 0;

        //! Returns the size of the path to the currently focused instance.
        virtual const int GetPrefabFocusPathLength(AzFramework::EntityContextId entityContextId) const = 0;
=======
>>>>>>> b4b7e5a0
    };

} // namespace AzToolsFramework::Prefab<|MERGE_RESOLUTION|>--- conflicted
+++ resolved
@@ -44,21 +44,6 @@
 
         //! Returns a reference to the instance the prefab system is focusing on.
         virtual InstanceOptionalReference GetFocusedPrefabInstance(AzFramework::EntityContextId entityContextId) const = 0;
-<<<<<<< HEAD
-
-        //! Returns whether the entity belongs to the instance that is being focused on, or one of its descendants.
-        //! @param entityId The entityId of the queried entity.
-        //! @return true if the entity belongs to the focused instance or one of its descendants, false otherwise.
-        virtual bool IsOwningPrefabBeingFocused(AZ::EntityId entityId) const = 0;
-
-        //! Returns the path from the root instance to the currently focused instance.
-        //! @return A path composed from the names of the container entities for the instance path.
-        virtual const AZ::IO::Path& GetPrefabFocusPath(AzFramework::EntityContextId entityContextId) const = 0;
-
-        //! Returns the size of the path to the currently focused instance.
-        virtual const int GetPrefabFocusPathLength(AzFramework::EntityContextId entityContextId) const = 0;
-=======
->>>>>>> b4b7e5a0
     };
 
 } // namespace AzToolsFramework::Prefab