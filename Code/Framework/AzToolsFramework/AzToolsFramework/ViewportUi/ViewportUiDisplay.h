--- conflicted
+++ resolved
@@ -95,23 +95,13 @@
         bool IsViewportUiElementVisible(ViewportUiElementId elementId);
 
         void CreateViewportBorder(const AZStd::string& borderTitle, AZStd::optional<ViewportUiBackButtonCallback> backButtonCallback);
-<<<<<<< HEAD
-        void ChangeViewportBorderText(const AZStd::string& borderTitle);
-        void RemoveViewportBorder();
-        bool ViewportBorderVisible() const
-        {
-            return m_viewportBorderText.isVisible();
-        }
-
-        // ViewportImGuiNotificationsBus overrides ...
-        void ImGuiActive(bool active) override;
-=======
         void ChangeViewportBorderText(const char* borderTitle);
         void RemoveViewportBorder();
         bool GetViewportBorderVisible() const;
->>>>>>> 9cec0fc3
-
-    private:
+		// ViewportImGuiNotificationsBus overrides ...
+        void ImGuiActive(bool active) override;
+		
+		private:
         void PrepareWidgetForViewportUi(QPointer<QWidget> widget);
 
         ViewportUiElementId AddViewportUiElement(AZStd::shared_ptr<QWidget> widget);
