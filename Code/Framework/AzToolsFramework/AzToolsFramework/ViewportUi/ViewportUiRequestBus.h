/*
 * Copyright (c) Contributors to the Open 3D Engine Project.
 * For complete copyright and license terms please see the LICENSE at the root of this distribution.
 *
 * SPDX-License-Identifier: Apache-2.0 OR MIT
 *
 */

#pragma once

#include <AzCore/Component/EntityId.h>
#include <AzCore/EBus/EBus.h>
#include <AzCore/EBus/Event.h>
#include <AzToolsFramework/Picking/BoundInterface.h>

namespace AzToolsFramework::ViewportUi
{
    //! Used to track individual widgets from the Viewport UI.
    using ViewportUiElementId = IdType<struct ViewportUiIdType>;
    using ButtonId = IdType<struct ButtonIdType>;
    using ClusterId = IdType<struct ClusterIdType>;
    using SwitcherId = IdType<struct SwitcherIdType>;
    using TextFieldId = IdType<struct TextFieldIdType>;

    //! Callback function for viewport UI back button.
    using ViewportUiBackButtonCallback = AZStd::function<void()>;

    inline const ViewportUiElementId InvalidViewportUiElementId = ViewportUiElementId(0);
    inline const ButtonId InvalidButtonId = ButtonId(0);
    inline const ClusterId InvalidClusterId = ClusterId(0);
    inline const SwitcherId InvalidSwitcherId = SwitcherId(0);

    inline const int DefaultViewportId = 0;

    //! Used to specify the desired validation type for the text field widget.
    enum class TextFieldValidationType
    {
        Int,
        Double,
        String
    };

    //! Used to anchor widgets to a specific side of the viewport.
    enum class Alignment
    {
        TopRight,
        TopLeft,
        BottomRight,
        BottomLeft,
        Top,
        Bottom
    };

    //! Viewport requests to interact with the Viewport UI. Viewport UI refers to the entire UI overlay (one per viewport).
    //! Each widget on the Viewport UI is referred to as an element.
    class ViewportUiRequests
    {
    public:
        //! Creates and registers a cluster with the Viewport UI system.
        virtual const ClusterId CreateCluster(Alignment align) = 0;
        //! Creates and registers a switcher with the Viewport UI system.
        virtual const SwitcherId CreateSwitcher(Alignment align) = 0;
        //! Sets the active button of the cluster. This is the button which will display as highlighted.
        virtual void SetClusterActiveButton(ClusterId clusterId, ButtonId buttonId) = 0;
        //! Clears the active button of the cluster if one is active. The button will no longer display as highlighted.
        virtual void ClearClusterActiveButton(ClusterId clusterId) = 0;
        //! Sets the active button of the switcher. This is the button which has a text label.
        virtual void SetSwitcherActiveButton(SwitcherId switcherId, ButtonId buttonId) = 0;
        //! Adds a locked overlay to the cluster button's icon.
        virtual void SetClusterButtonLocked(ClusterId clusterId, ButtonId buttonId, bool isLocked) = 0;
        //! Updates/sets the cluster button's tooltip to the passed string.
        virtual void SetClusterButtonTooltip(ClusterId clusterId, ButtonId buttonId, const AZStd::string& tooltip) = 0;
        //! Updates/sets the switcher button's tooltip to the passed string.
        virtual void SetSwitcherButtonTooltip(SwitcherId switcherId, ButtonId buttonId, const AZStd::string& tooltip) = 0;
        //! Registers a new button onto a cluster.
        virtual const ButtonId CreateClusterButton(const ClusterId clusterId, const AZStd::string& icon) = 0;
        //! Registers a new button onto a switcher.
        virtual const ButtonId CreateSwitcherButton(
            SwitcherId switcherId, const AZStd::string& icon, const AZStd::string& name = AZStd::string()) = 0;
        //! Registers an event handler to handle events from the cluster.
        virtual void RegisterClusterEventHandler(ClusterId clusterId, AZ::Event<ButtonId>::Handler& handler) = 0;
        //! Registers an event handler to handle events from the cluster.
        virtual void RegisterSwitcherEventHandler(SwitcherId switcherId, AZ::Event<ButtonId>::Handler& handler) = 0;
        //! Removes a cluster from the Viewport UI system.
        virtual void RemoveCluster(ClusterId clusterId) = 0;
        //! Removes a switcher from the Viewport UI system.
        virtual void RemoveSwitcher(SwitcherId switcherId) = 0;
        //! Removes a button from a switcher.
        virtual void RemoveSwitcherButton(SwitcherId switcherId, ButtonId buttonId) = 0;
        //! Sets the visibility of the cluster.
        virtual void SetClusterVisible(ClusterId clusterId, bool visible) = 0;
        //! Sets the visibility of multiple clusters.
        virtual void SetClusterGroupVisible(const AZStd::vector<ClusterId>& clusterGroup, bool visible) = 0;
        //! Creates and registers a text field with the Viewport UI system.
        virtual const TextFieldId CreateTextField(
            const AZStd::string& labelText, const AZStd::string& textFieldDefaultText, TextFieldValidationType validationType) = 0;
        //! Set the text that will go inside the text field.
        virtual void SetTextFieldText(TextFieldId textFieldId, const AZStd::string& text) = 0;
        //! Register an event handler to handle when the text field text changes.
        virtual void RegisterTextFieldCallback(TextFieldId textFieldId, AZ::Event<AZStd::string>::Handler& handler) = 0;
        //! Removes a text field from the Viewport UI system.
        virtual void RemoveTextField(TextFieldId textFieldId) = 0;
        //! Sets the visibility of the text field.
        virtual void SetTextFieldVisible(TextFieldId textFieldId, bool visible) = 0;
        //! Create the highlight border with optional back button to exit the given editor mode.
        virtual void CreateViewportBorder(const AZStd::string& borderTitle, AZStd::optional<ViewportUiBackButtonCallback> backButtonCallback) = 0;
<<<<<<< HEAD
        //! Check if the viewport border is visible.
        virtual bool const ViewportBorderVisible() = 0;
        //! Changes the text on the viewport border while in component mode.
        virtual void ChangeViewportBorderText(AZStd::string borderTitle) = 0;
        //! Remove the highlight border.
=======
        //! Returns if the viewport border is visible.
        virtual bool GetViewportBorderVisible() const = 0;
        //! Changes the text on the viewport border while in component mode.
        virtual void ChangeViewportBorderText(const AZStd::string& borderTitle) = 0;
        //! Remove the viewport border.
>>>>>>> 9cec0fc3
        virtual void RemoveViewportBorder() = 0;
        //! Invoke a button press on a cluster.
        virtual void PressButton(ClusterId clusterId, ButtonId buttonId) = 0;
        //! Invoke a button press on a switcher.
        virtual void PressButton(SwitcherId switcherId, ButtonId buttonId) = 0;
    };

    /// The EBusTraits for ViewportInteractionRequests.
    class ViewportUiBusTraits : public AZ::EBusTraits
    {
    public:
        using BusIdType = int; ///< ViewportId - used to address requests to this EBus.
        static const AZ::EBusAddressPolicy AddressPolicy = AZ::EBusAddressPolicy::ById;
        static const AZ::EBusHandlerPolicy HandlerPolicy = AZ::EBusHandlerPolicy::Single;
    };

    /// Type to inherit to implement ViewportUiRequests
    using ViewportUiRequestBus = AZ::EBus<ViewportUiRequests, ViewportUiBusTraits>;
} // namespace AzToolsFramework::ViewportUi<|MERGE_RESOLUTION|>--- conflicted
+++ resolved
@@ -104,19 +104,11 @@
         virtual void SetTextFieldVisible(TextFieldId textFieldId, bool visible) = 0;
         //! Create the highlight border with optional back button to exit the given editor mode.
         virtual void CreateViewportBorder(const AZStd::string& borderTitle, AZStd::optional<ViewportUiBackButtonCallback> backButtonCallback) = 0;
-<<<<<<< HEAD
-        //! Check if the viewport border is visible.
-        virtual bool const ViewportBorderVisible() = 0;
-        //! Changes the text on the viewport border while in component mode.
-        virtual void ChangeViewportBorderText(AZStd::string borderTitle) = 0;
-        //! Remove the highlight border.
-=======
         //! Returns if the viewport border is visible.
         virtual bool GetViewportBorderVisible() const = 0;
         //! Changes the text on the viewport border while in component mode.
         virtual void ChangeViewportBorderText(const AZStd::string& borderTitle) = 0;
         //! Remove the viewport border.
->>>>>>> 9cec0fc3
         virtual void RemoveViewportBorder() = 0;
         //! Invoke a button press on a cluster.
         virtual void PressButton(ClusterId clusterId, ButtonId buttonId) = 0;
