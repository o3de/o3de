/*
 * All or portions of this file Copyright (c) Amazon.com, Inc. or its affiliates or
 * its licensors.
 *
 * For complete copyright and license terms please see the LICENSE at the root of this
 * distribution (the "License"). All use of this software is governed by the License,
 * or, if provided, by the license below or the license accompanying this file. Do not
 * remove or modify any license notices. This file is distributed on an "AS IS" BASIS,
 * WITHOUT WARRANTIES OR CONDITIONS OF ANY KIND, either express or implied.
 *
 */

#pragma once

#include <AzCore/Component/EntityId.h>
#include <AzCore/EBus/EBus.h>
#include <AzCore/EBus/Event.h>
#include <AzToolsFramework/Picking/BoundInterface.h>

namespace AzToolsFramework::ViewportUi
{
    //! Used to track individual widgets from the Viewport UI.
    using ViewportUiElementId = IdType<struct ViewportUiIdType>;
    using ButtonId = IdType<struct ButtonIdType>;
    using ClusterId = IdType<struct ClusterIdType>;
    using SwitcherId = IdType<struct SwitcherIdType>;
    using TextFieldId = IdType<struct TextFieldIdType>;

    inline const ViewportUiElementId InvalidViewportUiElementId = ViewportUiElementId(0);
    inline const ButtonId InvalidButtonId = ButtonId(0);
    inline const ClusterId InvalidClusterId = ClusterId(0);
    inline const SwitcherId InvalidSwitcherId = SwitcherId(0);

    inline const int DefaultViewportId = 0;

    //! Used to specify the desired validation type for the text field widget.
    enum class TextFieldValidationType
    {
        Int,
        Double,
        String
    };

    //! Viewport requests to interact with the Viewport UI. Viewport UI refers to the entire UI overlay (one per viewport).
    //! Each widget on the Viewport UI is referred to as an element.
    class ViewportUiRequests
    {
    public:
        //! Creates and registers a cluster with the Viewport UI system.
        virtual const ClusterId CreateCluster() = 0;
        //! Creates and registers a switcher with the Viewport UI system.
<<<<<<< HEAD
        virtual const SwitcherId CreateSwitcher(ButtonId currMode) = 0;
        //! Sets the active button of the cluster. This is the button which will display as highlighted.
        virtual void SetClusterActiveButton(ClusterId clusterId, ButtonId buttonId) = 0;
        //! Sets the active button of the switcher. This is the button which will display as highlighted.
        //! Maybe update this comment
        virtual void SetSwitcherActiveButton(SwitcherId clusterId, ButtonId buttonId) = 0;
        //! Registers a new button onto a cluster.
        virtual const ButtonId CreateClusterButton(const ClusterId clusterId, const AZStd::string& icon) = 0;
        //! Registers a new button onto a switcher.
        virtual const ButtonId CreateSwitcherButton(
            const SwitcherId switcherId, const AZStd::string& icon, const AZStd::string& name = AZStd::string()) = 0;
=======
        virtual const ClusterId CreateSwitcher() = 0;
        //! Sets the active button of the cluster. This is the button which will display as highlighted.
        virtual void SetClusterActiveButton(ClusterId clusterId, ButtonId buttonId) = 0;
        //! Sets the active button of the switcher. This is the button which has a text label.
        virtual void SetSwitcherActiveButton(ClusterId clusterId, ButtonId buttonId) = 0;
        //! Registers a new button onto a cluster.
        virtual const ButtonId CreateClusterButton(const ClusterId clusterId, const AZStd::string& icon) = 0;
        //! Registers a new button onto a switcher.
        virtual const ButtonId CreateSwitcherButton(const ClusterId clusterId, const AZStd::string& icon, const AZStd::string& name = AZStd::string()) = 0;
>>>>>>> c85fbe86
        //! Registers an event handler to handle events from the cluster.
        virtual void RegisterClusterEventHandler(ClusterId clusterId, AZ::Event<ButtonId>::Handler& handler) = 0;
        //! Registers an event handler to handle events from the cluster.
        virtual void RegisterSwitcherEventHandler(SwitcherId switcherId, AZ::Event<ButtonId>::Handler& handler) = 0;
        //! Removes a cluster from the Viewport UI system.
        virtual void RemoveCluster(ClusterId clusterId) = 0;
        //!
        virtual void RemoveSwitcher(SwitcherId switcherId) = 0;
        //! Sets the visibility of the cluster.
        virtual void SetClusterVisible(ClusterId clusterId, bool visible) = 0;
        //! Sets the visibility of multiple clusters.
        virtual void SetClusterGroupVisible(const AZStd::vector<ClusterId>& clusterGroup, bool visible) = 0;
        //! Creates and registers a text field with the Viewport UI system.
        virtual const TextFieldId CreateTextField(
            const AZStd::string& labelText, const AZStd::string& textFieldDefaultText, TextFieldValidationType validationType) = 0;
        //! Set the text that will go inside the text field.
        virtual void SetTextFieldText(TextFieldId textFieldId, const AZStd::string& text) = 0;
        //! Register an event handler to handle when the text field text changes.
        virtual void RegisterTextFieldCallback(TextFieldId textFieldId, AZ::Event<AZStd::string>::Handler& handler) = 0;
        //! Removes a text field from the Viewport UI system.
        virtual void RemoveTextField(TextFieldId textFieldId) = 0;
        //! Sets the visibility of the text field.
        virtual void SetTextFieldVisible(TextFieldId textFieldId, bool visible) = 0;
        //! Create the highlight border for Component Mode.
        virtual void CreateComponentModeBorder(const AZStd::string& borderTitle) = 0;
        //! Remove the highlight border for Component Mode.
        virtual void RemoveComponentModeBorder() = 0;
        //! Invoke a button press in a cluster.
        virtual void PressButton(ClusterId clusterId, ButtonId buttonId) = 0;
        //!
        virtual void PressButton(SwitcherId switcherId, ButtonId buttonId) = 0;
    };

    /// The EBusTraits for ViewportInteractionRequests.
    class ViewportUiBusTraits : public AZ::EBusTraits
    {
    public:
        using BusIdType = int; ///< ViewportId - used to address requests to this EBus.
        static const AZ::EBusAddressPolicy AddressPolicy = AZ::EBusAddressPolicy::ById;
        static const AZ::EBusHandlerPolicy HandlerPolicy = AZ::EBusHandlerPolicy::Single;
    };

    /// Type to inherit to implement ViewportUiRequests
    using ViewportUiRequestBus = AZ::EBus<ViewportUiRequests, ViewportUiBusTraits>;
} // namespace AzToolsFramework::ViewportUi<|MERGE_RESOLUTION|>--- conflicted
+++ resolved
@@ -49,29 +49,16 @@
         //! Creates and registers a cluster with the Viewport UI system.
         virtual const ClusterId CreateCluster() = 0;
         //! Creates and registers a switcher with the Viewport UI system.
-<<<<<<< HEAD
-        virtual const SwitcherId CreateSwitcher(ButtonId currMode) = 0;
+        virtual const SwitcherId CreateSwitcher() = 0;
         //! Sets the active button of the cluster. This is the button which will display as highlighted.
         virtual void SetClusterActiveButton(ClusterId clusterId, ButtonId buttonId) = 0;
-        //! Sets the active button of the switcher. This is the button which will display as highlighted.
-        //! Maybe update this comment
+        //! Sets the active button of the switcher. This is the button which has a text label.
         virtual void SetSwitcherActiveButton(SwitcherId clusterId, ButtonId buttonId) = 0;
         //! Registers a new button onto a cluster.
         virtual const ButtonId CreateClusterButton(const ClusterId clusterId, const AZStd::string& icon) = 0;
         //! Registers a new button onto a switcher.
         virtual const ButtonId CreateSwitcherButton(
-            const SwitcherId switcherId, const AZStd::string& icon, const AZStd::string& name = AZStd::string()) = 0;
-=======
-        virtual const ClusterId CreateSwitcher() = 0;
-        //! Sets the active button of the cluster. This is the button which will display as highlighted.
-        virtual void SetClusterActiveButton(ClusterId clusterId, ButtonId buttonId) = 0;
-        //! Sets the active button of the switcher. This is the button which has a text label.
-        virtual void SetSwitcherActiveButton(ClusterId clusterId, ButtonId buttonId) = 0;
-        //! Registers a new button onto a cluster.
-        virtual const ButtonId CreateClusterButton(const ClusterId clusterId, const AZStd::string& icon) = 0;
-        //! Registers a new button onto a switcher.
-        virtual const ButtonId CreateSwitcherButton(const ClusterId clusterId, const AZStd::string& icon, const AZStd::string& name = AZStd::string()) = 0;
->>>>>>> c85fbe86
+            SwitcherId switcherId, const AZStd::string& icon, const AZStd::string& name = AZStd::string()) = 0;
         //! Registers an event handler to handle events from the cluster.
         virtual void RegisterClusterEventHandler(ClusterId clusterId, AZ::Event<ButtonId>::Handler& handler) = 0;
         //! Registers an event handler to handle events from the cluster.
