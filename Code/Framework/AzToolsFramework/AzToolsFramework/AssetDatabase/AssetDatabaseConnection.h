--- conflicted
+++ resolved
@@ -427,11 +427,7 @@
 
         //////////////////////////////////////////////////////////////////////////
         // StatDatabaseEntry
-<<<<<<< HEAD
-        class AZTF_API StatDatabaseEntry
-=======
-        struct StatDatabaseEntry
->>>>>>> 3e0b2ccb
+        struct AZTF_API StatDatabaseEntry
         {
             bool operator==(const StatDatabaseEntry& other) const;
             bool operator!=(const StatDatabaseEntry& other) const;
