/*
* All or portions of this file Copyright (c) Amazon.com, Inc. or its affiliates or
* its licensors.
*
* For complete copyright and license terms please see the LICENSE at the root of this
* distribution (the "License"). All use of this software is governed by the License,
* or, if provided, by the license below or the license accompanying this file. Do not
* remove or modify any license notices. This file is distributed on an "AS IS" BASIS,
* WITHOUT WARRANTIES OR CONDITIONS OF ANY KIND, either express or implied.
*
*/

#pragma once

#include <AzFramework/Entity/PrefabEntityOwnershipService.h>
#include <AzFramework/Entity/SliceEntityOwnershipServiceBus.h>
#include <AzFramework/Slice/SliceEntityBus.h>
#include <AzFramework/Spawnable/SpawnableEntitiesContainer.h>
#include <AzToolsFramework/Entity/PrefabEditorEntityOwnershipInterface.h>
#include <AzToolsFramework/Entity/SliceEditorEntityOwnershipServiceBus.h>
#include <AzToolsFramework/Prefab/Spawnable/PrefabConversionPipeline.h>

namespace AzToolsFramework
{
    namespace Prefab
    {
        class Instance;
        class PrefabSystemComponentInterface;
        class PrefabLoaderInterface;
    }

    //////////////////////////////////////////////////////////////////////////
    // Implementation with Assert(false), this will exist only during Slice->Prefab
    // development to pinpoint and replace specific calls to Slice system

    class UnimplementedSliceEntityOwnershipService
        : public AzFramework::SliceEntityOwnershipServiceRequestBus::Handler
    {
    public:
        bool m_shouldAssertForLegacySlicesUsage = false;
    private:
        AZ::Data::AssetId CurrentlyInstantiatingSlice() override;

        bool HandleRootEntityReloadedFromStream(AZ::Entity* rootEntity, bool remapIds,
            AZ::SliceComponent::EntityIdToEntityIdMap* idRemapTable = nullptr) override;

        AZ::SliceComponent* GetRootSlice() override;

        const AZ::SliceComponent::EntityIdToEntityIdMap& GetLoadedEntityIdMap() override;

        AZ::EntityId FindLoadedEntityIdMapping(const AZ::EntityId& staticId) const override;

        AzFramework::SliceInstantiationTicket InstantiateSlice(const AZ::Data::Asset<AZ::Data::AssetData>& asset,
            const AZ::IdUtils::Remapper<AZ::EntityId>::IdMapper& customIdMapper = nullptr,
            const AZ::Data::AssetFilterCB& assetLoadFilter = nullptr) override;

        AZ::SliceComponent::SliceInstanceAddress CloneSliceInstance(AZ::SliceComponent::SliceInstanceAddress sourceInstance,
            AZ::SliceComponent::EntityIdToEntityIdMap& sourceToCloneEntityIdMap) override;

        void CancelSliceInstantiation(const AzFramework::SliceInstantiationTicket& ticket) override;
        AzFramework::SliceInstantiationTicket GenerateSliceInstantiationTicket() override;
        void SetIsDynamic(bool isDynamic) override;
        const AzFramework::RootSliceAsset& GetRootAsset() const override;
    };

    class UnimplementedSliceEditorEntityOwnershipService
        : public AzToolsFramework::SliceEditorEntityOwnershipServiceRequestBus::Handler
    {
    public:
        bool m_shouldAssertForLegacySlicesUsage = false;
    private:
        AzFramework::SliceInstantiationTicket InstantiateEditorSlice(
            const AZ::Data::Asset<AZ::Data::AssetData>& sliceAsset, const AZ::Transform& worldTransform) override;

        AZ::SliceComponent::SliceInstanceAddress CloneEditorSliceInstance(
            AZ::SliceComponent::SliceInstanceAddress sourceInstance,
            AZ::SliceComponent::EntityIdToEntityIdMap& sourceToCloneEntityIdMap) override;

        AZ::SliceComponent::SliceInstanceAddress CloneSubSliceInstance(
            const AZ::SliceComponent::SliceInstanceAddress& sourceSliceInstanceAddress,
            const AZStd::vector<AZ::SliceComponent::SliceInstanceAddress>& sourceSubSliceInstanceAncestry,
            const AZ::SliceComponent::SliceInstanceAddress& sourceSubSliceInstanceAddress,
            AZ::SliceComponent::EntityIdToEntityIdMap* out_sourceToCloneEntityIdMap) override;

        AZ::SliceComponent::SliceInstanceAddress PromoteEditorEntitiesIntoSlice(
            const AZ::Data::Asset<AZ::SliceAsset>& sliceAsset, const AZ::SliceComponent::EntityIdToEntityIdMap& liveToAssetMap) override;

        void DetachSliceEntities(const EntityIdList& entities) override;
        void DetachSliceInstances(const AZ::SliceComponent::SliceInstanceAddressSet& instances) override;
        void DetachSubsliceInstances(const AZ::SliceComponent::SliceInstanceEntityIdRemapList& subsliceRootList) override;
        void RestoreSliceEntity(
            AZ::Entity* entity, const AZ::SliceComponent::EntityRestoreInfo& info, SliceEntityRestoreType restoreType) override;
        void ResetEntitiesToSliceDefaults(EntityIdList entities) override;
        AZ::SliceComponent* GetEditorRootSlice() override;
    };
    //////////////////////////////////////////////////////////////////////////

    class PrefabEditorEntityOwnershipService
        : public AzFramework::PrefabEntityOwnershipService
        , private PrefabEditorEntityOwnershipInterface
        , private AzFramework::SliceEntityRequestBus::MultiHandler
    {
    public:
        using EntityList = AzFramework::EntityList;
        using OnEntitiesAddedCallback = AzFramework::OnEntitiesAddedCallback;
        using OnEntitiesRemovedCallback = AzFramework::OnEntitiesRemovedCallback;
        using ValidateEntitiesCallback = AzFramework::ValidateEntitiesCallback;

        static inline constexpr const char* DefaultMainSpawnableName = "Root";

        PrefabEditorEntityOwnershipService(
            const AzFramework::EntityContextId& entityContextId, AZ::SerializeContext* serializeContext);

        ~PrefabEditorEntityOwnershipService();

        //! Initializes all assets/entities/components required for managing entities.
        void Initialize() override;

        //! Returns true if the entity ownership service is initialized.
        bool IsInitialized() override;

        //! Destroys all the assets/entities/components created for managing entities.
        void Destroy() override;

        //! Resets the assets/entities/components without fully destroying them for managing entities.
        void Reset() override;

        void AddEntity(AZ::Entity* entity) override;

        void AddEntities(const EntityList& entities) override;

        bool DestroyEntity(AZ::Entity* entity) override;

        bool DestroyEntityById(const AZ::EntityId entityId) override;

        /**
        * Gets the entities in entity ownership service that do not belong to a prefab.
        *
        * \param entityList The entity list to add the entities to.
        */
        void GetNonPrefabEntities(EntityList& entities) override;

        /**
        * Gets all entities, including those that are owned by prefabs in the entity ownership service.
        *
        * \param entityList The entity list to add the entities to.
        * \return bool whether fetching entities was successful.
        */
        bool GetAllEntities(EntityList& entities) override;

        /**
        * Instantiates all the prefabs that are in the entity ownership service.
        */
        void InstantiateAllPrefabs() override;

        void HandleEntitiesAdded(const EntityList& entities) override;

        // To be removed in the future
        bool LoadFromStream(AZ::IO::GenericStream& stream, bool remapIds,
            EntityIdToEntityIdMap* idRemapTable = nullptr,
            const AZ::ObjectStream::FilterDescriptor& filterDesc = AZ::ObjectStream::FilterDescriptor()) override;

        void SetEntitiesAddedCallback(OnEntitiesAddedCallback onEntitiesAddedCallback) override;
        void SetEntitiesRemovedCallback(OnEntitiesRemovedCallback onEntitiesRemovedCallback) override;
        void SetValidateEntitiesCallback(ValidateEntitiesCallback validateEntitiesCallback) override;

        bool LoadFromStream(AZ::IO::GenericStream& stream, AZStd::string_view filename) override;
        bool SaveToStream(AZ::IO::GenericStream& stream, AZStd::string_view filename) override;
        
        void StartPlayInEditor() override;
        void StopPlayInEditor() override;

    protected:

        AZ::SliceComponent::SliceInstanceAddress GetOwningSlice() override;

    private:
        struct PlayInEditorData
        {
            AzToolsFramework::Prefab::PrefabConversionUtils::PrefabConversionPipeline m_converter;
            AZStd::vector<AZ::Data::Asset<AZ::Data::AssetData>> m_assets;
            AZStd::vector<AZ::Entity*> m_deactivatedEntities;
            AzFramework::SpawnableEntitiesContainer m_entities;
            bool m_isEnabled{ false };
        };
        PlayInEditorData m_playInEditorData;

        //////////////////////////////////////////////////////////////////////////
        // PrefabEditorEntityOwnershipInterface implementation
        Prefab::InstanceOptionalReference CreatePrefab(
            const AZStd::vector<AZ::Entity*>& entities, AZStd::vector<AZStd::unique_ptr<Prefab::Instance>>&& nestedPrefabInstances,
            AZ::IO::PathView filePath, Prefab::InstanceOptionalReference instanceToParentUnder) override;

        Prefab::InstanceOptionalReference InstantiatePrefab(
            AZ::IO::PathView filePath, Prefab::InstanceOptionalReference instanceToParentUnder) override;

        Prefab::InstanceOptionalReference GetRootPrefabInstance() override;
<<<<<<< HEAD
        Prefab::TemplateId GetRootPrefabInstanceTemplateId() override;
=======

        const AZStd::vector<AZ::Data::Asset<AZ::Data::AssetData>>& GetPlayInEditorAssetData() override;
>>>>>>> c93c4573
        //////////////////////////////////////////////////////////////////////////

        void OnEntityRemoved(AZ::EntityId entityId);

        void LoadReferencedAssets(AZStd::vector<AZ::Data::Asset<AZ::Data::AssetData>>& referencedAssets);

        OnEntitiesAddedCallback m_entitiesAddedCallback;
        OnEntitiesRemovedCallback m_entitiesRemovedCallback;
        ValidateEntitiesCallback m_validateEntitiesCallback;

        UnimplementedSliceEntityOwnershipService m_sliceOwnershipService;
        UnimplementedSliceEditorEntityOwnershipService m_editorSliceOwnershipService;

        AZStd::string m_rootPath;
        AZStd::unique_ptr<Prefab::Instance> m_rootInstance;
        Prefab::PrefabSystemComponentInterface* m_prefabSystemComponent;
        Prefab::PrefabLoaderInterface* m_loaderInterface;
        AzFramework::EntityContextId m_entityContextId;
        AZ::SerializeContext m_serializeContext;
    };
}<|MERGE_RESOLUTION|>--- conflicted
+++ resolved
@@ -195,12 +195,10 @@
             AZ::IO::PathView filePath, Prefab::InstanceOptionalReference instanceToParentUnder) override;
 
         Prefab::InstanceOptionalReference GetRootPrefabInstance() override;
-<<<<<<< HEAD
+
         Prefab::TemplateId GetRootPrefabInstanceTemplateId() override;
-=======
-
+        
         const AZStd::vector<AZ::Data::Asset<AZ::Data::AssetData>>& GetPlayInEditorAssetData() override;
->>>>>>> c93c4573
         //////////////////////////////////////////////////////////////////////////
 
         void OnEntityRemoved(AZ::EntityId entityId);
