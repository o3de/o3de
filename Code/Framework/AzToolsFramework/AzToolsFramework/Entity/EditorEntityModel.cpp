/*
 * Copyright (c) Contributors to the Open 3D Engine Project.
 * For complete copyright and license terms please see the LICENSE at the root of this distribution.
 *
 * SPDX-License-Identifier: Apache-2.0 OR MIT
 *
 */

#include "EditorEntityModel.h"
#include "EditorEntitySortBus.h"

#include <AzCore/Asset/AssetManagerBus.h>
#include <AzCore/Component/TransformBus.h>
#include <AzCore/Debug/Profiler.h>
#include <AzCore/Slice/SliceComponent.h>
#include <AzCore/Slice/SliceMetadataInfoBus.h>

#include <AzCore/std/sort.h>

#include <AzFramework/API/ApplicationAPI.h>
#include <AzFramework/Entity/EntityContextBus.h>
#include <AzToolsFramework/API/ComponentEntityObjectBus.h>
#include <AzToolsFramework/Entity/EditorEntityHelpers.h>
#include <AzToolsFramework/Entity/EditorEntitySortComponent.h>
#include <AzToolsFramework/Slice/SliceMetadataEntityContextBus.h>
#include <AzToolsFramework/Slice/SliceUtilities.h>
#include <AzToolsFramework/ToolsComponents/EditorInspectorComponent.h>
#include <AzToolsFramework/ToolsComponents/EditorOnlyEntityComponent.h>
#include <AzToolsFramework/ToolsComponents/TransformComponent.h>
#include <AzToolsFramework/UI/PropertyEditor/InstanceDataHierarchy.h>
#include <AzToolsFramework/UI/UICore/WidgetHelpers.h>

#include <QtWidgets/QMessageBox>

namespace
{
    template<typename T>
    bool HasDifferences(T* sourceElem, T* compareElem, bool isRoot,
        AZ::SerializeContext* serializeContext)
    {
        AZ_PROFILE_FUNCTION(AzToolsFramework);

        if (!sourceElem || !compareElem)
        {
            // if only one is valid then technically they are different
            return (sourceElem || compareElem);
        }

        using namespace AzToolsFramework;

        InstanceDataHierarchy source;
        source.AddRootInstance<T>(sourceElem);
        source.Build(serializeContext, AZ::SerializeContext::ENUM_ACCESS_FOR_READ);

        InstanceDataHierarchy target;
        target.AddRootInstance<T>(compareElem);
        target.Build(serializeContext, AZ::SerializeContext::ENUM_ACCESS_FOR_READ);

        bool hasDifferences = false;
        const auto nodeChanged =
            [isRoot, &hasDifferences](const InstanceDataNode* rootNode)
        {
            const InstanceDataNode* node = rootNode;

            // if the node has any unhidden parent, count it as a difference.
            while (node)
            {
                if (!SliceUtilities::IsNodePushable(*node, isRoot))
                {
                    break;
                }

                const AzToolsFramework::NodeDisplayVisibility visibility = CalculateNodeDisplayVisibility(*node, true);
                if (visibility == AzToolsFramework::NodeDisplayVisibility::Visible)
                {
                    hasDifferences = true;
                    break;
                }

                node = node->GetParent();
            }
        };

        const auto newCallback = [&nodeChanged](
            InstanceDataNode* targetNode, AZStd::vector<AZ::u8>& /*data*/)
        {
            nodeChanged(targetNode);
        };

        const auto removedCallback = [&nodeChanged](
            const InstanceDataNode* sourceNode, InstanceDataNode* /*targetNodeParent*/)
        {
            nodeChanged(sourceNode);
        };

        const auto changedCallback = [&nodeChanged](
            const InstanceDataNode* sourceNode, InstanceDataNode* /*targetNode*/,
            AZStd::vector<AZ::u8>& /*sourceData*/, AZStd::vector<AZ::u8>& /*targetData*/)
        {
            nodeChanged(sourceNode);
        };

        InstanceDataHierarchy::CompareHierarchies(&source, &target,
            InstanceDataHierarchy::DefaultValueComparisonFunction,
            serializeContext, newCallback, removedCallback, changedCallback);

        return hasDifferences;
    }
}

namespace AzToolsFramework
{
    EditorEntityModel::EditorEntityModel()
    {
        EntityCompositionNotificationBus::Handler::BusConnect();
        EditorOnlyEntityComponentNotificationBus::Handler::BusConnect();
        EditorEntityRuntimeActivationChangeNotificationBus::Handler::BusConnect();
        EditorTransformChangeNotificationBus::Handler::BusConnect();
        ToolsApplicationEvents::Bus::Handler::BusConnect();
        EditorEntityContextNotificationBus::Handler::BusConnect();
        SliceEditorEntityOwnershipServiceNotificationBus::Handler::BusConnect();
        EditorEntityModelRequestBus::Handler::BusConnect();

        AzFramework::EntityContextId editorEntityContextId = AzFramework::EntityContextId::CreateNull();
        EditorEntityContextRequestBus::BroadcastResult(editorEntityContextId, &EditorEntityContextRequestBus::Events::GetEditorEntityContextId);
        if (!editorEntityContextId.IsNull())
        {
            AzFramework::EntityContextEventBus::Handler::BusConnect(editorEntityContextId);
        }

        Reset();
    }

    EditorEntityModel::~EditorEntityModel()
    {
        AzFramework::EntityContextEventBus::Handler::BusDisconnect();
        SliceEditorEntityOwnershipServiceNotificationBus::Handler::BusDisconnect();
        EditorEntityContextNotificationBus::Handler::BusDisconnect();
        ToolsApplicationEvents::Bus::Handler::BusDisconnect();
        EditorTransformChangeNotificationBus::Handler::BusDisconnect();
        EditorEntityRuntimeActivationChangeNotificationBus::Handler::BusDisconnect();
        EditorOnlyEntityComponentNotificationBus::Handler::BusDisconnect();
        EntityCompositionNotificationBus::Handler::BusDisconnect();
    }

    void EditorEntityModel::Reset()
    {
        m_preparingForContextReset = false;
        AZ_PROFILE_FUNCTION(AzToolsFramework);
        //disconnect all entity ids
        EditorEntitySortNotificationBus::MultiHandler::BusDisconnect();

        //resetting model content and state, notifying any observers
        EditorEntityInfoNotificationBus::Broadcast(&EditorEntityInfoNotificationBus::Events::OnEntityInfoResetBegin);

        m_enableChildReorderHandler = false;

        m_entityInfoTable.clear();
        m_entityOrphanTable.clear();

        ClearQueuedEntityAdds();

        //AZ::EntityId::InvalidEntityId is the value of the parent entity id for any non-parented entity
        //registering AZ::EntityId::InvalidEntityId as a ghost root entity so requests can be made without special cases
        AddEntity(AZ::EntityId());

        m_enableChildReorderHandler = true;

        EditorEntityInfoNotificationBus::Broadcast(&EditorEntityInfoNotificationBus::Events::OnEntityInfoResetEnd);
    }

    namespace Internal
    {
        // BasicEntityData is used by ProcessQueuedEntityAdds() to sort entities
        // before their EditorEntityModelEntry is created.
        struct BasicEntityData
        {
            AZ::EntityId m_entityId;
            AZ::EntityId m_parentId;
            AZ::u64      m_indexForSorting = std::numeric_limits<AZ::u64>::max();

            bool operator< (const BasicEntityData& rhs) const
            {
                if (m_indexForSorting < rhs.m_indexForSorting)
                {
                    return true;
                }
                if (m_indexForSorting > rhs.m_indexForSorting)
                {
                    return false;
                }
                return m_entityId < rhs.m_entityId;
            }
        };
    } // namespace Internal

    void EditorEntityModel::ProcessQueuedEntityAdds()
    {
        using Internal::BasicEntityData;

        // Clear the queued entity data
        AZStd::unordered_set<AZ::EntityId> unsortedEntitiesToAdd = AZStd::move(m_queuedEntityAdds);
        ClearQueuedEntityAdds();

        // Add pending entities in breadth-first order.
        // This prevents temporary orphans and the need to re-sort children,
        // which can have a serious performance impact in large levels.
        AZStd::vector<AZ::EntityId> sortedEntitiesToAdd;
        sortedEntitiesToAdd.reserve(unsortedEntitiesToAdd.size());

        { // Sort pending entities
            AZ_PROFILE_SCOPE(AzToolsFramework, "EditorEntityModel::AddEntityBatch:Sort");

            // Gather basic sorting data for each pending entity and
            // create map from parent ID to child entries.
            AZStd::unordered_map<AZ::EntityId, AZStd::vector<BasicEntityData>> parentIdToChildData;
            for (AZ::EntityId entityId : unsortedEntitiesToAdd)
            {
                BasicEntityData entityData;
                entityData.m_entityId = entityId;
                AZ::TransformBus::EventResult(entityData.m_parentId, entityId, &AZ::TransformBus::Events::GetParentId);

                // Can the parent be found?
                if (GetInfo(entityData.m_parentId).IsConnected() ||
                    unsortedEntitiesToAdd.find(entityData.m_parentId) != unsortedEntitiesToAdd.end())
                {
                    EditorEntitySortRequestBus::EventResult(entityData.m_indexForSorting, GetEntityIdForSortInfo(entityData.m_parentId), &EditorEntitySortRequestBus::Events::GetChildEntityIndex, entityId);
                }
                else
                {
                    // For the sake of sorting, treat orphaned entities as children of the root node.
                    // Note that the sort-index remains very high, so they'll be added after valid children.
                    entityData.m_parentId.SetInvalid();
                }

                parentIdToChildData[entityData.m_parentId].emplace_back(entityData);
            }

            // Sort siblings
            for (auto parentChildrenPair : parentIdToChildData)
            {
                AZStd::vector<BasicEntityData>& children = parentChildrenPair.second;

                AZStd::sort(children.begin(), children.end());
            }

            // General algorithm for breadth-first search is:
            // - create a list, populated with any root entities
            // - in a loop:
            // -- grab next entity in list
            // -- pushing its children to the back of the list,

            // Find root entities. Note that the pending entities might not all share a common root.
            AZStd::vector<AZ::EntityId> parentsToInspect;
            parentsToInspect.reserve(unsortedEntitiesToAdd.size() + 1); // Reserve space for pending + roots. Guess that there's one root.

            for (auto& parentChildrenPair : parentIdToChildData)
            {
                AZ::EntityId parentId = parentChildrenPair.first;

                if (unsortedEntitiesToAdd.find(parentId) == unsortedEntitiesToAdd.end())
                {
                    parentsToInspect.emplace_back(parentId);
                }
            }

            // Sort roots. This isn't necessary for correctness, but ensures a stable sort.
            AZStd::sort(parentsToInspect.begin(), parentsToInspect.end());

            parentsToInspect.reserve(parentsToInspect.size() + unsortedEntitiesToAdd.size());

            // Inspect entities in a loop...
            for (size_t i = 0; i < parentsToInspect.size(); ++i)
            {
                AZ::EntityId parentId = parentsToInspect[i];

                auto foundChildren = parentIdToChildData.find(parentId);
                if (foundChildren != parentIdToChildData.end())
                {
                    AZStd::vector<BasicEntityData>& children = foundChildren->second;

                    for (const BasicEntityData& childData : children)
                    {
                        parentsToInspect.emplace_back(childData.m_entityId);
                        sortedEntitiesToAdd.emplace_back(childData.m_entityId);
                    }

                    parentIdToChildData.erase(foundChildren);
                }
            }

            // Grab any pending entities that failed to sort.
            // This should only happen in edge-cases (ex: circular parent linkage)
            if (!parentIdToChildData.empty())
            {
                AZ_Assert(0, "Couldn't pre-sort all new entities.");
                for (auto& parentChildrenPair : parentIdToChildData)
                {
                    AZStd::vector<BasicEntityData>& children = parentChildrenPair.second;

                    for (BasicEntityData& child : children)
                    {
                        sortedEntitiesToAdd.emplace_back(child.m_entityId);
                    }
                }
            }
        }

        { // Add sorted entities
            AZ_PROFILE_SCOPE(AzToolsFramework, "EditorEntityModel::AddEntityBatch:Add");
            for (AZ::EntityId entityId : sortedEntitiesToAdd)
            {
                AddEntity(entityId);
            }
        }
    }

    void EditorEntityModel::ClearQueuedEntityAdds()
    {
        m_queuedEntityAdds.clear();
        m_queuedEntityAddsNotYetActivated.clear();
        AZ::EntityBus::MultiHandler::BusDisconnect();
        AZ::TickBus::Handler::BusDisconnect();
    }

    void EditorEntityModel::AddEntity(AZ::EntityId entityId)
    {
        AZ_PROFILE_FUNCTION(AzToolsFramework);
        auto& entityInfo = GetInfo(entityId);

        //initialize and connect this entry to the entity id
        entityInfo.Connect();

        if (entityId.IsValid())
        {
            if (m_gotInstantiateSliceDetails)
            {
                AddChildToParent(m_postInstantiateSliceParent, entityId);
            }
            else
            {
                AddChildToParent(entityInfo.GetParent(), entityId);
            }
        }

        //re-parent any orphaned entities that may have either
        //1) been orphaned by a parent that was destroyed without destroying children
        //2) been temporarily attached to the "root" because parent didn't yet exist (during load/undo/redo)
        AZStd::unordered_set<AZ::EntityId> children;
        AZStd::swap(children, m_entityOrphanTable[entityId]);
        for (auto childId : children)
        {
            // When an orphan child entity is added before its transform parent, the orphan child entity
            // will be added to the root entity (root entity has an invalid EntityId) first and then
            // reparented to its real transform parent later after the parent is added. Therefore if the
            // root entity doesn't contain the orphan child entity, it means the orphan child entity has
            // not been added, so we skip reparenting.
            AZ::EntityId rootEntityId = AZ::EntityId();
            auto& parentInfo = GetInfo(rootEntityId);
            if (parentInfo.HasChild(childId))
            {
                ReparentChild(childId, entityId, AZ::EntityId());
            }
        }

        EditorEntitySortNotificationBus::MultiHandler::BusConnect(entityId);
    }

    void EditorEntityModel::RemoveEntity(AZ::EntityId entityId)
    {
        if (m_preparingForContextReset)
        {
            // A context reset is going to clear all entity information at once.
            // Skip doing slow, unecessary work for this bulk operations.
            return;
        }
        AZ_PROFILE_FUNCTION(AzToolsFramework);
        auto& entityInfo = GetInfo(entityId);
        if (!entityInfo.IsConnected())
        {
            return;
        }

<<<<<<< HEAD
        bool isPrefabSystemEnabled = false;
        AzFramework::ApplicationRequests::Bus::BroadcastResult(
            isPrefabSystemEnabled, &AzFramework::ApplicationRequests::IsPrefabSystemEnabled);

        // For slices, orphan any children that remain attached to the entity
        // For prefabs, this is an unneeded operation because the prefab system handles the orphans
        // and the extra reparenting operation can be problematic for consumers subscribed to entity
        // events, such as the entity outliner.
        if (!isPrefabSystemEnabled)
        {
            auto children = entityInfo.GetChildren();
            for (auto childId : children)
            {
                ReparentChild(childId, AZ::EntityId(), entityId);
                m_entityOrphanTable[entityId].insert(childId);
            }
=======
        // Even though these child entities will immediately be destroyed, their entity info may be recycled
        // Ensure they don't have any lingering inaccurate parent data
        auto children = entityInfo.GetChildren();
        for (auto childId : children)
        {
            ReparentChild(childId, AZ::EntityId(), entityId);
            m_entityOrphanTable[entityId].insert(childId);
>>>>>>> 7100d48e
        }

        m_savedOrderInfo[entityId] = AZStd::make_pair(entityInfo.GetParent(), entityInfo.GetIndexForSorting());

        if (entityId.IsValid())
        {
            RemoveChildFromParent(entityInfo.GetParent(), entityId);
        }

        //disconnect entry from any buses
        entityInfo.Disconnect();

        EditorEntitySortNotificationBus::MultiHandler::BusDisconnect(entityId);
    }

    void EditorEntityModel::AddChildToParent(AZ::EntityId parentId, AZ::EntityId childId)
    {
        AZ_PROFILE_FUNCTION(AzToolsFramework);
        AZ_Assert(childId != parentId, "AddChildToParent called with same child and parent");
        if (childId == parentId || !childId.IsValid())
        {
            return;
        }

        auto& childInfo = GetInfo(childId);
        auto& parentInfo = GetInfo(parentId);
        if (!parentInfo.IsConnected())
        {
            AddChildToParent(AZ::EntityId(), childId);
            m_entityOrphanTable[parentId].insert(childId);
            return;
        }

        childInfo.SetParentId(parentId);

        bool isDuringUndoRedo = false;
        AzToolsFramework::ToolsApplicationRequestBus::BroadcastResult(isDuringUndoRedo, &AzToolsFramework::ToolsApplicationRequestBus::Events::IsDuringUndoRedo);
        if (isDuringUndoRedo)
        {
            // Undoing the parent entity's transform will first delete the parent entity and then re-create it with its
            // old transform. Keep child entities' local transform so they stay put in their parent's space after undo actions.
            AZ::TransformBus::Event(childId, &AZ::TransformBus::Events::SetParentRelative, parentId);
        }
        else
        {
            AZ::TransformBus::Event(childId, &AZ::TransformBus::Events::SetParent, parentId);
        }

        //creating/pushing slices doesn't always destroy/de-register the original entity before adding the replacement
        if (!parentInfo.HasChild(childId))
        {
            EditorEntityInfoNotificationBus::Broadcast(&EditorEntityInfoNotificationBus::Events::OnEntityInfoUpdatedAddChildBegin, parentId, childId);

            parentInfo.AddChild(childId);

            EditorEntityInfoNotificationBus::Broadcast(&EditorEntityInfoNotificationBus::Events::OnEntityInfoUpdatedAddChildEnd, parentId, childId);
        }

        AZStd::unordered_map<AZ::EntityId, AZStd::pair<AZ::EntityId, AZ::u64>>::const_iterator orderItr = m_savedOrderInfo.find(childId);
        if (orderItr != m_savedOrderInfo.end() && orderItr->second.first == parentId)
        {
            bool sortOrderUpdated = AzToolsFramework::RecoverEntitySortInfo(parentId, childId, orderItr->second.second);
            m_savedOrderInfo.erase(childId);

            // force notify the child sort order changed on the parent entity info, but only if the restore didn't actually modify
            // the order internally (and sent ChildEntityOrderArrayUpdated).  that may seem heavy handed, and it is, but necessary
            // to combat scenarios when the initial override detection returns a false positive (see comment about IDH comparisons
            // in OnChildSortOrderChanged) and the slice instance source-to-live mapping hasn't been fully reconstructed yet.
            if (!sortOrderUpdated)
            {
                parentInfo.OnChildSortOrderChanged();
            }
        }
        else
        {
            if (m_gotInstantiateSliceDetails)
            {
                AzToolsFramework::AddEntityIdToSortInfo(parentId, childId, m_postInstantiateBeforeEntity);
                m_gotInstantiateSliceDetails = false;
            }
            else
            {
                AzToolsFramework::AddEntityIdToSortInfo(parentId, childId, m_forceAddToBack);
            }
        }

        UpdateSliceInfoHierarchy(childInfo.GetId());
        childInfo.UpdateOrderInfo(true);
    }

    void EditorEntityModel::RemoveChildFromParent(AZ::EntityId parentId, AZ::EntityId childId)
    {
        AZ_PROFILE_FUNCTION(AzToolsFramework);
        AZ_Assert(childId != parentId, "RemoveChildFromparent called with same child and parent");
        AZ_Assert(childId.IsValid(), "RemoveChildFromparent called with an invalid child entity id");
        if (childId == parentId || !childId.IsValid())
        {
            return;
        }

        auto& childInfo = GetInfo(childId);

        //always override the parent to match internal state
        m_entityOrphanTable[parentId].erase(childId);
        parentId = childInfo.GetParent();
        m_entityOrphanTable[parentId].erase(childId);

        auto& parentInfo = GetInfo(parentId);
        if (parentInfo.IsConnected())
        {
            //creating/pushing slices doesn't always destroy/de-register the original entity before adding the replacement
            if (parentInfo.HasChild(childId))
            {
                EditorEntityInfoNotificationBus::Broadcast(&EditorEntityInfoNotificationBus::Events::OnEntityInfoUpdatedRemoveChildBegin, parentId, childId);

                parentInfo.RemoveChild(childId);

                EditorEntityInfoNotificationBus::Broadcast(&EditorEntityInfoNotificationBus::Events::OnEntityInfoUpdatedRemoveChildEnd, parentId, childId);
            }
        }
        AzToolsFramework::RemoveEntityIdFromSortInfo(parentId, childId);

        childInfo.SetParentId(AZ::EntityId());
        UpdateSliceInfoHierarchy(childInfo.GetId());

        RemoveFromAncestorCyclicDependencyList(parentId, childId);
    }

    void EditorEntityModel::RemoveFromAncestorCyclicDependencyList(const AZ::EntityId& parentId, const AZ::EntityId& entityId)
    {
        EditorEntityModelEntry& parentInfo = GetInfo(parentId);
        if (parentInfo.GetCyclicDependencyList().size() == 0)
        {
            return;
        }

        // Remove the entity and its decendants from the cyclic dependency list of its ancestors
        EditorEntityModelEntry& entityInfo = GetInfo(entityId);
        AzToolsFramework::EntityIdList entitiesToRemove = entityInfo.GetCyclicDependencyList();
        entitiesToRemove.push_back(entityId);

        AZ::EntityId ancestorId = parentId;
        while (ancestorId.IsValid())
        {
            for (const AZ::EntityId& entityToRemove : entitiesToRemove)
            {
                EditorEntityInfoRequestBus::Event(ancestorId, &AzToolsFramework::EditorEntityInfoRequestBus::Events::RemoveFromCyclicDependencyList, entityToRemove);
            }

            AZ::EntityId currentParentId = ancestorId;
            ancestorId.SetInvalid();
            EditorEntityInfoRequestBus::EventResult(ancestorId, currentParentId, &AzToolsFramework::EditorEntityInfoRequestBus::Events::GetParent);
        }
    }

    void EditorEntityModel::ReparentChild(AZ::EntityId entityId, AZ::EntityId newParentId, AZ::EntityId oldParentId)
    {
        AZ_PROFILE_FUNCTION(AzToolsFramework);
        AZ_Assert(oldParentId != entityId, "ReparentChild gave us an oldParentId that is the same as the entityId. An entity cannot be a parent of itself, ignoring old parent");
        AZ_Assert(newParentId != entityId, "ReparentChild gave us an newParentId that is the same as the entityId. An entity cannot be a parent of itself, ignoring old parent");
        if (oldParentId != entityId && newParentId != entityId)
        {
            RemoveChildFromParent(oldParentId, entityId);
            AddChildToParent(newParentId, entityId);
        }
    }

    EditorEntityModel::EditorEntityModelEntry& EditorEntityModel::GetInfo(const AZ::EntityId& entityId)
    {
        //retrieve or add an entity entry to the table
        //the entry must exist, even if not connected, so children and other data can be assigned
        [[maybe_unused]] auto [it, inserted] = m_entityInfoTable.try_emplace(entityId);
        auto& entityInfo = it->second;

        //the entity id defaults to invalid and must be set to match the requested id
        //disconnect and reassign if there's a mismatch
        if (entityInfo.GetId() != entityId)
        {
            entityInfo.Disconnect();
            entityInfo.SetId(entityId);
        }
        return entityInfo;
    }

    void EditorEntityModel::EntityRegistered(AZ::EntityId entityId)
    {
        AZ_PROFILE_FUNCTION(AzToolsFramework);
        //when an editor entity is created and registered, add it to a pending list.
        //once all entities in the pending list are activated, add them to model.
        bool isEditorEntity = false;
        EBUS_EVENT_RESULT(isEditorEntity, EditorEntityContextRequestBus, IsEditorEntity, entityId);
        if (isEditorEntity)
        {
            // As an optimization, new entities are queued.
            // They're added to the model once they've all activated, or the next tick happens.
            m_queuedEntityAdds.insert(entityId);
            m_queuedEntityAddsNotYetActivated.insert(entityId);
            AZ::EntityBus::MultiHandler::BusConnect(entityId);
            AZ::TickBus::Handler::BusConnect();
        }
    }

    void EditorEntityModel::EntityDeregistered(AZ::EntityId entityId)
    {
        AZ_PROFILE_FUNCTION(AzToolsFramework);
        //when an editor entity is de-registered, stop tracking it
        if (m_entityInfoTable.find(entityId) != m_entityInfoTable.end())
        {
            RemoveEntity(entityId);
        }

        if (m_queuedEntityAdds.find(entityId) != m_queuedEntityAdds.end())
        {
            m_queuedEntityAdds.erase(entityId);
            m_queuedEntityAddsNotYetActivated.erase(entityId);
            AZ::EntityBus::MultiHandler::BusDisconnect(entityId);

            // If deregistered entity was the last one being waited on, the queued entities can now be processed.
            if (m_queuedEntityAddsNotYetActivated.empty() && !m_queuedEntityAdds.empty())
            {
                ProcessQueuedEntityAdds();
            }
        }
    }

    void EditorEntityModel::SetEntityInstantiationPosition(const AZ::EntityId& parent, const AZ::EntityId& beforeEntity)
    {
        m_postInstantiateBeforeEntity = beforeEntity;
        m_postInstantiateSliceParent = parent;
        m_gotInstantiateSliceDetails = true;
    }

    void EditorEntityModel::ClearEntityInstantiationPosition()
    {
        m_postInstantiateBeforeEntity.SetInvalid();
        m_postInstantiateSliceParent.SetInvalid();
        m_gotInstantiateSliceDetails = false;
    }

    void EditorEntityModel::EntityParentChanged(AZ::EntityId entityId, AZ::EntityId newParentId, AZ::EntityId oldParentId)
    {
        AZ_PROFILE_FUNCTION(AzToolsFramework);
        if (GetInfo(entityId).IsConnected())
        {
            ReparentChild(entityId, newParentId, oldParentId);
        }
    }

    void EditorEntityModel::OnEntitiesAboutToBeCloned()
    {
        m_forceAddToBack = true;
    }

    void EditorEntityModel::OnEntitiesCloned()
    {
        m_forceAddToBack = false;
    }

    void EditorEntityModel::ChildEntityOrderArrayUpdated()
    {
        AZ_PROFILE_FUNCTION(AzToolsFramework);
        //when notified that a parent has reordered its children, they must be updated
        if (m_enableChildReorderHandler)
        {
            auto orderEntityId = *EditorEntitySortNotificationBus::GetCurrentBusId();
            auto parentEntityId = orderEntityId;
            // If we are being called for the invalid entity sort info id, then use it as the parent for updating purposes
            if (orderEntityId == GetEntityIdForSortInfo(AZ::EntityId()))
            {
                parentEntityId = AZ::EntityId();
            }
            auto& entityInfo = GetInfo(parentEntityId);
            for (auto childId : entityInfo.GetChildren())
            {
                auto& childInfo = GetInfo(childId);
                childInfo.UpdateOrderInfo(true);
            }

            entityInfo.OnChildSortOrderChanged();
        }
    }

    void EditorEntityModel::OnEditorEntitiesPromotedToSlicedEntities(const AzToolsFramework::EntityIdList& promotedEntities)
    {
        AZ_PROFILE_FUNCTION(AzToolsFramework);

        OnEditorEntitiesSliceOwnershipChanged(promotedEntities);
    }

    void EditorEntityModel::OnEditorEntitiesSliceOwnershipChanged(const AzToolsFramework::EntityIdList& entityIdList)
    {
        AZ_PROFILE_FUNCTION(AzToolsFramework);

        // Need to update slice info from top of hierarchy down
        // as parent entity slice status will be querried and needs to be correct
        AzToolsFramework::EntityIdList sortedEntityList(entityIdList);
        AzToolsFramework::SortEntitiesByLocationInHierarchy(sortedEntityList);
        for (const auto& entityId : sortedEntityList)
        {
            UpdateSliceInfoHierarchy(entityId);
            EditorEntityInfoNotificationBus::Broadcast(&EditorEntityInfoNotificationBus::Events::OnEntityInfoUpdateSliceOwnership, entityId);
        }
    }

    void EditorEntityModel::OnContextReset()
    {
        Reset();
    }

    void EditorEntityModel::OnSliceInstantiationFailed(const AZ::Data::AssetId&, const AzFramework::SliceInstantiationTicket&)
    {
        QMessageBox::warning(AzToolsFramework::GetActiveWindow(),
            QStringLiteral("Can't instantiate the selected slice"),
            QString("The slice may contain UI elements that can't be instantiated in the main Open 3D Engine editor. "
                "Use the UI Editor to instantiate this slice or select another one."),
            QMessageBox::Ok);
    }

    void EditorEntityModel::OnEntityStreamLoadBegin()
    {
        Reset();
    }

    void EditorEntityModel::OnEntityStreamLoadSuccess()
    {
        AZ_PROFILE_FUNCTION(AzToolsFramework);

        //block internal reorder event handling to avoid recursion since we're manually updating everything
        m_enableChildReorderHandler = false;

        //prepare to completely reset any observers to the current model state
        EditorEntityInfoNotificationBus::Broadcast(&EditorEntityInfoNotificationBus::Events::OnEntityInfoResetBegin);

        //refresh all order info while blocking related events (keeps UI observers from updating until refresh is complete)
        {
            AZ_PROFILE_SCOPE(AzToolsFramework, "EditorEntityModel::OnEntityStreamLoadSuccess:UpdateChildOrderInfo");
            for (auto& entityInfoPair : m_entityInfoTable)
            {
                if (entityInfoPair.second.IsConnected())
                {
                    //add order info if missing
                    entityInfoPair.second.UpdateChildOrderInfo(m_forceAddToBack);
                }
            }
        }
        {
            AZ_PROFILE_SCOPE(AzToolsFramework, "EditorEntityModel::OnEntityStreamLoadSuccess:UpdateOrderInfo");
            for (auto& entityInfoPair : m_entityInfoTable)
            {
                if (entityInfoPair.second.IsConnected())
                {
                    entityInfoPair.second.UpdateOrderInfo(false);
                }
            }
        }

        EditorEntityInfoNotificationBus::Broadcast(&EditorEntityInfoNotificationBus::Events::OnEntityInfoResetEnd);

        m_enableChildReorderHandler = true;
    }

    void EditorEntityModel::OnEntityStreamLoadFailed()
    {
        Reset();
    }

    void EditorEntityModel::OnEntityContextReset()
    {
        Reset();
    }

    void EditorEntityModel::OnEntityContextLoadedFromStream(const AZ::SliceComponent::EntityList&)
    {
        // Register as handler for sort updates to the root slice metadata entity as it handles all unparented entity sorting
        EditorEntitySortNotificationBus::MultiHandler::BusConnect(GetEntityIdForSortInfo(AZ::EntityId()));
    }

    void EditorEntityModel::OnEditorOnlyChanged(AZ::EntityId entityId, bool isEditorOnly)
    {
        EditorEntityModelEntry& entityInfo = GetInfo(entityId);
        entityInfo.OnEditorOnlyChanged(isEditorOnly);
    }

    void EditorEntityModel::OnEntityRuntimeActivationChanged(AZ::EntityId entityId, bool activeOnStart)
    {
        EditorEntityModelEntry& entityInfo = GetInfo(entityId);
        entityInfo.OnEntityRuntimeActivationChanged(activeOnStart);
    }

    void EditorEntityModel::OnEntityTransformChanged(const AzToolsFramework::EntityIdList& entityIds)
    {
        AZ_PROFILE_FUNCTION(AzToolsFramework);

        for (const AZ::EntityId& entityId : entityIds)
        {
            EditorEntityModelEntry& entityInfo = GetInfo(entityId);
            entityInfo.OnTransformChanged();
        }
    }

    void EditorEntityModel::OnEntityComponentAdded(const AZ::EntityId& entityId, const AZ::ComponentId& componentId)
    {
        EditorEntityModelEntry& entityInfo = GetInfo(entityId);
        entityInfo.OnComponentCompositionChanged(componentId, ComponentCompositionAction::Add);
    }

    void EditorEntityModel::OnEntityComponentRemoved(const AZ::EntityId& entityId, const AZ::ComponentId& componentId)
    {
        EditorEntityModelEntry& entityInfo = GetInfo(entityId);
        entityInfo.OnComponentCompositionChanged(componentId, ComponentCompositionAction::Remove);
    }

    void EditorEntityModel::OnEntityComponentEnabled(const AZ::EntityId& entityId, const AZ::ComponentId& componentId)
    {
        EditorEntityModelEntry& entityInfo = GetInfo(entityId);
        entityInfo.OnComponentCompositionChanged(componentId, ComponentCompositionAction::Enable);
    }

    void EditorEntityModel::OnEntityComponentDisabled(const AZ::EntityId& entityId, const AZ::ComponentId& componentId)
    {
        EditorEntityModelEntry& entityInfo = GetInfo(entityId);
        entityInfo.OnComponentCompositionChanged(componentId, ComponentCompositionAction::Disable);
    }

    void EditorEntityModel::OnEntityExists(const AZ::EntityId& entityId)
    {
        // as soon as the Entity is initialized, ensure we connect to the
        // EditorEntityInfoRequestBus and update the entity lock and visibility
        // state (other components may care about this in their Activate call)
        EditorEntityModelEntry& entityInfo = GetInfo(entityId);
        entityInfo.EntityInfoRequestConnect();
    }

    void EditorEntityModel::OnEntityActivated(const AZ::EntityId& activatedEntityId)
    {
        // Stop listening for this entity's activation.
        AZ::EntityBus::MultiHandler::BusDisconnect(activatedEntityId);
        m_queuedEntityAddsNotYetActivated.erase(activatedEntityId);

        // Once all queued entities have activated, add them all to the model.
        if (m_queuedEntityAddsNotYetActivated.empty())
        {
            ProcessQueuedEntityAdds();
        }
    }

    void EditorEntityModel::OnTick(float /*deltaTime*/, AZ::ScriptTimePoint /*time*/)
    {
        // If a tick has elapsed, and entities are still queued, add them all to the model.
        if (!m_queuedEntityAdds.empty())
        {
            ProcessQueuedEntityAdds();
        }

        AZ::TickBus::Handler::BusDisconnect();
    }

    void EditorEntityModel::UpdateSliceInfoHierarchy(AZ::EntityId entityId)
    {
        AZ_PROFILE_FUNCTION(AzToolsFramework);
        auto& entityInfo = GetInfo(entityId);
        entityInfo.UpdateOrderInfo(false);
        entityInfo.UpdateSliceInfo();

        for (auto childId : entityInfo.GetChildren())
        {
            UpdateSliceInfoHierarchy(childId);
        }
    }

    void EditorEntityModel::AddToChildrenWithOverrides(const EntityIdList& parentEntityIds, const AZ::EntityId& entityId)
    {
        for (auto& parentEntityId : parentEntityIds)
        {
            auto& entityInfo = GetInfo(parentEntityId);
            entityInfo.m_overriddenChildren.insert(entityId);
        }
    }

    void EditorEntityModel::RemoveFromChildrenWithOverrides(const EntityIdList& parentEntityIds, const AZ::EntityId& entityId)
    {
        for (auto& parentEntityId : parentEntityIds)
        {
            auto& entityInfo = GetInfo(parentEntityId);
            entityInfo.m_overriddenChildren.erase(entityId);
        }
    }

    EditorEntityModel::EditorEntityModelEntry::~EditorEntityModelEntry()
    {
        Disconnect();
    }

    void EditorEntityModel::EditorEntityModelEntry::EntityInfoRequestConnect()
    {
        // Ensure parent is invalid in case GetParentId doesn't have a parent to return a result
        m_parentId.SetInvalid();
        AZ::TransformBus::EventResult(m_parentId, m_entityId, &AZ::TransformBus::Events::GetParentId);

        AzToolsFramework::EditorVisibilityRequestBus::EventResult(
            m_visible, m_entityId, &AzToolsFramework::EditorVisibilityRequests::GetVisibilityFlag);
        AzToolsFramework::EditorLockComponentRequestBus::EventResult(
            m_locked, m_entityId, &AzToolsFramework::EditorLockComponentRequests::GetLocked);

        EditorEntityInfoRequestBus::Handler::BusConnect(m_entityId);
    }

    void EditorEntityModel::EditorEntityModelEntry::Connect()
    {
        AZ_PROFILE_FUNCTION(AzToolsFramework);
        Disconnect();

        EntityInfoRequestConnect();

        AzToolsFramework::ToolsApplicationRequestBus::BroadcastResult(
            m_selected, &AzToolsFramework::ToolsApplicationRequests::IsSelected, m_entityId);

        AZ::ComponentApplicationBus::BroadcastResult(
            m_entity, &AZ::ComponentApplicationRequests::FindEntity, m_entityId);
        m_name = m_entity ? m_entity->GetName() : "";

        AZ::ComponentApplicationBus::BroadcastResult(m_serializeContext, &AZ::ComponentApplicationBus::Events::GetSerializeContext);
        AZ_Error("EditorEntityModelEntry", m_serializeContext, "Could not retrieve application serialize context.");

        AZ::EntityBus::Handler::BusConnect(m_entityId);
        EditorLockComponentNotificationBus::Handler::BusConnect(m_entityId);
        EditorVisibilityNotificationBus::Handler::BusConnect(m_entityId);
        EntitySelectionEvents::Bus::Handler::BusConnect(m_entityId);
        EditorEntityAPIBus::Handler::BusConnect(m_entityId);
        EditorInspectorComponentNotificationBus::Handler::BusConnect(m_entityId);
        PropertyEditorEntityChangeNotificationBus::Handler::BusConnect(m_entityId);

        // Slice status is required before we attempt to determine sibling sort index or slice root status
        UpdateSliceInfo();
        UpdateOrderInfo(false);

        m_connected = true;

        // Visibility and lock state needs to be refreshed after connecting to the relevant buses.
        ComponentEntityEditorRequestBus::Event(m_entityId, &ComponentEntityEditorRequestBus::Events::RefreshVisibilityAndLock);
    }

    void EditorEntityModel::EditorEntityModelEntry::Disconnect()
    {
        m_connected = false;
        m_baseAncestorId = AZ::EntityId();

        PropertyEditorEntityChangeNotificationBus::Handler::BusDisconnect();
        EditorInspectorComponentNotificationBus::Handler::BusDisconnect();
        EditorEntityInfoRequestBus::Handler::BusDisconnect();
        EditorEntityAPIBus::Handler::BusDisconnect();
        EntitySelectionEvents::Bus::Handler::BusDisconnect();
        EditorVisibilityNotificationBus::Handler::BusDisconnect();
        EditorLockComponentNotificationBus::Handler::BusDisconnect();
        AZ::EntityBus::Handler::BusDisconnect();
    }

    void EditorEntityModel::EditorEntityModelEntry::UpdateSliceInfo()
    {
        AZ_PROFILE_FUNCTION(AzToolsFramework);

        //reset slice info
        m_sliceFlags = (m_sliceFlags & SliceFlag_OverridesMask); // only hold on to the override flags
        m_sliceAssetName.clear();

        //determine if entity belongs to a slice
        AZ::SliceComponent::SliceInstanceAddress sliceAddress;
        AzFramework::SliceEntityRequestBus::EventResult(sliceAddress, m_entityId,
            &AzFramework::SliceEntityRequestBus::Events::GetOwningSlice);

        auto sliceReference = sliceAddress.GetReference();
        auto sliceInstance = sliceAddress.GetInstance();
        if (sliceReference && sliceInstance)
        {
            m_sliceFlags |= SliceFlag_Entity;

            //determine slice asset name
            AZ::Data::AssetCatalogRequestBus::BroadcastResult(m_sliceAssetName, &AZ::Data::AssetCatalogRequests::GetAssetPathById, sliceReference->GetSliceAsset().GetId());

            // Asset is not known by the AssetCatalog yet.
            // This is likely a newly created slice
            // Update the name using the SliceAsset's hint
            if (m_sliceAssetName.empty())
            {
                m_sliceAssetName = sliceReference->GetSliceAsset().GetHint();
            }

            //determine if entity parent belongs to a slice
            AZ::SliceComponent::SliceInstanceAddress parentSliceAddress;
            AzFramework::SliceEntityRequestBus::EventResult(parentSliceAddress, m_parentId,
                &AzFramework::SliceEntityRequestBus::Events::GetOwningSlice);

            //we're a slice root if we don't have a slice reference or instance or our parent slice reference or instances don't match
            auto parentSliceReference = parentSliceAddress.GetReference();
            auto parentSliceInstance = parentSliceAddress.GetInstance();
            if (!parentSliceReference || !parentSliceInstance || (sliceReference != parentSliceReference) || (sliceInstance->GetId() != parentSliceInstance->GetId()))
            {
                m_sliceFlags |= SliceFlag_Root;
            }

            AZ::SliceComponent::EntityAncestorList tempAncestors;
            sliceAddress.GetReference()->GetInstanceEntityAncestry(m_entityId, tempAncestors);

            // If we still aren't a slice root, check to see if maybe we are a subslice root
            if (!IsSliceRoot())
            {
                for (const AZ::SliceComponent::Ancestor& ancestor : tempAncestors)
                {
                    if (ancestor.m_sliceAddress.IsValid() && (ancestor.m_sliceAddress.GetReference() != sliceReference))
                    {
                        m_sliceFlags |= SliceFlag_Subslice;
                    }

                    if (ancestor.m_entity && SliceUtilities::IsRootEntity(*ancestor.m_entity))
                    {
                        m_sliceFlags |= (SliceFlag_Subslice | SliceFlag_Root);
                        break;
                    }
                }
            }

            if (!tempAncestors.empty())
            {
                // only care about the immediate ancestor
                const AZ::SliceComponent::Ancestor& entityAncestor = tempAncestors.front();

                if (m_baseAncestorId != entityAncestor.m_entity->GetId())
                {
                    AZStd::unique_ptr<AZ::Entity> compareClone = SliceUtilities::CloneSliceEntityForComparison(*entityAncestor.m_entity, *sliceAddress.GetInstance(), *m_serializeContext);
                    if (compareClone)
                    {
                        m_baseAncestorId = entityAncestor.m_entity->GetId();
                        m_sourceClone.reset(m_serializeContext->CloneObject<AZ::Entity>(compareClone.get()));

                        DetectInitialOverrides();
                    }
                    else
                    {
                        m_baseAncestorId = AZ::EntityId();
                        AZ_Error("EditorEntityModelEntry", false, "Failed to build internal override cache for slice entity %s", m_name.c_str());
                    }
                }
            }
        }

        UpdateCyclicDependencyInfo();
    }

    void EditorEntityModel::EditorEntityModelEntry::UpdateOrderInfo(bool notify)
    {
        AZ_PROFILE_FUNCTION(AzToolsFramework);
        AZ::u64 oldIndex = m_indexForSorting;
        AZ::u64 newIndex = 0;

        //because sort info is stored on ether a parent or a meta data entity, need to determine which before querying
        EditorEntitySortRequestBus::EventResult(newIndex, GetEntityIdForSortInfo(m_parentId), &EditorEntitySortRequestBus::Events::GetChildEntityIndex, m_entityId);

        if (notify && oldIndex != newIndex)
        {
            //notifications still use actual parent
            EditorEntityInfoNotificationBus::Broadcast(&EditorEntityInfoNotificationBus::Events::OnEntityInfoUpdatedOrderBegin, m_parentId, m_entityId, m_indexForSorting);
        }

        m_indexForSorting = newIndex;

        if (notify && oldIndex != newIndex)
        {
            //notifications still use actual parent
            EditorEntityInfoNotificationBus::Broadcast(&EditorEntityInfoNotificationBus::Events::OnEntityInfoUpdatedOrderEnd, m_parentId, m_entityId, m_indexForSorting);
        }
    }

    void EditorEntityModel::EditorEntityModelEntry::UpdateChildOrderInfo(bool forceAddToBack)
    {
        AZ_PROFILE_FUNCTION(AzToolsFramework);
        //add order info if missing
        for (auto childId : m_children)
        {
            AzToolsFramework::AddEntityIdToSortInfo(m_entityId, childId, forceAddToBack);
        }
    }

    void EditorEntityModel::EditorEntityModelEntry::SetId(const AZ::EntityId& entityId)
    {
        m_entityId = entityId;
    }

    void EditorEntityModel::EditorEntityModelEntry::SetParentId(AZ::EntityId parentId)
    {
        m_parentId = parentId;
    }

    void EditorEntityModel::EditorEntityModelEntry::SetName(AZStd::string name)
    {
        AzToolsFramework::ScopedUndoBatch undo("Rename Entity via API");

        m_entity->SetName(AZStd::move(name));

        undo.MarkEntityDirty(m_entity->GetId());

        OnEntityNameChanged(m_entity->GetName());
    }

    void EditorEntityModel::EditorEntityModelEntry::SetParent(AZ::EntityId parentId)
    {
        AZ::EntityId oldParentId = GetParent();

        if (oldParentId == parentId || parentId == m_parentId)
        {
            return;
        }

        AzToolsFramework::ScopedUndoBatch undo("Reparent Entities via API");

        // The new parent is dirty due to sort change(s)
        undo.MarkEntityDirty(AzToolsFramework::GetEntityIdForSortInfo(parentId));

        // The old parent is dirty due to sort change
        undo.MarkEntityDirty(AzToolsFramework::GetEntityIdForSortInfo(oldParentId));

        // The re-parented entity is dirty due to parent change
        undo.MarkEntityDirty(m_entityId);

        if (AzToolsFramework::SliceUtilities::IsReparentNonTrivial(m_entityId, parentId))
        {
            AzToolsFramework::SliceUtilities::ReparentNonTrivialSliceInstanceHierarchy(m_entityId, parentId);
        }

        // Guarding this to prevent the entity from being marked dirty when the parent doesn't change.
        AZ::TransformBus::Event(m_entityId, &AZ::TransformBus::Events::SetParent, parentId);

        bool isParentVisible = AzToolsFramework::IsEntitySetToBeVisible(parentId);
        AzToolsFramework::SetEntityVisibility(m_entityId, isParentVisible);
        AzToolsFramework::ComponentEntityEditorRequestBus::Event(m_entityId, &AzToolsFramework::ComponentEntityEditorRequestBus::Events::RefreshVisibilityAndLock);

        AzToolsFramework::ToolsApplicationEvents::Bus::Broadcast(&AzToolsFramework::ToolsApplicationEvents::Bus::Events::InvalidatePropertyDisplay, AzToolsFramework::Refresh_Values);
    }

    void EditorEntityModel::EditorEntityModelEntry::SetLockState(bool state)
    {
        AzToolsFramework::ScopedUndoBatch undo("Set Entity Lock State via API");
        SetEntityLockState(m_entityId, state);
    }

    void EditorEntityModel::EditorEntityModelEntry::SetVisibilityState(bool state)
    {
        AzToolsFramework::ScopedUndoBatch undo("Set Entity Visibility via API");
        SetEntityVisibility(m_entityId, state);
    }

    void EditorEntityModel::EditorEntityModelEntry::SetStartStatus(EditorEntityStartStatus status)
    {
        switch (status)
        {
        case EditorEntityStartStatus::StartActive:
            // [[fallthrough]]
        case EditorEntityStartStatus::StartInactive:
            SetStartActiveStatus(status == EditorEntityStartStatus::StartActive);
            break;
        case EditorEntityStartStatus::EditorOnly:      
            {
                ScopedUndoBatch undo("Set EditorOnly via API");
                EditorOnlyEntityComponentRequestBus::Event(m_entityId, &EditorOnlyEntityComponentRequests::SetIsEditorOnlyEntity, true);
            }

            EditorEntityRuntimeActivationChangeNotificationBus::Broadcast(
                &EditorEntityRuntimeActivationChangeNotificationBus::Events::OnEntityRuntimeActivationChanged,
                m_entityId, m_entity->IsRuntimeActiveByDefault());
            AzToolsFramework::ToolsApplicationEvents::Bus::Broadcast(
                &AzToolsFramework::ToolsApplicationEvents::Bus::Events::InvalidatePropertyDisplay, AzToolsFramework::Refresh_EntireTree);
            break;
        default:
            AZ_Error("EditorEntityModel", false, "Invalid Editor Entity Start Status.");
        }
    }

    void EditorEntityModel::EditorEntityModelEntry::SetStartActiveStatus(bool isActive)
    {
        {
            ScopedUndoBatch undo("Set Start Status via API");
            EditorOnlyEntityComponentRequestBus::Event(m_entityId, &EditorOnlyEntityComponentRequests::SetIsEditorOnlyEntity, false);

            AZ::Entity* entity = nullptr;
            AZ::ComponentApplicationBus::BroadcastResult(entity, &AZ::ComponentApplicationBus::Events::FindEntity, m_entityId);

            if (entity)
            {
                EditorEntityRuntimeActivationChangeNotificationBus::Broadcast(
                    &EditorEntityRuntimeActivationChangeNotificationBus::Events::OnEntityRuntimeActivationChanged,
                    m_entityId, isActive);

                entity->SetRuntimeActiveByDefault(isActive);
            }
        }

        AzToolsFramework::ToolsApplicationEvents::Bus::Broadcast(&AzToolsFramework::ToolsApplicationEvents::Bus::Events::InvalidatePropertyDisplay, AzToolsFramework::Refresh_EntireTree);
    }

    void EditorEntityModel::EditorEntityModelEntry::AddChild(AZ::EntityId childId)
    {
        auto childItr = m_childIndexCache.find(childId);
        if (childItr == m_childIndexCache.end())
        {
            // m_children is guaranteed to be ordered by EntityId, do a sorted insertion
            auto insertedChildIndex = AZStd::upper_bound(m_children.begin(), m_children.end(), childId);
            insertedChildIndex = m_children.insert(insertedChildIndex, childId);

            // Cache all affected child indices for fast lookup
            for (auto it = insertedChildIndex; it != m_children.end(); ++it)
            {
                const AZ::u64 newChildIndex = static_cast<AZ::u64>(it - m_children.begin());
                m_childIndexCache[*it] = newChildIndex;
            }
        }
    }

    void EditorEntityModel::EditorEntityModelEntry::RemoveChild(AZ::EntityId childId)
    {
        // Retrieve our child index from the cache
        auto cachedIndexItr = m_childIndexCache.find(childId);
        if (cachedIndexItr == m_childIndexCache.end())
        {
            AZ_Assert(false, "Attempted to remove an unknown child");
            return;
        }

        // Build an iterator for m_children based on our cached index
        auto childItr = m_children.begin() + cachedIndexItr->second;

        // Remove our child from the cache
        m_childIndexCache.erase(cachedIndexItr);

        // Remove our child, fix up the cache entries for any subsequent children
        auto elementsToFixItr = m_children.erase(childItr);
        for (auto it = elementsToFixItr; it != m_children.end(); ++it)
        {
            const AZ::u64 newChildIndex = static_cast<AZ::u64>(it - m_children.begin());
            m_childIndexCache[*it] = newChildIndex;
        }
    }

    bool EditorEntityModel::EditorEntityModelEntry::HasChild(AZ::EntityId childId) const
    {
        auto childItr = m_childIndexCache.find(childId);
        return childItr != m_childIndexCache.end();
    }

    AZ::EntityId EditorEntityModel::EditorEntityModelEntry::GetId() const
    {
        return m_entityId;
    }

    AZ::EntityId EditorEntityModel::EditorEntityModelEntry::GetParent() const
    {
        return m_parentId;
    }

    EntityIdList EditorEntityModel::EditorEntityModelEntry::GetChildren() const
    {
        return m_children;
    }

    AZ::EntityId EditorEntityModel::EditorEntityModelEntry::GetChild(AZStd::size_t index) const
    {
        return index < m_children.size() ? m_children[index] : AZ::EntityId();
    }

    AZStd::size_t EditorEntityModel::EditorEntityModelEntry::GetChildCount() const
    {
        return m_children.size();
    }

    AZ::u64 EditorEntityModel::EditorEntityModelEntry::GetChildIndex(AZ::EntityId childId) const
    {
        // Return the cached index, if available.
        auto childItr = m_childIndexCache.find(childId);
        if (childItr != m_childIndexCache.end())
        {
            return childItr->second;
        }

        // On initialization, GetChildIndex may be queried for a childId that is not yet in the child list.
        // Return the position it would be inserted at in EditorEntityModelEntry::AddChild
        auto targetChildPositionItr = AZStd::upper_bound(m_children.begin(), m_children.end(), childId);
        return static_cast<AZ::u64>(targetChildPositionItr - m_children.begin());
    }

    AZStd::string EditorEntityModel::EditorEntityModelEntry::GetName() const
    {
        return m_name;
    }

    AZStd::string EditorEntityModel::EditorEntityModelEntry::GetSliceAssetName() const
    {
        return m_sliceAssetName;
    }

    AzToolsFramework::EntityIdList EditorEntityModel::EditorEntityModelEntry::GetCyclicDependencyList() const
    {
        return m_cyclicDependencyList;
    }

    bool EditorEntityModel::EditorEntityModelEntry::IsSliceEntity() const
    {
        return (m_sliceFlags & SliceFlag_Entity) == SliceFlag_Entity;
    }

    bool EditorEntityModel::EditorEntityModelEntry::IsSubsliceEntity() const
    {
        return (m_sliceFlags & SliceFlag_Subslice) == SliceFlag_Subslice;
    }

    bool EditorEntityModel::EditorEntityModelEntry::IsSliceRoot() const
    {
        AZ::u8 flags = (m_sliceFlags & ~SliceFlag_OverridesMask);
        return (flags == SliceFlag_SliceRoot);
    }

    bool EditorEntityModel::EditorEntityModelEntry::IsSubsliceRoot() const
    {
        AZ::u8 flags = (m_sliceFlags & ~SliceFlag_OverridesMask);
        return (flags == SliceFlag_SubsliceRoot);
    }

    bool EditorEntityModel::EditorEntityModelEntry::HasSliceEntityAnyChildrenAddedOrDeleted() const
    {
        return (m_sliceFlags & SliceFlag_EntityHasAdditionsDeletions) != 0;
    }

    bool EditorEntityModel::EditorEntityModelEntry::HasSliceEntityPropertyOverridesInTopLevel() const
    {
        return (m_sliceFlags & SliceFlag_EntityHasNonChildOverrides) != 0;
    }

    bool EditorEntityModel::EditorEntityModelEntry::HasSliceEntityOverrides() const
    {
        return (m_sliceFlags & SliceFlag_EntityHasOverrides) != 0;
    }

    bool EditorEntityModel::EditorEntityModelEntry::HasSliceChildrenOverrides() const
    {
        return (!m_overriddenChildren.empty()) || HasSliceEntityAnyChildrenAddedOrDeleted();
    }

    bool EditorEntityModel::EditorEntityModelEntry::HasSliceAnyOverrides() const
    {
        return HasSliceEntityOverrides() || HasSliceChildrenOverrides();
    }

    bool EditorEntityModel::EditorEntityModelEntry::HasCyclicDependency() const
    {
        if (!IsSliceRoot() || m_cyclicDependencyList.size() == 0)
        {
            return false;
        }

        // Entities in m_cyclicDependencyList could have cyclic dependency on the ancestors of the current entity rather than the current entity itself
        // Need to check the situation where none of the entities in the list has cyclic depdency on the current entity
        for (const AZ::EntityId& entityId : m_cyclicDependencyList)
        {
            AZStd::string sliceAssetName = "";
            EditorEntityInfoRequestBus::EventResult(sliceAssetName, entityId, &AzToolsFramework::EditorEntityInfoRequestBus::Events::GetSliceAssetName);

            if (sliceAssetName == m_sliceAssetName)
            {
                return true;
            }
        }

        return false;
    }

    AZ::u64 EditorEntityModel::EditorEntityModelEntry::GetIndexForSorting() const
    {
        AZ::u64 sortIndex = 0;
        EditorEntitySortRequestBus::EventResult(sortIndex, GetEntityIdForSortInfo(m_parentId), &EditorEntitySortRequestBus::Events::GetChildEntityIndex, m_entityId);
        return sortIndex;
    }

    bool EditorEntityModel::EditorEntityModelEntry::IsSelected() const
    {
        return m_selected;
    }

    bool EditorEntityModel::EditorEntityModelEntry::IsVisible() const
    {
        // An entity being invisible always supersedes any other visibility state in the hierarchy.
        if (!m_visible)
        {
            return m_visible;
        }

        // If this entity is in a layer that's not visible, then the entity is not visible.
        if (DoesEntityHierarchyOverrideVisibility())
        {
            return false;
        }

        return m_visible;
    }

    bool EditorEntityModel::EditorEntityModelEntry::IsHidden() const
    {
        return !IsVisible();
    }

    bool EditorEntityModel::EditorEntityModelEntry::IsLocked() const
    {
        // An entity being locked always supersedes any other lock state in the hierarchy.
        if (m_locked)
        {
            return m_locked;
        }

        // If this entity is in a locked layer, then that layer's locked status supersedes this entity being unlocked.
        if (DoesEntityHierarchyOverrideLock())
        {
            return true;
        }

        return m_locked;
    }

    EditorEntityStartStatus EditorEntityModel::EditorEntityModelEntry::GetStartStatus() const
    {
        bool isEditorOnly = false;
        EditorOnlyEntityComponentRequestBus::EventResult(isEditorOnly, m_entityId, &EditorOnlyEntityComponentRequests::IsEditorOnlyEntity);

        if (isEditorOnly)
        {
            return EditorEntityStartStatus::EditorOnly;
        }
        else
        {
            if (m_entity->IsRuntimeActiveByDefault())
            {
                return EditorEntityStartStatus::StartActive;
            }
            else
            {
                return EditorEntityStartStatus::StartInactive;
            }
        }
    }

    bool EditorEntityModel::EditorEntityModelEntry::DoesEntityHierarchyOverrideState(
        EntityInHierarchyConditionFunction stateCheckFunction) const
    {
        AZ::EntityId currentId = GetId();
        while (currentId.IsValid())
        {
            bool layer = false;
            AzToolsFramework::Layers::EditorLayerComponentRequestBus::EventResult(
                layer, currentId,
                &AzToolsFramework::Layers::EditorLayerComponentRequestBus::Events::HasLayer);

            // Only layers in the hierarchy override the states checked for here.
            if (layer && stateCheckFunction(currentId))
            {
                return true;
            }

            AZ::EntityId parentId;
            AzToolsFramework::EditorEntityInfoRequestBus::EventResult(
                parentId, currentId, &AzToolsFramework::EditorEntityInfoRequestBus::Events::GetParent);

            currentId = parentId;
        }

        return false;
    }

    bool EditorEntityModel::EditorEntityModelEntry::DoesEntityHierarchyOverrideVisibility() const
    {
        return DoesEntityHierarchyOverrideState(
            [](const AZ::EntityId hierarchyEntity)
            {
                bool isHierarchyEntityVisible = true;
                AzToolsFramework::Layers::EditorLayerComponentRequestBus::EventResult(
                    isHierarchyEntityVisible, hierarchyEntity,
                    &AzToolsFramework::Layers::EditorLayerComponentRequestBus::Events::AreLayerChildrenVisible);

                return !isHierarchyEntityVisible;
            });
    }

    bool EditorEntityModel::EditorEntityModelEntry::DoesEntityHierarchyOverrideLock() const
    {
        return DoesEntityHierarchyOverrideState(
            [](const AZ::EntityId hierarchyEntity)
            {
                bool isHierarchyEntityLocked = false;
                AzToolsFramework::EditorEntityInfoRequestBus::EventResult(
                    isHierarchyEntityLocked, hierarchyEntity,
                    &AzToolsFramework::EditorEntityInfoRequestBus::Events::IsJustThisEntityLocked);

                return isHierarchyEntityLocked;
            });
    }

    bool EditorEntityModel::EditorEntityModelEntry::IsJustThisEntityLocked() const
    {
        return m_locked;
    }

    bool EditorEntityModel::EditorEntityModelEntry::IsConnected() const
    {
        return m_connected;
    }

    void EditorEntityModel::EditorEntityModelEntry::OnEntityLockFlagChanged(bool locked)
    {
        AZ_PROFILE_FUNCTION(AzToolsFramework);

        if (m_locked != locked)
        {
            m_locked = locked;
            EditorEntityInfoNotificationBus::Broadcast(
                &EditorEntityInfoNotificationBus::Events::OnEntityInfoUpdatedLocked, m_entityId, m_locked);

            if (!DoesEntityHierarchyOverrideLock())
            {
                EditorEntityLockComponentNotificationBus::Event(
                    m_entityId, &EditorEntityLockComponentNotificationBus::Events::OnEntityLockChanged, locked);
            }
        }
    }

    void EditorEntityModel::EditorEntityModelEntry::OnEntityVisibilityFlagChanged(bool visibility)
    {
        AZ_PROFILE_FUNCTION(AzToolsFramework);

        if (m_visible != visibility)
        {
            m_visible = visibility;
            EditorEntityInfoNotificationBus::Broadcast(
                &EditorEntityInfoNotificationBus::Events::OnEntityInfoUpdatedVisibility, m_entityId, m_visible);

            if (!DoesEntityHierarchyOverrideVisibility())
            {
                EditorEntityVisibilityNotificationBus::Event(
                    m_entityId, &EditorEntityVisibilityNotifications::OnEntityVisibilityChanged, visibility);
            }
        }
    }

    void EditorEntityModel::EditorEntityModelEntry::OnSelected()
    {
        AZ_PROFILE_FUNCTION(AzToolsFramework);
        if (!m_selected)
        {
            m_selected = true;
            EditorEntityInfoNotificationBus::Broadcast(
                &EditorEntityInfoNotificationBus::Events::OnEntityInfoUpdatedSelection, m_entityId, m_selected);
        }
    }

    void EditorEntityModel::EditorEntityModelEntry::OnDeselected()
    {
        AZ_PROFILE_FUNCTION(AzToolsFramework);
        if (m_selected)
        {
            m_selected = false;
            EditorEntityInfoNotificationBus::Broadcast(
                &EditorEntityInfoNotificationBus::Events::OnEntityInfoUpdatedSelection, m_entityId, m_selected);
        }
    }

    void EditorEntityModel::EditorEntityModelEntry::OnEntityNameChanged(const AZStd::string& name)
    {
        AZ_PROFILE_FUNCTION(AzToolsFramework);
        if (m_name != name)
        {
            m_name = name;
            EditorEntityInfoNotificationBus::Broadcast(
                &EditorEntityInfoNotificationBus::Events::OnEntityInfoUpdatedName, m_entityId, m_name);

            if (CanProcessOverrides())
            {
                AZ::u8 lastFlags = m_sliceFlags;
                m_sliceFlags = (m_name != m_sourceClone->GetName() ? m_sliceFlags | SliceFlag_EntityNameOverridden
                                                                   : m_sliceFlags & ~SliceFlag_EntityNameOverridden);
                ModifyParentsOverriddenChildren(m_entityId, lastFlags, (m_sliceFlags & SliceFlag_EntityHasOverrides) != 0);
            }
        }
    }

    void EditorEntityModel::EditorEntityModelEntry::OnTransformChanged()
    {
        if (CanProcessOverrides())
        {
            AZ_PROFILE_FUNCTION(AzToolsFramework);

            using TransformComponent = AzToolsFramework::Components::TransformComponent;

            if (AZ::Component* transformComponent = m_entity->FindComponent<TransformComponent>())
            {
                OnEntityComponentPropertyChanged(transformComponent->GetId());
            }
        }
    }

    void EditorEntityModel::EditorEntityModelEntry::OnComponentOrderChanged()
    {
        if (CanProcessOverrides())
        {
            AZ_PROFILE_FUNCTION(AzToolsFramework);

            using EditorInspectorComponent = AzToolsFramework::Components::EditorInspectorComponent;

            if (AZ::Component* componentOrderComponent = m_entity->FindComponent<EditorInspectorComponent>())
            {
                OnEntityComponentPropertyChanged(componentOrderComponent->GetId());
            }
        }
    }

    void EditorEntityModel::EditorEntityModelEntry::OnEntityComponentPropertyChanged(AZ::ComponentId componentId)
    {
        if (CanProcessOverrides())
        {
            AZ_PROFILE_FUNCTION(AzToolsFramework);

            AZ::Component* liveComponent = m_entity->FindComponent(componentId);
            AZ::Component* sourceComponent = m_sourceClone->FindComponent(componentId);

            if (HasDifferences<AZ::Component>(liveComponent, sourceComponent, IsSliceRoot(), m_serializeContext))
            {
                AddOverriddenComponent(componentId);
            }
            else
            {
                RemoveOverriddenComponent(componentId);
            }
        }
    }

    void EditorEntityModel::EditorEntityModelEntry::OnEditorOnlyChanged(bool /*isEditorOnly*/)
    {
        if (CanProcessOverrides())
        {
            using EditorOnlyEntityComponent = AzToolsFramework::Components::EditorOnlyEntityComponent;

            if (AZ::Component* editorOnlyComponent = m_entity->FindComponent<EditorOnlyEntityComponent>())
            {
                OnEntityComponentPropertyChanged(editorOnlyComponent->GetId());
            }
        }
    }

    void EditorEntityModel::EditorEntityModelEntry::OnEntityRuntimeActivationChanged(bool activeOnStart)
    {
        if (CanProcessOverrides())
        {
            AZ::u8 lastFlags = m_sliceFlags;
            m_sliceFlags = (activeOnStart != m_sourceClone->IsRuntimeActiveByDefault()
                                ? m_sliceFlags | SliceFlag_EntityActivationOverridden
                                : m_sliceFlags & ~SliceFlag_EntityActivationOverridden);
            ModifyParentsOverriddenChildren(m_entityId, lastFlags, (m_sliceFlags & SliceFlag_EntityHasOverrides) != 0);
        }
    }

    void EditorEntityModel::EditorEntityModelEntry::OnComponentCompositionChanged(const AZ::ComponentId& componentId,
                                                                                  ComponentCompositionAction action)
    {
        if (CanProcessOverrides())
        {
            switch (action)
            {
                case ComponentCompositionAction::Add:
                    AddOverriddenComponent(componentId);
                    break;

                case ComponentCompositionAction::Remove:
                    // if the component was a pending add, we can remove it from the overrides list
                    if (m_overriddenComponents.find(componentId) != m_overriddenComponents.end())
                    {
                        RemoveOverriddenComponent(componentId);
                    }
                    else
                    {
                        AddOverriddenComponent(componentId);
                    }
                    break;

                case ComponentCompositionAction::Enable:
                case ComponentCompositionAction::Disable:
                    OnEntityComponentPropertyChanged(componentId);
                    break;

                default:
                    AZ_Warning("EditorEntityModelEntry", false, "Unknown entity component composition action received");
                    break;
            }
        }
    }

    void EditorEntityModel::EditorEntityModelEntry::OnChildSortOrderChanged()
    {
        if (CanProcessOverrides())
        {
            using EditorEntitySortComponent = AzToolsFramework::Components::EditorEntitySortComponent;

            if (EditorEntitySortComponent* liveSortOrderComponent = m_entity->FindComponent<EditorEntitySortComponent>())
            {
                const AZ::ComponentId& componentId = liveSortOrderComponent->GetId();

                if (EditorEntitySortComponent* sourceSortOrderComponent = m_sourceClone->FindComponent<EditorEntitySortComponent>(componentId))
                {
                    // for reasons unknown, the instance data hierarchy will produce different compare results for the EditorEntitySortComponent
                    // when passed directly in as a component vs. indirectly from the owning entity.  until this can be diagnosed, we have to
                    // rely on manually comparing the child entity sort order.  furthermore, certain operations (such as redo) will "correct"
                    // the entity IDs with the remapped ones so the redirect needs to be included in the manual comparison.
                    EntityOrderArray liveChildSortOrder = liveSortOrderComponent->GetChildEntityOrderArray();
                    EntityOrderArray sourceChildSortOrder = sourceSortOrderComponent->GetChildEntityOrderArray();

                    if (liveChildSortOrder.size() == sourceChildSortOrder.size())
                    {
                        AZ::SliceComponent::SliceInstanceAddress sliceAddress;
                        AzFramework::SliceEntityRequestBus::EventResult(sliceAddress, m_entityId,
                            &AzFramework::SliceEntityRequestBus::Events::GetOwningSlice);

                        bool isDifferent = false;
                        if (!sliceAddress.GetInstance())
                        {
                            isDifferent = true;
                        }
                        else
                        {
                            const AZ::SliceComponent::EntityIdToEntityIdMap& liveToSourceIds = sliceAddress.GetInstance()->GetEntityIdToBaseMap();

                            for (int sortOrderIndex = 0; sortOrderIndex < liveChildSortOrder.size(); ++sortOrderIndex)
                            {
                                const AZ::EntityId& liveId = liveChildSortOrder[sortOrderIndex];
                                const AZ::EntityId& sourceId = sourceChildSortOrder[sortOrderIndex];

                                if (liveId != sourceId)
                                {
                                    const auto& sourceMapping = liveToSourceIds.find(liveId);
                                    if (sourceMapping == liveToSourceIds.end()
                                        || sourceMapping->second != sourceId)
                                    {
                                        isDifferent = true;
                                        break;
                                    }
                                }
                            }
                        }

                        if (isDifferent)
                        {
                            AddChildAddedDeleted(componentId);
                        }
                        else
                        {
                            RemoveChildAddedDeleted(componentId);

                        }
                    }
                    else
                    {
                        AddChildAddedDeleted(componentId);
                    }
                }
            }
        }
    }

    bool EditorEntityModel::EditorEntityModelEntry::CanProcessOverrides() const
    {
        return (IsSliceEntity() && m_serializeContext && m_entity && m_sourceClone);
    }

    void EditorEntityModel::EditorEntityModelEntry::AddChildAddedDeleted(AZ::ComponentId componentId)
    {
        m_addedRemovedComponents.insert(componentId);
        AZ::u8 lastFlags = m_sliceFlags;
        m_sliceFlags |= SliceFlag_EntityHasAdditionsDeletions;

        ModifyParentsOverriddenChildren(m_entityId, lastFlags, (m_sliceFlags & SliceFlag_EntityHasOverrides) != 0);
        AzToolsFramework::ToolsApplicationEvents::Bus::Broadcast(
            &AzToolsFramework::ToolsApplicationEvents::Bus::Events::InvalidatePropertyDisplay,
            AzToolsFramework::Refresh_Values);
    }

    void EditorEntityModel::EditorEntityModelEntry::RemoveChildAddedDeleted(AZ::ComponentId componentId)
    {
        m_addedRemovedComponents.erase(componentId);
        AZ::u8 lastFlags = m_sliceFlags;
        if (m_addedRemovedComponents.empty())
        {
            m_sliceFlags &= ~SliceFlag_EntityHasAdditionsDeletions;
        }

        ModifyParentsOverriddenChildren(m_entityId, lastFlags, (m_sliceFlags & SliceFlag_EntityHasOverrides) != 0);
        AzToolsFramework::ToolsApplicationEvents::Bus::Broadcast(
            &AzToolsFramework::ToolsApplicationEvents::Bus::Events::InvalidatePropertyDisplay,
            AzToolsFramework::Refresh_Values);
    }

    void EditorEntityModel::EditorEntityModelEntry::AddOverriddenComponent(AZ::ComponentId componentId)
    {
        m_overriddenComponents.insert(componentId);
        AZ::u8 lastFlags = m_sliceFlags;
        m_sliceFlags |= SliceFlag_EntityComponentsOverridden;

        ModifyParentsOverriddenChildren(m_entityId, lastFlags, (m_sliceFlags & SliceFlag_EntityHasOverrides) != 0);
        AzToolsFramework::ToolsApplicationEvents::Bus::Broadcast(
            &AzToolsFramework::ToolsApplicationEvents::Bus::Events::InvalidatePropertyDisplay,
            AzToolsFramework::Refresh_Values);
    }

    void EditorEntityModel::EditorEntityModelEntry::RemoveOverriddenComponent(AZ::ComponentId componentId)
    {
        m_overriddenComponents.erase(componentId);
        AZ::u8 lastFlags = m_sliceFlags;
        if (m_overriddenComponents.empty())
        {
            m_sliceFlags &= ~SliceFlag_EntityComponentsOverridden;
        }

        ModifyParentsOverriddenChildren(m_entityId, lastFlags, (m_sliceFlags & SliceFlag_EntityHasOverrides) != 0);
        AzToolsFramework::ToolsApplicationEvents::Bus::Broadcast(
            &AzToolsFramework::ToolsApplicationEvents::Bus::Events::InvalidatePropertyDisplay,
            AzToolsFramework::Refresh_Values);
    }

    void EditorEntityModel::EditorEntityModelEntry::DetectInitialOverrides()
    {
        if (!IsSliceEntity())
        {
            return;
        }

        if (!CanProcessOverrides())
        {
            AZ_Error("EditorEntityModelEntry", false, "Failed to build internal override cache for slice entity %s",
                     m_name.c_str());
            return;
        }

        AZ_PROFILE_FUNCTION(AzToolsFramework);

        AZ::u8 lastFlags = m_sliceFlags;

        m_sliceFlags &= ~SliceFlag_EntityHasOverrides;
        m_overriddenComponents.clear();
        m_addedRemovedComponents.clear();

        // reset the cached entity name so we can leverage OnEntityNameChanged to detect if the name is overridden and avoid duplicate code
        m_name = "";
        OnEntityNameChanged(m_entity->GetName());
        OnEntityRuntimeActivationChanged(m_entity->IsRuntimeActiveByDefault());

        // build a map of the source entity components that will be pruned down as the components from the
        // live entity are processed, this way we can determine which components have been deleted
        AZStd::unordered_map<AZ::ComponentId, AZ::Component*> sourceComponentMap;
        for (AZ::Component* sourceComponent : m_sourceClone->GetComponents())
        {
            sourceComponentMap[sourceComponent->GetId()] = sourceComponent;
        }

        // process the components on the live entity to find which ones have overrides
        for (AZ::Component* liveComponent : m_entity->GetComponents())
        {
            const AZ::ComponentId componentId = liveComponent->GetId();

            auto sourceComponentIter = sourceComponentMap.find(componentId);
            if (sourceComponentIter != sourceComponentMap.end())
            {
                if (HasDifferences<AZ::Component>(liveComponent, sourceComponentIter->second, IsSliceRoot(), m_serializeContext))
                {
                    m_overriddenComponents.insert(componentId);
                }

                // mark the component as processed by removing it from the source map
                sourceComponentMap.erase(componentId);
            }
            // the component must be new if it wasn't found in the source map
            else
            {
                m_overriddenComponents.insert(componentId);
            }
        }

        // the remaining components in the source map must have been deleted, so add them to the overridden list
        for (auto& sourceComponentEntry : sourceComponentMap)
        {
            m_overriddenComponents.insert(sourceComponentEntry.first);
        }

        if (!m_overriddenComponents.empty())
        {
            m_sliceFlags |= SliceFlag_EntityComponentsOverridden;
        }

        ModifyParentsOverriddenChildren(m_entityId, lastFlags, (m_sliceFlags & SliceFlag_EntityHasOverrides) != 0);
    }

    bool EditorEntityModel::EditorEntityModelEntry::IsComponentExpanded(AZ::ComponentId id) const
    {
        auto expandedItr = m_componentExpansionStateMap.find(id);
        return (expandedItr == m_componentExpansionStateMap.end() || expandedItr->second);
    }

    void EditorEntityModel::EditorEntityModelEntry::SetComponentExpanded(AZ::ComponentId id, bool expanded)
    {
        if (expanded)
        {
            // We can simply erase the element if it is expanded since not present equates to expanded.
            // This should keep our data stored to a minimum
            m_componentExpansionStateMap.erase(id);
        }
        else
        {
            m_componentExpansionStateMap[id] = expanded;
        }
    }

    void EditorEntityModel::EditorEntityModelEntry::ModifyParentsOverriddenChildren(AZ::EntityId childEntityId, AZ::u8 lastFlags, bool childHasOverrides)
    {
        AZ_PROFILE_FUNCTION(AzToolsFramework);

        if (((lastFlags & SliceFlag_EntityHasOverrides) == 0) != ((m_sliceFlags & SliceFlag_EntityHasOverrides) == 0))
        {
            AZStd::vector<AZ::EntityId> parentsIds;
            AZ::EntityId currentId = childEntityId;
            do
            {
                AZ::EntityId parentId;
                AZ::TransformBus::EventResult(parentId, currentId, &AZ::TransformBus::Events::GetParentId);
                if (parentId.IsValid())
                {
                    parentsIds.push_back(parentId);
                }
                currentId = parentId;
            } while (currentId.IsValid());

            if (childHasOverrides)
            {
                EditorEntityModelRequestBus::Broadcast(&EditorEntityModelRequestBus::Events::AddToChildrenWithOverrides,
                    parentsIds, childEntityId);
            }
            else
            {
                EditorEntityModelRequestBus::Broadcast(&EditorEntityModelRequestBus::Events::RemoveFromChildrenWithOverrides,
                    parentsIds, childEntityId);
            }
        }
    }

    void EditorEntityModel::EditorEntityModelEntry::UpdateCyclicDependencyInfo()
    {
        AZ_PROFILE_FUNCTION(AzToolsFramework);

        // Only check cyclic dependency if the current entity is a slice root
        if (!IsSliceRoot())
        {
            return;
        }

        AZ::SliceComponent::SliceInstanceAddress sliceAddress;
        AzFramework::SliceEntityRequestBus::EventResult(sliceAddress, m_entityId,
            &AzFramework::SliceEntityRequestBus::Events::GetOwningSlice);

        AzToolsFramework::EntityIdList cyclicDependencyChain;

        AZ::EntityId parentId = GetParent();

        while (parentId.IsValid())
        {
            cyclicDependencyChain.push_back(parentId);

            bool parentIsSliceRoot = false;
            EditorEntityInfoRequestBus::EventResult(parentIsSliceRoot, parentId, &AzToolsFramework::EditorEntityInfoRequestBus::Events::IsSliceRoot);

            // Only check cyclic dependency on slice root entities
            if (parentIsSliceRoot)
            {
                AZ::SliceComponent::SliceInstanceAddress parentSliceAddress;
                AzFramework::SliceEntityRequestBus::EventResult(parentSliceAddress, parentId,
                    &AzFramework::SliceEntityRequestBus::Events::GetOwningSlice);

                if (!AzToolsFramework::SliceUtilities::CheckSliceAdditionCyclicDependencySafe(sliceAddress, parentSliceAddress))
                {
                    // Cyclic dependency is detected
                    break;
                }
            }

            AZ::EntityId currentParentId = parentId;
            parentId.SetInvalid();
            EditorEntityInfoRequestBus::EventResult(parentId, currentParentId, &AzToolsFramework::EditorEntityInfoRequestBus::Events::GetParent);
        }

        // Update the cyclic denpendency list of each ancestor entity
        if (parentId.IsValid())
        {
            for (const AZ::EntityId& entityId : cyclicDependencyChain)
            {
                EditorEntityInfoRequestBus::Event(entityId, &AzToolsFramework::EditorEntityInfoRequestBus::Events::AddToCyclicDependencyList, m_entityId);
            }
        }
    }

    void EditorEntityModel::EditorEntityModelEntry::AddToCyclicDependencyList(const AZ::EntityId& entityId)
    {
        // Each entity in this list has circular dependency on the current entity or its ancenstor
        if(AZStd::find(m_cyclicDependencyList.begin(), m_cyclicDependencyList.end(), entityId) == m_cyclicDependencyList.end())
        {
            m_cyclicDependencyList.push_back(entityId);
        }
    }

    void EditorEntityModel::EditorEntityModelEntry::RemoveFromCyclicDependencyList(const AZ::EntityId& entityId)
    {
        AzToolsFramework::EntityIdList::iterator it = AZStd::find(m_cyclicDependencyList.begin(), m_cyclicDependencyList.end(), entityId);
        if (it != m_cyclicDependencyList.end())
        {
            m_cyclicDependencyList.erase(it);
        }
    }
}   // namespace AzToolsFramework<|MERGE_RESOLUTION|>--- conflicted
+++ resolved
@@ -381,24 +381,6 @@
             return;
         }
 
-<<<<<<< HEAD
-        bool isPrefabSystemEnabled = false;
-        AzFramework::ApplicationRequests::Bus::BroadcastResult(
-            isPrefabSystemEnabled, &AzFramework::ApplicationRequests::IsPrefabSystemEnabled);
-
-        // For slices, orphan any children that remain attached to the entity
-        // For prefabs, this is an unneeded operation because the prefab system handles the orphans
-        // and the extra reparenting operation can be problematic for consumers subscribed to entity
-        // events, such as the entity outliner.
-        if (!isPrefabSystemEnabled)
-        {
-            auto children = entityInfo.GetChildren();
-            for (auto childId : children)
-            {
-                ReparentChild(childId, AZ::EntityId(), entityId);
-                m_entityOrphanTable[entityId].insert(childId);
-            }
-=======
         // Even though these child entities will immediately be destroyed, their entity info may be recycled
         // Ensure they don't have any lingering inaccurate parent data
         auto children = entityInfo.GetChildren();
@@ -406,7 +388,6 @@
         {
             ReparentChild(childId, AZ::EntityId(), entityId);
             m_entityOrphanTable[entityId].insert(childId);
->>>>>>> 7100d48e
         }
 
         m_savedOrderInfo[entityId] = AZStd::make_pair(entityInfo.GetParent(), entityInfo.GetIndexForSorting());
