--- conflicted
+++ resolved
@@ -1402,7 +1402,6 @@
         }
     }
 
-<<<<<<< HEAD
     // TODO - Remove unused argument?
     bool EditorEntityModel::EditorEntityModelEntry::DoesEntityHierarchyOverrideState(
         EntityInHierarchyConditionFunction /* stateCheckFunction */) const
@@ -1440,8 +1439,6 @@
             });
     }
 
-=======
->>>>>>> d700cb56
     bool EditorEntityModel::EditorEntityModelEntry::IsJustThisEntityLocked() const
     {
         return m_locked;
