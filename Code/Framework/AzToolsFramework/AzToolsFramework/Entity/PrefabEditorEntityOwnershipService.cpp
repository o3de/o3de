/*
 * Copyright (c) Contributors to the Open 3D Engine Project.
 * For complete copyright and license terms please see the LICENSE at the root of this distribution.
 *
 * SPDX-License-Identifier: Apache-2.0 OR MIT
 *
 */

#include <AzCore/Component/Entity.h>
#include <AzCore/Component/TransformBus.h>
#include <AzCore/Script/ScriptSystemBus.h>
#include <AzCore/Serialization/Utils.h>
#include <AzCore/StringFunc/StringFunc.h>
#include <AzFramework/API/ApplicationAPI.h>
#include <AzFramework/Entity/GameEntityContextBus.h>
#include <AzFramework/Spawnable/RootSpawnableInterface.h>
#include <AzToolsFramework/API/EditorAssetSystemAPI.h>
#include <AzToolsFramework/API/ToolsApplicationAPI.h>
#include <AzToolsFramework/Entity/PrefabEditorEntityOwnershipService.h>
#include <AzToolsFramework/Prefab/EditorPrefabComponent.h>
#include <AzToolsFramework/Prefab/Instance/Instance.h>
#include <AzToolsFramework/Prefab/Instance/InstanceEntityIdMapper.h>
#include <AzToolsFramework/Prefab/Instance/InstanceEntityMapperInterface.h>
#include <AzToolsFramework/Prefab/PrefabDomUtils.h>
#include <AzToolsFramework/Prefab/PrefabLoader.h>
#include <AzToolsFramework/Prefab/PrefabFocusInterface.h>
#include <AzToolsFramework/Prefab/PrefabSystemComponentInterface.h>
#include <AzToolsFramework/Prefab/PrefabUndoHelpers.h>
#include <AzToolsFramework/Prefab/Spawnable/PrefabConverterStackProfileNames.h>

namespace AzToolsFramework
{
    PrefabEditorEntityOwnershipService::PrefabEditorEntityOwnershipService(const AzFramework::EntityContextId& entityContextId,
        AZ::SerializeContext* serializeContext)
        : m_entityContextId(entityContextId)
        , m_serializeContext(serializeContext)
    {
        AzFramework::ApplicationRequests::Bus::BroadcastResult(
            m_shouldAssertForLegacySlicesUsage, &AzFramework::ApplicationRequests::ShouldAssertForLegacySlicesUsage);
        AZ::Interface<PrefabEditorEntityOwnershipInterface>::Register(this);
    }

    PrefabEditorEntityOwnershipService::~PrefabEditorEntityOwnershipService()
    {
        AZ::Interface<PrefabEditorEntityOwnershipInterface>::Unregister(this);
    }

    void PrefabEditorEntityOwnershipService::Initialize()
    {
        m_prefabFocusInterface = AZ::Interface<Prefab::PrefabFocusInterface>::Get();
        AZ_Assert(m_prefabFocusInterface != nullptr,
            "Couldn't get prefab focus interface, it's a requirement for PrefabEntityOwnership system to work");

        m_prefabSystemComponent = AZ::Interface<Prefab::PrefabSystemComponentInterface>::Get();
        AZ_Assert(m_prefabSystemComponent != nullptr,
            "Couldn't get prefab system component, it's a requirement for PrefabEntityOwnership system to work");

        m_loaderInterface = AZ::Interface<Prefab::PrefabLoaderInterface>::Get();
        AZ_Assert(m_loaderInterface != nullptr,
            "Couldn't get prefab loader interface, it's a requirement for PrefabEntityOwnership system to work");

        m_rootInstance = AZStd::unique_ptr<Prefab::Instance>(m_prefabSystemComponent->CreatePrefab({}, {}, "newLevel.prefab"));
        m_sliceOwnershipService.BusConnect(m_entityContextId);
        m_sliceOwnershipService.m_shouldAssertForLegacySlicesUsage = m_shouldAssertForLegacySlicesUsage;
        m_editorSliceOwnershipService.BusConnect();
        m_editorSliceOwnershipService.m_shouldAssertForLegacySlicesUsage = m_shouldAssertForLegacySlicesUsage;
    }

    bool PrefabEditorEntityOwnershipService::IsInitialized()
    {
        return m_rootInstance != nullptr;
    }

    void PrefabEditorEntityOwnershipService::Destroy()
    {
        StopPlayInEditor();
        m_editorSliceOwnershipService.BusDisconnect();
        m_sliceOwnershipService.BusDisconnect();

        if (m_rootInstance != nullptr)
        {
            m_rootInstance.reset();
            m_prefabSystemComponent->RemoveAllTemplates();
        }
    }

    void PrefabEditorEntityOwnershipService::Reset()
    {
        m_isRootPrefabAssigned = false;

        if (m_rootInstance)
        {
            AzToolsFramework::ToolsApplicationRequestBus::Broadcast(
                &AzToolsFramework::ToolsApplicationRequestBus::Events::ClearDirtyEntities);
            Prefab::TemplateId templateId = m_rootInstance->GetTemplateId();
            m_rootInstance->Reset();
            if (templateId != Prefab::InvalidTemplateId)
            {
                m_rootInstance->SetTemplateId(Prefab::InvalidTemplateId);
                m_prefabSystemComponent->RemoveAllTemplates();
            }
            m_rootInstance->SetContainerEntityName("Level");
        }

        AzFramework::EntityOwnershipServiceNotificationBus::Event(
            m_entityContextId, &AzFramework::EntityOwnershipServiceNotificationBus::Events::OnEntityOwnershipServiceReset);
    }

    void PrefabEditorEntityOwnershipService::AddEntity(AZ::Entity* entity)
    {
        AZ_Assert(IsInitialized(), "Tried to add an entity without initializing the Entity Ownership Service");

        // Setup undo node.
        ScopedUndoBatch undoBatch("Add entity");

        // Determine which prefab instance should own this entity.
        Prefab::InstanceOptionalReference newOwningInstance = m_prefabFocusInterface->GetFocusedPrefabInstance(m_entityContextId);
        if (!newOwningInstance.has_value())
        {
            AZ_Assert(false, "Entity Ownership Service could not retrieve currently focused prefab.");
            return;
        }

        Prefab::PrefabDom instanceDomBeforeUpdate;
        Prefab::PrefabDomUtils::StoreInstanceInPrefabDom(newOwningInstance->get(), instanceDomBeforeUpdate);

        newOwningInstance->get().AddEntity(*entity);
        HandleEntitiesAdded({ entity });
        AZ::TransformBus::Event(entity->GetId(), &AZ::TransformInterface::SetParent, newOwningInstance->get().GetContainerEntityId());

        Prefab::PrefabUndoHelpers::UpdatePrefabInstance(
            newOwningInstance->get(), "Add entity", instanceDomBeforeUpdate, undoBatch.GetUndoBatch());
    }

    void PrefabEditorEntityOwnershipService::AddEntities(const EntityList& entities)
    {
        AZ_Assert(IsInitialized(), "Tried to add entities without initializing the Entity Ownership Service");

        // Setup undo node.
        ScopedUndoBatch undoBatch("Add entities");

        // Determine which prefab instance should own these entities.
        Prefab::InstanceOptionalReference newOwningInstance = m_prefabFocusInterface->GetFocusedPrefabInstance(m_entityContextId);
        if (!newOwningInstance.has_value())
        {
            AZ_Assert(false, "Entity Ownership Service could not retrieve currently focused prefab.");
            return;
        }

        Prefab::PrefabDom instanceDomBeforeUpdate;
        Prefab::PrefabDomUtils::StoreInstanceInPrefabDom(newOwningInstance->get(), instanceDomBeforeUpdate);

        for (AZ::Entity* entity : entities)
        {
            newOwningInstance->get().AddEntity(*entity);
        }

        HandleEntitiesAdded(entities);

        for (AZ::Entity* entity : entities)
        {
            AZ::TransformBus::Event(entity->GetId(), &AZ::TransformInterface::SetParent, newOwningInstance->get().m_containerEntity->GetId());
        }

        Prefab::PrefabUndoHelpers::UpdatePrefabInstance(
            newOwningInstance->get(), "Undo adding entities", instanceDomBeforeUpdate, undoBatch.GetUndoBatch());
    }

    bool PrefabEditorEntityOwnershipService::DestroyEntity(AZ::Entity* entity)
    {
        return DestroyEntityById(entity->GetId());
    }

    bool PrefabEditorEntityOwnershipService::DestroyEntityById(AZ::EntityId entityId)
    {
        AZ_Assert(IsInitialized(), "Tried to destroy an entity without initializing the Entity Ownership Service");
        AZ_Assert(m_entitiesRemovedCallback, "Callback function for DestroyEntityById has not been set.");
        OnEntityRemoved(entityId);
        return true;
    }

    void PrefabEditorEntityOwnershipService::GetNonPrefabEntities(EntityList& entities)
    {
        m_rootInstance->GetEntities(
            [&entities](const AZStd::unique_ptr<AZ::Entity>& entity)
            {
                entities.emplace_back(entity.get());
                return true;
            });
    }

    bool PrefabEditorEntityOwnershipService::GetAllEntities(EntityList& entities)
    {
        m_rootInstance->GetAllEntitiesInHierarchy(
            [&entities](const AZStd::unique_ptr<AZ::Entity>& entity)
            {
                entities.emplace_back(entity.get());
                return true;
            });

        return true;
    }

    void PrefabEditorEntityOwnershipService::InstantiateAllPrefabs()
    {
    }

    void PrefabEditorEntityOwnershipService::HandleEntitiesAdded(const EntityList& entities)
    {
        AZ_Assert(m_entitiesAddedCallback, "Callback function for AddEntity has not been set.");
        for (const AZ::Entity* entity : entities)
        {
            AzFramework::SliceEntityRequestBus::MultiHandler::BusConnect(entity->GetId());
        }
        m_entitiesAddedCallback(entities);
    }

    bool PrefabEditorEntityOwnershipService::LoadFromStream(AZ::IO::GenericStream& stream, AZStd::string_view filename)
    {
        Reset();

        const size_t bufSize = stream.GetLength();
        AZStd::unique_ptr<char[]> buf(new char[bufSize]);
        AZ::IO::SizeType bytes = stream.Read(bufSize, buf.get());

        Prefab::TemplateId templateId = m_loaderInterface->LoadTemplateFromString(AZStd::string_view(buf.get(), bytes), filename);
        if (templateId == Prefab::InvalidTemplateId)
        {
            AZ_Error("Prefab", false, "Couldn't load prefab content from '%.*s'", AZ_STRING_ARG(filename));
            return false;
        }

        m_rootInstance->SetTemplateId(templateId);
        m_rootInstance->SetTemplateSourcePath(m_loaderInterface->GenerateRelativePath(filename));
        m_rootInstance->SetContainerEntityName("Level");
        m_prefabSystemComponent->PropagateTemplateChanges(templateId);
        m_isRootPrefabAssigned = true;

        return true;
    }

    bool PrefabEditorEntityOwnershipService::LoadFromStream(
        [[maybe_unused]] AZ::IO::GenericStream& stream,
        [[maybe_unused]] bool remapIds,
        [[maybe_unused]] EntityIdToEntityIdMap* idRemapTable,
        [[maybe_unused]] const AZ::ObjectStream::FilterDescriptor& filterDesc)
    {
        return false;
    }

    bool PrefabEditorEntityOwnershipService::SaveToStream(AZ::IO::GenericStream& stream, AZStd::string_view filename)
    {
        AZ::IO::Path relativePath = m_loaderInterface->GenerateRelativePath(filename);

        m_rootInstance->SetTemplateSourcePath(relativePath);
        m_prefabSystemComponent->UpdateTemplateFilePath(m_rootInstance->GetTemplateId(), relativePath);

        AZStd::string out;
        if (!m_loaderInterface->SaveTemplateToString(m_rootInstance->GetTemplateId(), out))
        {
            return false;
        }

        const size_t bytesToWrite = out.size();
        const size_t bytesWritten = stream.Write(bytesToWrite, out.data());
        if(bytesWritten != bytesToWrite)
        {
            return false;
        }
        m_prefabSystemComponent->SetTemplateDirtyFlag(m_rootInstance->GetTemplateId(), false);
        return true;
    }

    void PrefabEditorEntityOwnershipService::CreateNewLevelPrefab(AZStd::string_view filename, const AZStd::string& templateFilename)
    {
        AZ::IO::Path relativePath = m_loaderInterface->GenerateRelativePath(filename);
        AzToolsFramework::Prefab::TemplateId templateId = m_prefabSystemComponent->GetTemplateIdFromFilePath(relativePath);

        m_rootInstance->SetTemplateSourcePath(relativePath);

        AZStd::string watchFolder;
        AZ::Data::AssetInfo assetInfo;
        bool sourceInfoFound = false;
        AzToolsFramework::AssetSystemRequestBus::BroadcastResult(
            sourceInfoFound, &AzToolsFramework::AssetSystemRequestBus::Events::GetSourceInfoBySourcePath, templateFilename.c_str(),
            assetInfo, watchFolder);

        if (sourceInfoFound)
        {
            AZStd::string fullPath;
            AZ::StringFunc::Path::Join(watchFolder.c_str(), assetInfo.m_relativePath.c_str(), fullPath);

            // Get the default prefab and copy the Dom over to the new template being saved
            Prefab::TemplateId defaultId = m_loaderInterface->LoadTemplateFromFile(fullPath.c_str());
            Prefab::PrefabDom& dom = m_prefabSystemComponent->FindTemplateDom(defaultId);

            Prefab::PrefabDom levelDefaultDom;
            levelDefaultDom.CopyFrom(dom, levelDefaultDom.GetAllocator());

            Prefab::PrefabDomPath sourcePath("/Source");
            sourcePath.Set(levelDefaultDom, relativePath.c_str());

            templateId = m_prefabSystemComponent->AddTemplate(relativePath, AZStd::move(levelDefaultDom));
        }
        else
        {
            m_rootInstance->m_containerEntity->AddComponent(aznew Prefab::EditorPrefabComponent());
            HandleEntitiesAdded({ m_rootInstance->m_containerEntity.get() });

            AzToolsFramework::Prefab::PrefabDom dom;
            bool success = AzToolsFramework::Prefab::PrefabDomUtils::StoreInstanceInPrefabDom(*m_rootInstance, dom);
            if (!success)
            {
                AZ_Error(
                    "Prefab", false, "Failed to convert current root instance into a DOM when saving file '%.*s'", AZ_STRING_ARG(filename));
                return;
            }
            templateId = m_prefabSystemComponent->AddTemplate(relativePath, std::move(dom));
        }

        if (templateId == AzToolsFramework::Prefab::InvalidTemplateId)
        {
            AZ_Error("Prefab", false, "Couldn't create new template id '%i' when creating new level '%.*s'", templateId, AZ_STRING_ARG(filename));
            return;
        }

        Prefab::TemplateId prevTemplateId = m_rootInstance->GetTemplateId();
        m_rootInstance->SetTemplateId(templateId);

        if (prevTemplateId != Prefab::InvalidTemplateId && templateId != prevTemplateId)
        {
            // Make sure we only have one level template loaded at a time
            m_prefabSystemComponent->RemoveTemplate(prevTemplateId);
        }

        m_prefabSystemComponent->PropagateTemplateChanges(templateId);
        m_isRootPrefabAssigned = true;
    }

    bool PrefabEditorEntityOwnershipService::IsRootPrefabAssigned() const
    {
        return m_isRootPrefabAssigned;
    }

    Prefab::InstanceOptionalReference PrefabEditorEntityOwnershipService::CreatePrefab(
        const AZStd::vector<AZ::Entity*>& entities, AZStd::vector<AZStd::unique_ptr<Prefab::Instance>>&& nestedPrefabInstances,
        AZ::IO::PathView filePath, Prefab::InstanceOptionalReference instanceToParentUnder)
    {
        if (!instanceToParentUnder)
        {
            instanceToParentUnder = *m_rootInstance;
        }

        AZStd::unique_ptr<Prefab::Instance> createdPrefabInstance = m_prefabSystemComponent->CreatePrefab(
            entities, AZStd::move(nestedPrefabInstances), filePath, nullptr, instanceToParentUnder, false);

        if (createdPrefabInstance)
        {
            Prefab::Instance& addedInstance = instanceToParentUnder->get().AddInstance(
                AZStd::move(createdPrefabInstance));
            AZ::Entity* containerEntity = addedInstance.m_containerEntity.get();
            containerEntity->AddComponent(aznew Prefab::EditorPrefabComponent());
            HandleEntitiesAdded({containerEntity});
            HandleEntitiesAdded(entities);
            return addedInstance;
        }

        return AZStd::nullopt;
    }

    Prefab::InstanceOptionalReference PrefabEditorEntityOwnershipService::InstantiatePrefab(
        AZ::IO::PathView filePath, Prefab::InstanceOptionalReference instanceToParentUnder)
    {
        if (!instanceToParentUnder)
        {
            instanceToParentUnder = *m_rootInstance;
        }

<<<<<<< HEAD
        AZStd::unique_ptr<Prefab::Instance> instantiatedPrefabInstance =
            m_prefabSystemComponent->InstantiatePrefab(filePath, instanceToParentUnder);
=======
        AZStd::unique_ptr<Prefab::Instance> instantiatedPrefabInstance = m_prefabSystemComponent->InstantiatePrefab(
            filePath, instanceToParentUnder,
            [this](const EntityList& entities)
            {
                HandleEntitiesAdded(entities);
            });
>>>>>>> b4b7e5a0

        if (instantiatedPrefabInstance)
        {
            Prefab::Instance& addedInstance = instanceToParentUnder->get().AddInstance(
                AZStd::move(instantiatedPrefabInstance));
            HandleEntitiesAdded({addedInstance.m_containerEntity.get()});
            return addedInstance;
        }

        return AZStd::nullopt;
    }

    Prefab::InstanceOptionalReference PrefabEditorEntityOwnershipService::GetRootPrefabInstance()
    {
        AZ_Assert(m_rootInstance, "A valid root prefab instance couldn't be found in PrefabEditorEntityOwnershipService.");
        if (m_rootInstance)
        {
            return *m_rootInstance;
        }

        return AZStd::nullopt;
    }

    Prefab::TemplateId PrefabEditorEntityOwnershipService::GetRootPrefabTemplateId()
    {
        AZ_Assert(m_rootInstance, "A valid root prefab instance couldn't be found in PrefabEditorEntityOwnershipService.");
        return m_rootInstance ? m_rootInstance->GetTemplateId() : Prefab::InvalidTemplateId;
    }

    const Prefab::PrefabConversionUtils::InMemorySpawnableAssetContainer::SpawnableAssets& PrefabEditorEntityOwnershipService::GetPlayInEditorAssetData() const
    {
        return m_playInEditorData.m_assetsCache.GetAllInMemorySpawnableAssets();
    }

    void PrefabEditorEntityOwnershipService::OnEntityRemoved(AZ::EntityId entityId)
    {
        AzFramework::SliceEntityRequestBus::MultiHandler::BusDisconnect(entityId);
        m_entitiesRemovedCallback({ entityId });
    }

    void PrefabEditorEntityOwnershipService::SetEntitiesAddedCallback(OnEntitiesAddedCallback onEntitiesAddedCallback)
    {
        m_entitiesAddedCallback = AZStd::move(onEntitiesAddedCallback);
    }

    void PrefabEditorEntityOwnershipService::SetEntitiesRemovedCallback(OnEntitiesRemovedCallback onEntitiesRemovedCallback)
    {
        m_entitiesRemovedCallback = AZStd::move(onEntitiesRemovedCallback);
    }

    void PrefabEditorEntityOwnershipService::SetValidateEntitiesCallback(ValidateEntitiesCallback validateEntitiesCallback)
    {
        m_validateEntitiesCallback = AZStd::move(validateEntitiesCallback);
    }

    void PrefabEditorEntityOwnershipService::StartPlayInEditor()
    {
        // This is a workaround until the replacement for GameEntityContext is done
        AzFramework::GameEntityContextEventBus::Broadcast(&AzFramework::GameEntityContextEventBus::Events::OnPreGameEntitiesStarted);

        if (m_rootInstance && !m_playInEditorData.m_isEnabled)
        {
            // Construct the runtime entities and products
            bool readyToCreateRootSpawnable = m_playInEditorData.m_assetsCache.IsActivated();
            if (!readyToCreateRootSpawnable && !m_playInEditorData.m_assetsCache.Activate(Prefab::PrefabConversionUtils::PlayInEditor))

            {
                AZ_Error("Prefab", false, "Failed to create a prefab processing stack from key '%.*s'.", AZ_STRING_ARG(Prefab::PrefabConversionUtils::PlayInEditor));
                return;
            }

            auto createRootSpawnableResult = m_playInEditorData.m_assetsCache.CreateInMemorySpawnableAsset(m_rootInstance->GetTemplateId(), DefaultMainSpawnableName, true);
            if (createRootSpawnableResult.IsSuccess())
            {
                // make sure that PRE_NOTIFY assets get their notify before we activate, so that we can preserve the order of 
                // (load asset) -> (notify) -> (init) -> (activate)
                AZ::Data::AssetManager::Instance().DispatchEvents();

                m_playInEditorData.m_entities.Reset(createRootSpawnableResult.GetValue());
                m_playInEditorData.m_entities.SpawnAllEntities();

                // This is a workaround until the replacement for GameEntityContext is done
                AzFramework::GameEntityContextEventBus::Broadcast(
                    &AzFramework::GameEntityContextEventBus::Events::OnGameEntitiesStarted);
            }
            else
            {
                AZ_Error("Prefab", false, "Failed to create the root spawnable due to the error: '%.*s'", AZ_STRING_ARG(createRootSpawnableResult.GetError()));
                return;
            }

            m_rootInstance->GetAllEntitiesInHierarchy([this](AZStd::unique_ptr<AZ::Entity>& entity)
            {
                AZ_Assert(entity, "Invalid entity found in root instance while starting play in editor.");
                if (entity->GetState() == AZ::Entity::State::Active)
                {
                    entity->Deactivate();
                    m_playInEditorData.m_deactivatedEntities.push_back(entity.get());
                }
                return true;
            });

            m_playInEditorData.m_isEnabled = true;
        }
    }

    void PrefabEditorEntityOwnershipService::StopPlayInEditor()
    {
        if (m_rootInstance && m_playInEditorData.m_isEnabled)
        {
            AZ_Assert(
                m_playInEditorData.m_entities.IsSet(),
                "Invalid Game Mode Entities Container encountered after play-in-editor stopped. "
                "Confirm that the container was initialized correctly");

            m_playInEditorData.m_entities.DespawnAllEntities();
            m_playInEditorData.m_entities.Alert(
                [allSpawnableAssetData = m_playInEditorData.m_assetsCache.MoveAllInMemorySpawnableAssets(),
                 deactivatedEntities = AZStd::move(m_playInEditorData.m_deactivatedEntities)]([[maybe_unused]] uint32_t generation) mutable
                {
                    auto end = deactivatedEntities.rend();
                    for (auto it = deactivatedEntities.rbegin(); it != end; ++it)
                    {
                        AZ_Assert(*it, "Invalid entity added to list for re-activation after play-in-editor stopped.");
                        (*it)->Activate();
                    }

                    for (auto& [spawnableName, spawnableAssetData] : allSpawnableAssetData)
                    {
                        for (auto& asset : spawnableAssetData.m_assets)
                        {
                            asset.Release();
                            AZ::Data::AssetCatalogRequestBus::Broadcast(
                                &AZ::Data::AssetCatalogRequestBus::Events::UnregisterAsset, asset.GetId());
                        }
                    }
                    AZ::ScriptSystemRequestBus::Broadcast(&AZ::ScriptSystemRequests::GarbageCollect);

                    // This is a workaround until the replacement for GameEntityContext is done
                    AzFramework::GameEntityContextEventBus::Broadcast(&AzFramework::GameEntityContextEventBus::Events::OnGameEntitiesReset);
                });
            m_playInEditorData.m_entities.Clear();

            // Game entity cleanup is queued onto the next tick via the DespawnEntities call.
            // To avoid both game entities and Editor entities active at the same time
            // we flush the tick queue to ensure the game entities are cleared first.
            // The Alert callback that follows the DespawnEntities call will then reactivate the editor entities
            // This should be considered temporary as a move to a less rigid event sequence that supports async entity clean up
            // is the desired direction forward.
            AZ::TickBus::ExecuteQueuedEvents();
        }

        m_playInEditorData.m_isEnabled = false;
    }

    bool PrefabEditorEntityOwnershipService::IsValidRootAliasPath(Prefab::RootAliasPath rootAliasPath) const
    {
        return GetInstanceReferenceFromRootAliasPath(rootAliasPath) != AZStd::nullopt;
    }

    Prefab::InstanceOptionalReference PrefabEditorEntityOwnershipService::GetInstanceReferenceFromRootAliasPath(
        Prefab::RootAliasPath rootAliasPath) const
    {
        Prefab::InstanceOptionalReference instance = *m_rootInstance;

        for (const auto& pathElement : rootAliasPath)
        {
            if (pathElement.Native() == rootAliasPath.begin()->Native())
            {
                // If the root is not the root Instance, the rootAliasPath is invalid.
                if (pathElement.Native() != instance->get().GetInstanceAlias())
                {
                    return Prefab::InstanceOptionalReference();
                }
            }
            else
            {
                // If the instance alias can't be found, the rootAliasPath is invalid.
                instance = instance->get().FindNestedInstance(pathElement.Native());
                if (!instance.has_value())
                {
                    return Prefab::InstanceOptionalReference();
                }
            }
        }

        return instance;
    }

    bool PrefabEditorEntityOwnershipService::GetInstancesInRootAliasPath(
        Prefab::RootAliasPath rootAliasPath, const AZStd::function<bool(const Prefab::InstanceOptionalReference)>& callback) const
    {
        if (!IsValidRootAliasPath(rootAliasPath))
        {
            return false;
        }

        Prefab::InstanceOptionalReference instance;

        for (const auto& pathElement : rootAliasPath)
        {
            if (!instance.has_value())
            {
                instance = *m_rootInstance;
            }
            else
            {
                instance = instance->get().FindNestedInstance(pathElement.Native());
            }

            if(callback(instance))
            {
                return true;
            }
        }

        return false;
    }

    //////////////////////////////////////////////////////////////////////////
    // Slice Buses implementation with Assert(false), this will exist only during Slice->Prefab
    // development to pinpoint and replace specific calls to Slice system

    AZ::SliceComponent::SliceInstanceAddress PrefabEditorEntityOwnershipService::GetOwningSlice()
    {
        AZ_Assert(!m_shouldAssertForLegacySlicesUsage, "Slice usage with Prefab code enabled");
        return AZ::SliceComponent::SliceInstanceAddress();
    }

   
    AZ::Data::AssetId UnimplementedSliceEntityOwnershipService::CurrentlyInstantiatingSlice()
    {
        AZ_Assert(!m_shouldAssertForLegacySlicesUsage, "Slice usage with Prefab code enabled");
        return {};
    }

    bool UnimplementedSliceEntityOwnershipService::HandleRootEntityReloadedFromStream(
        AZ::Entity*, bool, AZ::SliceComponent::EntityIdToEntityIdMap*)
    {
        AZ_Assert(!m_shouldAssertForLegacySlicesUsage, "Slice usage with Prefab code enabled");
        return false;
    }

    AZ::SliceComponent* UnimplementedSliceEntityOwnershipService::GetRootSlice()
    {
        AZ_Assert(!m_shouldAssertForLegacySlicesUsage, "Slice usage with Prefab code enabled");
        return nullptr;
    }

    const AZ::SliceComponent::EntityIdToEntityIdMap& UnimplementedSliceEntityOwnershipService::GetLoadedEntityIdMap()
    {
        AZ_Assert(!m_shouldAssertForLegacySlicesUsage, "Slice usage with Prefab code enabled");
        static AZ::SliceComponent::EntityIdToEntityIdMap dummy;
        return dummy;
    }

    AZ::EntityId UnimplementedSliceEntityOwnershipService::FindLoadedEntityIdMapping(const AZ::EntityId&) const
    {
        AZ_Assert(!m_shouldAssertForLegacySlicesUsage, "Slice usage with Prefab code enabled");
        return AZ::EntityId();
    }

    AzFramework::SliceInstantiationTicket UnimplementedSliceEntityOwnershipService::InstantiateSlice(
        const AZ::Data::Asset<AZ::Data::AssetData>&,
        const AZ::IdUtils::Remapper<AZ::EntityId>::IdMapper&,
        const AZ::Data::AssetFilterCB&)
    {
        AZ_Assert(!m_shouldAssertForLegacySlicesUsage, "Slice usage with Prefab code enabled");
        return AzFramework::SliceInstantiationTicket();
    }

    AZ::SliceComponent::SliceInstanceAddress UnimplementedSliceEntityOwnershipService::CloneSliceInstance(
        AZ::SliceComponent::SliceInstanceAddress, AZ::SliceComponent::EntityIdToEntityIdMap&)
    {
        AZ_Assert(!m_shouldAssertForLegacySlicesUsage, "Slice usage with Prefab code enabled");
        return {};
    }

    void UnimplementedSliceEntityOwnershipService::CancelSliceInstantiation(const AzFramework::SliceInstantiationTicket&)
    {
        AZ_Assert(!m_shouldAssertForLegacySlicesUsage, "Slice usage with Prefab code enabled");
    }

    AzFramework::SliceInstantiationTicket UnimplementedSliceEntityOwnershipService::GenerateSliceInstantiationTicket()
    {
        AZ_Assert(!m_shouldAssertForLegacySlicesUsage, "Slice usage with Prefab code enabled");
        return AzFramework::SliceInstantiationTicket();
    }

    void UnimplementedSliceEntityOwnershipService::SetIsDynamic(bool)
    {
        AZ_Assert(!m_shouldAssertForLegacySlicesUsage, "Slice usage with Prefab code enabled");
    }

    const AzFramework::RootSliceAsset& UnimplementedSliceEntityOwnershipService::GetRootAsset() const
    {
        static AzFramework::RootSliceAsset dummy;
        AZ_Assert(!m_shouldAssertForLegacySlicesUsage, "Slice usage with Prefab code enabled");
        return dummy;
    }

    //////////////////////////////////////////////////////////////////////////

    AzFramework::SliceInstantiationTicket UnimplementedSliceEditorEntityOwnershipService::InstantiateEditorSlice(
        const AZ::Data::Asset<AZ::Data::AssetData>&, const AZ::Transform&)
    {
        AZ_Assert(!m_shouldAssertForLegacySlicesUsage, "Slice usage with Prefab code enabled");
        return AzFramework::SliceInstantiationTicket();
    }

    AZ::SliceComponent::SliceInstanceAddress UnimplementedSliceEditorEntityOwnershipService::CloneEditorSliceInstance(
        AZ::SliceComponent::SliceInstanceAddress, AZ::SliceComponent::EntityIdToEntityIdMap&)
    {
        AZ_Assert(!m_shouldAssertForLegacySlicesUsage, "Slice usage with Prefab code enabled");
        return {};
    }

    AZ::SliceComponent::SliceInstanceAddress UnimplementedSliceEditorEntityOwnershipService::CloneSubSliceInstance(
        const AZ::SliceComponent::SliceInstanceAddress&, const AZStd::vector<AZ::SliceComponent::SliceInstanceAddress>&,
        const AZ::SliceComponent::SliceInstanceAddress&, AZ::SliceComponent::EntityIdToEntityIdMap*)
    {
        AZ_Assert(!m_shouldAssertForLegacySlicesUsage, "Slice usage with Prefab code enabled");
        return {};
    }

    AZ::SliceComponent::SliceInstanceAddress UnimplementedSliceEditorEntityOwnershipService::PromoteEditorEntitiesIntoSlice(
        const AZ::Data::Asset<AZ::SliceAsset>&, const AZ::SliceComponent::EntityIdToEntityIdMap&)
    {
        AZ_Assert(!m_shouldAssertForLegacySlicesUsage, "Slice usage with Prefab code enabled");
        return {};
    }

    void UnimplementedSliceEditorEntityOwnershipService::DetachSliceEntities(const EntityIdList&)
    {
        AZ_Assert(!m_shouldAssertForLegacySlicesUsage, "Slice usage with Prefab code enabled");
    }

    void UnimplementedSliceEditorEntityOwnershipService::DetachSliceInstances(const AZ::SliceComponent::SliceInstanceAddressSet&)
    {
        AZ_Assert(!m_shouldAssertForLegacySlicesUsage, "Slice usage with Prefab code enabled");
    }

    void UnimplementedSliceEditorEntityOwnershipService::DetachSubsliceInstances(const AZ::SliceComponent::SliceInstanceEntityIdRemapList&)
    {
        AZ_Assert(!m_shouldAssertForLegacySlicesUsage, "Slice usage with Prefab code enabled");
    }

    void UnimplementedSliceEditorEntityOwnershipService::RestoreSliceEntity(
        AZ::Entity*, const AZ::SliceComponent::EntityRestoreInfo&, SliceEntityRestoreType)
    {
        AZ_Assert(!m_shouldAssertForLegacySlicesUsage, "Slice usage with Prefab code enabled");
    }

    void UnimplementedSliceEditorEntityOwnershipService::ResetEntitiesToSliceDefaults(EntityIdList)
    {
        AZ_Assert(!m_shouldAssertForLegacySlicesUsage, "Slice usage with Prefab code enabled");
    }

    AZ::SliceComponent* UnimplementedSliceEditorEntityOwnershipService::GetEditorRootSlice()
    {
        AZ_Assert(!m_shouldAssertForLegacySlicesUsage, "Slice usage with Prefab code enabled");
        return nullptr;
    }
}<|MERGE_RESOLUTION|>--- conflicted
+++ resolved
@@ -376,17 +376,12 @@
             instanceToParentUnder = *m_rootInstance;
         }
 
-<<<<<<< HEAD
-        AZStd::unique_ptr<Prefab::Instance> instantiatedPrefabInstance =
-            m_prefabSystemComponent->InstantiatePrefab(filePath, instanceToParentUnder);
-=======
         AZStd::unique_ptr<Prefab::Instance> instantiatedPrefabInstance = m_prefabSystemComponent->InstantiatePrefab(
             filePath, instanceToParentUnder,
             [this](const EntityList& entities)
             {
                 HandleEntitiesAdded(entities);
             });
->>>>>>> b4b7e5a0
 
         if (instantiatedPrefabInstance)
         {
