/*
 * Copyright (c) Contributors to the Open 3D Engine Project.
 * For complete copyright and license terms please see the LICENSE at the root of this distribution.
 *
 * SPDX-License-Identifier: Apache-2.0 OR MIT
 *
 */

#include <AzCore/Component/Entity.h>
#include <AzCore/Component/TransformBus.h>
#include <AzCore/Script/ScriptSystemBus.h>
#include <AzCore/Serialization/Utils.h>
#include <AzCore/StringFunc/StringFunc.h>
#include <AzFramework/API/ApplicationAPI.h>
#include <AzFramework/Entity/GameEntityContextBus.h>
#include <AzFramework/Spawnable/RootSpawnableInterface.h>
#include <AzToolsFramework/API/EditorAssetSystemAPI.h>
#include <AzToolsFramework/API/ToolsApplicationAPI.h>
#include <AzToolsFramework/Entity/PrefabEditorEntityOwnershipService.h>
#include <AzToolsFramework/Prefab/EditorPrefabComponent.h>
#include <AzToolsFramework/Prefab/Instance/Instance.h>
#include <AzToolsFramework/Prefab/Instance/InstanceEntityIdMapper.h>
#include <AzToolsFramework/Prefab/Instance/InstanceEntityMapperInterface.h>
#include <AzToolsFramework/Prefab/Instance/InstanceUpdateExecutorInterface.h>
#include <AzToolsFramework/Prefab/PrefabDomUtils.h>
#include <AzToolsFramework/Prefab/PrefabLoader.h>
#include <AzToolsFramework/Prefab/PrefabFocusInterface.h>
#include <AzToolsFramework/Prefab/PrefabSystemComponentInterface.h>
#include <AzToolsFramework/Prefab/PrefabUndoHelpers.h>
#include <AzToolsFramework/Prefab/Spawnable/PrefabConverterStackProfileNames.h>

namespace AzToolsFramework
{
    PrefabEditorEntityOwnershipService::PrefabEditorEntityOwnershipService(const AzFramework::EntityContextId& entityContextId,
        AZ::SerializeContext* serializeContext)
        : m_entityContextId(entityContextId)
        , m_serializeContext(serializeContext)
    {
        AzFramework::ApplicationRequests::Bus::BroadcastResult(
            m_shouldAssertForLegacySlicesUsage, &AzFramework::ApplicationRequests::ShouldAssertForLegacySlicesUsage);
        AZ::Interface<PrefabEditorEntityOwnershipInterface>::Register(this);
    }

    PrefabEditorEntityOwnershipService::~PrefabEditorEntityOwnershipService()
    {
        AZ::Interface<PrefabEditorEntityOwnershipInterface>::Unregister(this);
    }

    void PrefabEditorEntityOwnershipService::Initialize()
    {
        m_prefabFocusInterface = AZ::Interface<Prefab::PrefabFocusInterface>::Get();
        AZ_Assert(m_prefabFocusInterface != nullptr,
            "Couldn't get prefab focus interface, it's a requirement for PrefabEntityOwnership system to work");

        m_prefabSystemComponent = AZ::Interface<Prefab::PrefabSystemComponentInterface>::Get();
        AZ_Assert(m_prefabSystemComponent != nullptr,
            "Couldn't get prefab system component, it's a requirement for PrefabEntityOwnership system to work");

        m_loaderInterface = AZ::Interface<Prefab::PrefabLoaderInterface>::Get();
        AZ_Assert(m_loaderInterface != nullptr,
            "Couldn't get prefab loader interface, it's a requirement for PrefabEntityOwnership system to work");

        m_rootInstance = AZStd::unique_ptr<Prefab::Instance>(m_prefabSystemComponent->CreatePrefab({}, {}, "newLevel.prefab"));
        m_sliceOwnershipService.BusConnect(m_entityContextId);
        m_sliceOwnershipService.m_shouldAssertForLegacySlicesUsage = m_shouldAssertForLegacySlicesUsage;
        m_editorSliceOwnershipService.BusConnect();
        m_editorSliceOwnershipService.m_shouldAssertForLegacySlicesUsage = m_shouldAssertForLegacySlicesUsage;
    }

    bool PrefabEditorEntityOwnershipService::IsInitialized()
    {
        return m_rootInstance != nullptr;
    }

    void PrefabEditorEntityOwnershipService::Destroy()
    {
        StopPlayInEditor();
        m_editorSliceOwnershipService.BusDisconnect();
        m_sliceOwnershipService.BusDisconnect();

        if (m_rootInstance != nullptr)
        {
            m_rootInstance.reset();
            m_prefabSystemComponent->RemoveAllTemplates();
        }
    }

    void PrefabEditorEntityOwnershipService::Reset()
    {
        m_isRootPrefabAssigned = false;

        if (m_rootInstance)
        {
            AzToolsFramework::ToolsApplicationRequestBus::Broadcast(
                &AzToolsFramework::ToolsApplicationRequestBus::Events::ClearDirtyEntities);
            Prefab::TemplateId templateId = m_rootInstance->GetTemplateId();
            m_rootInstance->Reset();
            if (templateId != Prefab::InvalidTemplateId)
            {
                m_rootInstance->SetTemplateId(Prefab::InvalidTemplateId);
                m_prefabSystemComponent->RemoveAllTemplates();
            }
            m_rootInstance->SetContainerEntityName("Level");
        }

        AzFramework::EntityOwnershipServiceNotificationBus::Event(
            m_entityContextId, &AzFramework::EntityOwnershipServiceNotificationBus::Events::OnEntityOwnershipServiceReset);
    }

    void PrefabEditorEntityOwnershipService::AddEntity(AZ::Entity* entity)
    {
        AZ_Assert(IsInitialized(), "Tried to add an entity without initializing the Entity Ownership Service");

        // Setup undo node.
        ScopedUndoBatch undoBatch("Add entity");

        // Determine which prefab instance should own this entity.
        Prefab::InstanceOptionalReference newOwningInstance = m_prefabFocusInterface->GetFocusedPrefabInstance(m_entityContextId);
        if (!newOwningInstance.has_value())
        {
            AZ_Assert(false, "Entity Ownership Service could not retrieve currently focused prefab.");
            return;
        }

        Prefab::PrefabDom instanceDomBeforeUpdate;
        Prefab::PrefabDomUtils::StoreInstanceInPrefabDom(newOwningInstance->get(), instanceDomBeforeUpdate);

        newOwningInstance->get().AddEntity(*entity);
        HandleEntitiesAdded({ entity });
        AZ::TransformBus::Event(entity->GetId(), &AZ::TransformInterface::SetParent, newOwningInstance->get().GetContainerEntityId());

        Prefab::PrefabUndoHelpers::UpdatePrefabInstance(
            newOwningInstance->get(), "Add entity", instanceDomBeforeUpdate, undoBatch.GetUndoBatch());
    }

    void PrefabEditorEntityOwnershipService::AddEntities(const EntityList& entities)
    {
        AZ_Assert(IsInitialized(), "Tried to add entities without initializing the Entity Ownership Service");

        // Setup undo node.
        ScopedUndoBatch undoBatch("Add entities");

        // Determine which prefab instance should own these entities.
        Prefab::InstanceOptionalReference newOwningInstance = m_prefabFocusInterface->GetFocusedPrefabInstance(m_entityContextId);
        if (!newOwningInstance.has_value())
        {
            AZ_Assert(false, "Entity Ownership Service could not retrieve currently focused prefab.");
            return;
        }

        Prefab::PrefabDom instanceDomBeforeUpdate;
        Prefab::PrefabDomUtils::StoreInstanceInPrefabDom(newOwningInstance->get(), instanceDomBeforeUpdate);

        for (AZ::Entity* entity : entities)
        {
            newOwningInstance->get().AddEntity(*entity);
        }

        HandleEntitiesAdded(entities);

        for (AZ::Entity* entity : entities)
        {
            AZ::TransformBus::Event(entity->GetId(), &AZ::TransformInterface::SetParent, newOwningInstance->get().m_containerEntity->GetId());
        }

        Prefab::PrefabUndoHelpers::UpdatePrefabInstance(
            newOwningInstance->get(), "Undo adding entities", instanceDomBeforeUpdate, undoBatch.GetUndoBatch());
    }

    bool PrefabEditorEntityOwnershipService::DestroyEntity(AZ::Entity* entity)
    {
        return DestroyEntityById(entity->GetId());
    }

    bool PrefabEditorEntityOwnershipService::DestroyEntityById(AZ::EntityId entityId)
    {
        AZ_Assert(IsInitialized(), "Tried to destroy an entity without initializing the Entity Ownership Service");
        AZ_Assert(m_entitiesRemovedCallback, "Callback function for DestroyEntityById has not been set.");
        OnEntityRemoved(entityId);
        return true;
    }

    void PrefabEditorEntityOwnershipService::GetNonPrefabEntities(EntityList& entities)
    {
        m_rootInstance->GetEntities(
            [&entities](const AZStd::unique_ptr<AZ::Entity>& entity)
            {
                entities.emplace_back(entity.get());
                return true;
            });
    }

    bool PrefabEditorEntityOwnershipService::GetAllEntities(EntityList& entities)
    {
        m_rootInstance->GetAllEntitiesInHierarchy(
            [&entities](const AZStd::unique_ptr<AZ::Entity>& entity)
            {
                entities.emplace_back(entity.get());
                return true;
            });

        return true;
    }

    void PrefabEditorEntityOwnershipService::InstantiateAllPrefabs()
    {
    }

    void PrefabEditorEntityOwnershipService::HandleEntitiesAdded(const EntityList& entities)
    {
        AZ_Assert(m_entitiesAddedCallback, "Callback function for AddEntity has not been set.");
        for (const AZ::Entity* entity : entities)
        {
            AzFramework::SliceEntityRequestBus::MultiHandler::BusConnect(entity->GetId());
        }
        m_entitiesAddedCallback(entities);
    }

    bool PrefabEditorEntityOwnershipService::LoadFromStream(AZ::IO::GenericStream& stream, AZStd::string_view filename)
    {
        Reset();

        const size_t bufSize = stream.GetLength();
        AZStd::unique_ptr<char[]> buf(new char[bufSize]);
        AZ::IO::SizeType bytes = stream.Read(bufSize, buf.get());

        Prefab::TemplateId templateId = m_loaderInterface->LoadTemplateFromString(AZStd::string_view(buf.get(), bytes), filename);
        if (templateId == Prefab::InvalidTemplateId)
        {
            AZ_Error("Prefab", false, "Couldn't load prefab content from '%.*s'", AZ_STRING_ARG(filename));
            return false;
        }

        m_rootInstance->SetTemplateId(templateId);
        m_rootInstance->SetTemplateSourcePath(m_loaderInterface->GenerateRelativePath(filename));
        m_rootInstance->SetContainerEntityName("Level");

        auto instanceUpdateExecutorInterface = AZ::Interface<Prefab::InstanceUpdateExecutorInterface>::Get();
        if (!instanceUpdateExecutorInterface)
        {
            AZ_Assert(false,
                "InstanceUpdateExecutorInterface is unavailable for PrefabEditorEntityOwnershipService::LoadFromStream.");
            return false;
        }
        instanceUpdateExecutorInterface->QueueRootPrefabLoadedNotificationForNextPropagation();

        m_prefabSystemComponent->PropagateTemplateChanges(templateId);
        m_isRootPrefabAssigned = true;

        return true;
    }

    bool PrefabEditorEntityOwnershipService::LoadFromStream(
        [[maybe_unused]] AZ::IO::GenericStream& stream,
        [[maybe_unused]] bool remapIds,
        [[maybe_unused]] EntityIdToEntityIdMap* idRemapTable,
        [[maybe_unused]] const AZ::ObjectStream::FilterDescriptor& filterDesc)
    {
        return false;
    }

    bool PrefabEditorEntityOwnershipService::SaveToStream(AZ::IO::GenericStream& stream, AZStd::string_view filename)
    {
        AZ::IO::Path relativePath = m_loaderInterface->GenerateRelativePath(filename);

        m_rootInstance->SetTemplateSourcePath(relativePath);
        m_prefabSystemComponent->UpdateTemplateFilePath(m_rootInstance->GetTemplateId(), relativePath);

        AZStd::string out;
        if (!m_loaderInterface->SaveTemplateToString(m_rootInstance->GetTemplateId(), out))
        {
            return false;
        }

        const size_t bytesToWrite = out.size();
        const size_t bytesWritten = stream.Write(bytesToWrite, out.data());
        if(bytesWritten != bytesToWrite)
        {
            return false;
        }
        m_prefabSystemComponent->SetTemplateDirtyFlag(m_rootInstance->GetTemplateId(), false);
        return true;
    }

    void PrefabEditorEntityOwnershipService::CreateNewLevelPrefab(AZStd::string_view filename, const AZStd::string& templateFilename)
    {
        AZ::IO::Path relativePath = m_loaderInterface->GenerateRelativePath(filename);
        AzToolsFramework::Prefab::TemplateId templateId = m_prefabSystemComponent->GetTemplateIdFromFilePath(relativePath);

        m_rootInstance->SetTemplateSourcePath(relativePath);

        AZStd::string watchFolder;
        AZ::Data::AssetInfo assetInfo;
        bool sourceInfoFound = false;
        AzToolsFramework::AssetSystemRequestBus::BroadcastResult(
            sourceInfoFound, &AzToolsFramework::AssetSystemRequestBus::Events::GetSourceInfoBySourcePath, templateFilename.c_str(),
            assetInfo, watchFolder);

        if (sourceInfoFound)
        {
            AZStd::string fullPath;
            AZ::StringFunc::Path::Join(watchFolder.c_str(), assetInfo.m_relativePath.c_str(), fullPath);

            // Get the default prefab and copy the Dom over to the new template being saved
            Prefab::TemplateId defaultId = m_loaderInterface->LoadTemplateFromFile(fullPath.c_str());
            Prefab::PrefabDom& dom = m_prefabSystemComponent->FindTemplateDom(defaultId);

            Prefab::PrefabDom levelDefaultDom;
            levelDefaultDom.CopyFrom(dom, levelDefaultDom.GetAllocator());

            Prefab::PrefabDomPath sourcePath("/Source");
            sourcePath.Set(levelDefaultDom, relativePath.c_str());

            templateId = m_prefabSystemComponent->AddTemplate(relativePath, AZStd::move(levelDefaultDom));
        }
        else
        {
            m_rootInstance->m_containerEntity->AddComponent(aznew Prefab::EditorPrefabComponent());
            HandleEntitiesAdded({ m_rootInstance->m_containerEntity.get() });

            AzToolsFramework::Prefab::PrefabDom dom;
            bool success = AzToolsFramework::Prefab::PrefabDomUtils::StoreInstanceInPrefabDom(*m_rootInstance, dom);
            if (!success)
            {
                AZ_Error(
                    "Prefab", false, "Failed to convert current root instance into a DOM when saving file '%.*s'", AZ_STRING_ARG(filename));
                return;
            }
            templateId = m_prefabSystemComponent->AddTemplate(relativePath, std::move(dom));
        }

        if (templateId == AzToolsFramework::Prefab::InvalidTemplateId)
        {
            AZ_Error("Prefab", false, "Couldn't create new template id '%i' when creating new level '%.*s'", templateId, AZ_STRING_ARG(filename));
            return;
        }

        Prefab::TemplateId prevTemplateId = m_rootInstance->GetTemplateId();
        m_rootInstance->SetTemplateId(templateId);

        if (prevTemplateId != Prefab::InvalidTemplateId && templateId != prevTemplateId)
        {
            // Make sure we only have one level template loaded at a time
            m_prefabSystemComponent->RemoveTemplate(prevTemplateId);
        }

        auto instanceUpdateExecutorInterface = AZ::Interface<Prefab::InstanceUpdateExecutorInterface>::Get();
        if (!instanceUpdateExecutorInterface)
        {
            AZ_Assert(false,
                "InstanceUpdateExecutorInterface is unavailable for PrefabEditorEntityOwnershipService::CreateNewLevelPrefab.");
            return;
        }
        instanceUpdateExecutorInterface->QueueRootPrefabLoadedNotificationForNextPropagation();

        m_prefabSystemComponent->PropagateTemplateChanges(templateId);
        m_isRootPrefabAssigned = true;
    }

    bool PrefabEditorEntityOwnershipService::IsRootPrefabAssigned() const
    {
        return m_isRootPrefabAssigned;
    }

    Prefab::InstanceOptionalReference PrefabEditorEntityOwnershipService::CreatePrefab(
        const AZStd::vector<AZ::Entity*>& entities, AZStd::vector<AZStd::unique_ptr<Prefab::Instance>>&& nestedPrefabInstances,
        AZ::IO::PathView filePath, Prefab::InstanceOptionalReference instanceToParentUnder)
    {
        if (!instanceToParentUnder)
        {
            instanceToParentUnder = *m_rootInstance;
        }

        AZStd::unique_ptr<Prefab::Instance> createdPrefabInstance = m_prefabSystemComponent->CreatePrefab(
            entities, AZStd::move(nestedPrefabInstances), filePath, nullptr, instanceToParentUnder, false);

        if (createdPrefabInstance)
        {
            Prefab::Instance& addedInstance = instanceToParentUnder->get().AddInstance(
                AZStd::move(createdPrefabInstance));
            AZ::Entity* containerEntity = addedInstance.m_containerEntity.get();
            containerEntity->AddComponent(aznew Prefab::EditorPrefabComponent());
            HandleEntitiesAdded({containerEntity});
            HandleEntitiesAdded(entities);
            return addedInstance;
        }

        return AZStd::nullopt;
    }

    Prefab::InstanceOptionalReference PrefabEditorEntityOwnershipService::InstantiatePrefab(
        AZ::IO::PathView filePath, Prefab::InstanceOptionalReference instanceToParentUnder)
    {
        if (!instanceToParentUnder)
        {
            instanceToParentUnder = *m_rootInstance;
        }

        AZStd::unique_ptr<Prefab::Instance> instantiatedPrefabInstance = m_prefabSystemComponent->InstantiatePrefab(
            filePath, instanceToParentUnder,
            [this](const EntityList& entities)
            {
                HandleEntitiesAdded(entities);
            });

        if (instantiatedPrefabInstance)
        {
            Prefab::Instance& addedInstance = instanceToParentUnder->get().AddInstance(
                AZStd::move(instantiatedPrefabInstance));
            HandleEntitiesAdded({addedInstance.m_containerEntity.get()});
            return addedInstance;
        }

        return AZStd::nullopt;
    }

    Prefab::InstanceOptionalReference PrefabEditorEntityOwnershipService::GetRootPrefabInstance()
    {
        AZ_Assert(m_rootInstance, "A valid root prefab instance couldn't be found in PrefabEditorEntityOwnershipService.");
        if (m_rootInstance)
        {
            return *m_rootInstance;
        }

        return AZStd::nullopt;
    }

    Prefab::TemplateId PrefabEditorEntityOwnershipService::GetRootPrefabTemplateId()
    {
        AZ_Assert(m_rootInstance, "A valid root prefab instance couldn't be found in PrefabEditorEntityOwnershipService.");
        return m_rootInstance ? m_rootInstance->GetTemplateId() : Prefab::InvalidTemplateId;
    }

    const AzFramework::InMemorySpawnableAssetContainer::SpawnableAssets& PrefabEditorEntityOwnershipService::GetPlayInEditorAssetData() const
    {
        return m_playInEditorData.m_assetsCache.GetAssetContainerConst().GetAllInMemorySpawnableAssets();
    }

    void PrefabEditorEntityOwnershipService::OnEntityRemoved(AZ::EntityId entityId)
    {
        AzFramework::SliceEntityRequestBus::MultiHandler::BusDisconnect(entityId);
        m_entitiesRemovedCallback({ entityId });
    }

    void PrefabEditorEntityOwnershipService::SetEntitiesAddedCallback(OnEntitiesAddedCallback onEntitiesAddedCallback)
    {
        m_entitiesAddedCallback = AZStd::move(onEntitiesAddedCallback);
    }

    void PrefabEditorEntityOwnershipService::SetEntitiesRemovedCallback(OnEntitiesRemovedCallback onEntitiesRemovedCallback)
    {
        m_entitiesRemovedCallback = AZStd::move(onEntitiesRemovedCallback);
    }

    void PrefabEditorEntityOwnershipService::SetValidateEntitiesCallback(ValidateEntitiesCallback validateEntitiesCallback)
    {
        m_validateEntitiesCallback = AZStd::move(validateEntitiesCallback);
    }

    void PrefabEditorEntityOwnershipService::StartPlayInEditor()
    {
        // This is a workaround until the replacement for GameEntityContext is done
        AzFramework::GameEntityContextEventBus::Broadcast(&AzFramework::GameEntityContextEventBus::Events::OnPreGameEntitiesStarted);
        m_gameModeEvent.Signal(GameModeState::Started);

        if (m_rootInstance && !m_playInEditorData.m_isEnabled)
        {
            // Construct the runtime entities and products
            bool readyToCreateRootSpawnable = m_playInEditorData.m_assetsCache.IsActivated();
            if (!readyToCreateRootSpawnable && !m_playInEditorData.m_assetsCache.Activate(Prefab::PrefabConversionUtils::PlayInEditor))

            {
                AZ_Error("Prefab", false, "Failed to create a prefab processing stack from key '%.*s'.", AZ_STRING_ARG(Prefab::PrefabConversionUtils::PlayInEditor));
                return;
            }

            auto createRootSpawnableResult = m_playInEditorData.m_assetsCache.CreateInMemorySpawnableAsset(m_rootInstance->GetTemplateId(), DefaultMainSpawnableName, true);
            if (createRootSpawnableResult.IsSuccess())
            {
                // make sure that PRE_NOTIFY assets get their notify before we activate, so that we can preserve the order of 
                // (load asset) -> (notify) -> (init) -> (activate)
                AZ::Data::AssetManager::Instance().DispatchEvents();

                m_playInEditorData.m_entities.Reset(createRootSpawnableResult.GetValue());
                m_playInEditorData.m_entities.SpawnAllEntities();

                // This is a workaround until the replacement for GameEntityContext is done
                AzFramework::GameEntityContextEventBus::Broadcast(
                    &AzFramework::GameEntityContextEventBus::Events::OnGameEntitiesStarted);
            }
            else
            {
                AZ_Error("Prefab", false, "Failed to create the root spawnable due to the error: '%.*s'", AZ_STRING_ARG(createRootSpawnableResult.GetError()));
                return;
            }

            m_rootInstance->GetAllEntitiesInHierarchy([this](AZStd::unique_ptr<AZ::Entity>& entity)
            {
                AZ_Assert(entity, "Invalid entity found in root instance while starting play in editor.");
                if (entity->GetState() == AZ::Entity::State::Active)
                {
                    entity->Deactivate();
                    m_playInEditorData.m_deactivatedEntities.push_back(entity.get());
                }
                return true;
            });

            m_playInEditorData.m_isEnabled = true;
        }
    }

    void PrefabEditorEntityOwnershipService::StopPlayInEditor()
    {
        if (m_rootInstance && m_playInEditorData.m_isEnabled)
        {
            AZ_Assert(
                m_playInEditorData.m_entities.IsSet(),
                "Invalid Game Mode Entities Container encountered after play-in-editor stopped. "
                "Confirm that the container was initialized correctly");

            m_playInEditorData.m_entities.DespawnAllEntities();
            m_playInEditorData.m_entities.Alert(
<<<<<<< HEAD
                [allSpawnableAssetData = m_playInEditorData.m_assetsCache.MoveAllInMemorySpawnableAssets(),
                 deactivatedEntities = AZStd::move(m_playInEditorData.m_deactivatedEntities), this]([[maybe_unused]] uint32_t generation) mutable
=======
                [allSpawnableAssetData = m_playInEditorData.m_assetsCache.GetAssetContainer().MoveAllInMemorySpawnableAssets(),
                 deactivatedEntities = AZStd::move(m_playInEditorData.m_deactivatedEntities)]([[maybe_unused]] uint32_t generation) mutable
>>>>>>> 3be72a62
                {
                    auto end = deactivatedEntities.rend();
                    for (auto it = deactivatedEntities.rbegin(); it != end; ++it)
                    {
                        AZ_Assert(*it, "Invalid entity added to list for re-activation after play-in-editor stopped.");
                        (*it)->Activate();
                    }

                    for (auto& [spawnableName, spawnableAssetData] : allSpawnableAssetData)
                    {
                        for (auto& asset : spawnableAssetData.m_assets)
                        {
                            asset.Release();
                            AZ::Data::AssetCatalogRequestBus::Broadcast(
                                &AZ::Data::AssetCatalogRequestBus::Events::UnregisterAsset, asset.GetId());
                        }
                    }
                    AZ::ScriptSystemRequestBus::Broadcast(&AZ::ScriptSystemRequests::GarbageCollect);

                    // This is a workaround until the replacement for GameEntityContext is done
                    AzFramework::GameEntityContextEventBus::Broadcast(&AzFramework::GameEntityContextEventBus::Events::OnGameEntitiesReset);
                    m_gameModeEvent.Signal(GameModeState::Stopped);
                });
            m_playInEditorData.m_entities.Clear();

            // Game entity cleanup is queued onto the next tick via the DespawnEntities call.
            // To avoid both game entities and Editor entities active at the same time
            // we flush the tick queue to ensure the game entities are cleared first.
            // The Alert callback that follows the DespawnEntities call will then reactivate the editor entities
            // This should be considered temporary as a move to a less rigid event sequence that supports async entity clean up
            // is the desired direction forward.
            AZ::TickBus::ExecuteQueuedEvents();
        }

        m_playInEditorData.m_isEnabled = false;
    }

    bool PrefabEditorEntityOwnershipService::IsValidRootAliasPath(Prefab::RootAliasPath rootAliasPath) const
    {
        return GetInstanceReferenceFromRootAliasPath(rootAliasPath) != AZStd::nullopt;
    }

    Prefab::InstanceOptionalReference PrefabEditorEntityOwnershipService::GetInstanceReferenceFromRootAliasPath(
        Prefab::RootAliasPath rootAliasPath) const
    {
        Prefab::InstanceOptionalReference instance = *m_rootInstance;

        for (const auto& pathElement : rootAliasPath)
        {
            if (pathElement.Native() == rootAliasPath.begin()->Native())
            {
                // If the root is not the root Instance, the rootAliasPath is invalid.
                if (pathElement.Native() != instance->get().GetInstanceAlias())
                {
                    return Prefab::InstanceOptionalReference();
                }
            }
            else
            {
                // If the instance alias can't be found, the rootAliasPath is invalid.
                instance = instance->get().FindNestedInstance(pathElement.Native());
                if (!instance.has_value())
                {
                    return Prefab::InstanceOptionalReference();
                }
            }
        }

        return instance;
    }

    bool PrefabEditorEntityOwnershipService::GetInstancesInRootAliasPath(
        Prefab::RootAliasPath rootAliasPath, const AZStd::function<bool(const Prefab::InstanceOptionalReference)>& callback) const
    {
        if (!IsValidRootAliasPath(rootAliasPath))
        {
            return false;
        }

        Prefab::InstanceOptionalReference instance;

        for (const auto& pathElement : rootAliasPath)
        {
            if (!instance.has_value())
            {
                instance = *m_rootInstance;
            }
            else
            {
                instance = instance->get().FindNestedInstance(pathElement.Native());
            }

            if(callback(instance))
            {
                return true;
            }
        }

        return false;
    }

    //////////////////////////////////////////////////////////////////////////
    // Slice Buses implementation with Assert(false), this will exist only during Slice->Prefab
    // development to pinpoint and replace specific calls to Slice system

    AZ::SliceComponent::SliceInstanceAddress PrefabEditorEntityOwnershipService::GetOwningSlice()
    {
        AZ_Assert(!m_shouldAssertForLegacySlicesUsage, "Slice usage with Prefab code enabled");
        return AZ::SliceComponent::SliceInstanceAddress();
    }

   
    AZ::Data::AssetId UnimplementedSliceEntityOwnershipService::CurrentlyInstantiatingSlice()
    {
        AZ_Assert(!m_shouldAssertForLegacySlicesUsage, "Slice usage with Prefab code enabled");
        return {};
    }

    bool UnimplementedSliceEntityOwnershipService::HandleRootEntityReloadedFromStream(
        AZ::Entity*, bool, AZ::SliceComponent::EntityIdToEntityIdMap*)
    {
        AZ_Assert(!m_shouldAssertForLegacySlicesUsage, "Slice usage with Prefab code enabled");
        return false;
    }

    AZ::SliceComponent* UnimplementedSliceEntityOwnershipService::GetRootSlice()
    {
        AZ_Assert(!m_shouldAssertForLegacySlicesUsage, "Slice usage with Prefab code enabled");
        return nullptr;
    }

    const AZ::SliceComponent::EntityIdToEntityIdMap& UnimplementedSliceEntityOwnershipService::GetLoadedEntityIdMap()
    {
        AZ_Assert(!m_shouldAssertForLegacySlicesUsage, "Slice usage with Prefab code enabled");
        static AZ::SliceComponent::EntityIdToEntityIdMap dummy;
        return dummy;
    }

    AZ::EntityId UnimplementedSliceEntityOwnershipService::FindLoadedEntityIdMapping(const AZ::EntityId&) const
    {
        AZ_Assert(!m_shouldAssertForLegacySlicesUsage, "Slice usage with Prefab code enabled");
        return AZ::EntityId();
    }

    AzFramework::SliceInstantiationTicket UnimplementedSliceEntityOwnershipService::InstantiateSlice(
        const AZ::Data::Asset<AZ::Data::AssetData>&,
        const AZ::IdUtils::Remapper<AZ::EntityId>::IdMapper&,
        const AZ::Data::AssetFilterCB&)
    {
        AZ_Assert(!m_shouldAssertForLegacySlicesUsage, "Slice usage with Prefab code enabled");
        return AzFramework::SliceInstantiationTicket();
    }

    AZ::SliceComponent::SliceInstanceAddress UnimplementedSliceEntityOwnershipService::CloneSliceInstance(
        AZ::SliceComponent::SliceInstanceAddress, AZ::SliceComponent::EntityIdToEntityIdMap&)
    {
        AZ_Assert(!m_shouldAssertForLegacySlicesUsage, "Slice usage with Prefab code enabled");
        return {};
    }

    void UnimplementedSliceEntityOwnershipService::CancelSliceInstantiation(const AzFramework::SliceInstantiationTicket&)
    {
        AZ_Assert(!m_shouldAssertForLegacySlicesUsage, "Slice usage with Prefab code enabled");
    }

    AzFramework::SliceInstantiationTicket UnimplementedSliceEntityOwnershipService::GenerateSliceInstantiationTicket()
    {
        AZ_Assert(!m_shouldAssertForLegacySlicesUsage, "Slice usage with Prefab code enabled");
        return AzFramework::SliceInstantiationTicket();
    }

    void UnimplementedSliceEntityOwnershipService::SetIsDynamic(bool)
    {
        AZ_Assert(!m_shouldAssertForLegacySlicesUsage, "Slice usage with Prefab code enabled");
    }

    const AzFramework::RootSliceAsset& UnimplementedSliceEntityOwnershipService::GetRootAsset() const
    {
        static AzFramework::RootSliceAsset dummy;
        AZ_Assert(!m_shouldAssertForLegacySlicesUsage, "Slice usage with Prefab code enabled");
        return dummy;
    }

    //////////////////////////////////////////////////////////////////////////

    AzFramework::SliceInstantiationTicket UnimplementedSliceEditorEntityOwnershipService::InstantiateEditorSlice(
        const AZ::Data::Asset<AZ::Data::AssetData>&, const AZ::Transform&)
    {
        AZ_Assert(!m_shouldAssertForLegacySlicesUsage, "Slice usage with Prefab code enabled");
        return AzFramework::SliceInstantiationTicket();
    }

    AZ::SliceComponent::SliceInstanceAddress UnimplementedSliceEditorEntityOwnershipService::CloneEditorSliceInstance(
        AZ::SliceComponent::SliceInstanceAddress, AZ::SliceComponent::EntityIdToEntityIdMap&)
    {
        AZ_Assert(!m_shouldAssertForLegacySlicesUsage, "Slice usage with Prefab code enabled");
        return {};
    }

    AZ::SliceComponent::SliceInstanceAddress UnimplementedSliceEditorEntityOwnershipService::CloneSubSliceInstance(
        const AZ::SliceComponent::SliceInstanceAddress&, const AZStd::vector<AZ::SliceComponent::SliceInstanceAddress>&,
        const AZ::SliceComponent::SliceInstanceAddress&, AZ::SliceComponent::EntityIdToEntityIdMap*)
    {
        AZ_Assert(!m_shouldAssertForLegacySlicesUsage, "Slice usage with Prefab code enabled");
        return {};
    }

    AZ::SliceComponent::SliceInstanceAddress UnimplementedSliceEditorEntityOwnershipService::PromoteEditorEntitiesIntoSlice(
        const AZ::Data::Asset<AZ::SliceAsset>&, const AZ::SliceComponent::EntityIdToEntityIdMap&)
    {
        AZ_Assert(!m_shouldAssertForLegacySlicesUsage, "Slice usage with Prefab code enabled");
        return {};
    }

    void UnimplementedSliceEditorEntityOwnershipService::DetachSliceEntities(const EntityIdList&)
    {
        AZ_Assert(!m_shouldAssertForLegacySlicesUsage, "Slice usage with Prefab code enabled");
    }

    void UnimplementedSliceEditorEntityOwnershipService::DetachSliceInstances(const AZ::SliceComponent::SliceInstanceAddressSet&)
    {
        AZ_Assert(!m_shouldAssertForLegacySlicesUsage, "Slice usage with Prefab code enabled");
    }

    void UnimplementedSliceEditorEntityOwnershipService::DetachSubsliceInstances(const AZ::SliceComponent::SliceInstanceEntityIdRemapList&)
    {
        AZ_Assert(!m_shouldAssertForLegacySlicesUsage, "Slice usage with Prefab code enabled");
    }

    void UnimplementedSliceEditorEntityOwnershipService::RestoreSliceEntity(
        AZ::Entity*, const AZ::SliceComponent::EntityRestoreInfo&, SliceEntityRestoreType)
    {
        AZ_Assert(!m_shouldAssertForLegacySlicesUsage, "Slice usage with Prefab code enabled");
    }

    void UnimplementedSliceEditorEntityOwnershipService::ResetEntitiesToSliceDefaults(EntityIdList)
    {
        AZ_Assert(!m_shouldAssertForLegacySlicesUsage, "Slice usage with Prefab code enabled");
    }

    AZ::SliceComponent* UnimplementedSliceEditorEntityOwnershipService::GetEditorRootSlice()
    {
        AZ_Assert(!m_shouldAssertForLegacySlicesUsage, "Slice usage with Prefab code enabled");
        return nullptr;
    }
}<|MERGE_RESOLUTION|>--- conflicted
+++ resolved
@@ -520,13 +520,8 @@
 
             m_playInEditorData.m_entities.DespawnAllEntities();
             m_playInEditorData.m_entities.Alert(
-<<<<<<< HEAD
-                [allSpawnableAssetData = m_playInEditorData.m_assetsCache.MoveAllInMemorySpawnableAssets(),
-                 deactivatedEntities = AZStd::move(m_playInEditorData.m_deactivatedEntities), this]([[maybe_unused]] uint32_t generation) mutable
-=======
                 [allSpawnableAssetData = m_playInEditorData.m_assetsCache.GetAssetContainer().MoveAllInMemorySpawnableAssets(),
                  deactivatedEntities = AZStd::move(m_playInEditorData.m_deactivatedEntities)]([[maybe_unused]] uint32_t generation) mutable
->>>>>>> 3be72a62
                 {
                     auto end = deactivatedEntities.rend();
                     for (auto it = deactivatedEntities.rbegin(); it != end; ++it)
