--- conflicted
+++ resolved
@@ -289,12 +289,6 @@
     {
         switch (mode)
         {
-<<<<<<< HEAD
-            return bookmarkComponent->GetBookmarkAtIndex(index).value();
-        }
-        AZ_Assert(false, "ViewBookmarkLoader: No SharedBookmarkComponent found at Root")
-        return ViewBookmark();
-=======
         case StorageMode::Shared:
             if (SharedViewBookmarkComponent* bookmarkComponent = FindBookmarkComponent<SharedViewBookmarkComponent>())
             {
@@ -328,7 +322,6 @@
             AZ_Warning("ViewBookmarkLoader", false, "Couldn't find ViewBookmarkComponent");
             return false;
         }
->>>>>>> d96236b0
     }
 
     ViewBookmark ViewBookmarkLoader::GetLastKnownLocationInLevel() const
