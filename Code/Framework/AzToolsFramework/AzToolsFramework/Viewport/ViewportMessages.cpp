/*
 * Copyright (c) Contributors to the Open 3D Engine Project.
 * For complete copyright and license terms please see the LICENSE at the root of this distribution.
 *
 * SPDX-License-Identifier: Apache-2.0 OR MIT
 *
 */

#include <AzFramework/Render/IntersectorInterface.h>
#include <AzFramework/Terrain/TerrainDataRequestBus.h>
#include <AzToolsFramework/Viewport/ViewportMessages.h>

namespace AzToolsFramework
{
    AzFramework::ClickDetector::ClickEvent ClickDetectorEventFromViewportInteraction(
        const ViewportInteraction::MouseInteractionEvent& mouseInteraction)
    {
        if (mouseInteraction.m_mouseInteraction.m_mouseButtons.Left())
        {
            if (mouseInteraction.m_mouseEvent == ViewportInteraction::MouseEvent::Down)
            {
                return AzFramework::ClickDetector::ClickEvent::Down;
            }

            if (mouseInteraction.m_mouseEvent == ViewportInteraction::MouseEvent::Up)
            {
                return AzFramework::ClickDetector::ClickEvent::Up;
            }
        }

        return AzFramework::ClickDetector::ClickEvent::Nil;
    }

    float ManipulatorLineBoundWidth(const AzFramework::ViewportId viewportId /*= AzFramework::InvalidViewportId*/)
    {
        float lineBoundWidth = 0.0f;
        if (viewportId != AzFramework::InvalidViewportId)
        {
            ViewportInteraction::ViewportSettingsRequestBus::EventResult(
                lineBoundWidth, viewportId, &ViewportInteraction::ViewportSettingsRequestBus::Events::ManipulatorLineBoundWidth);
        }
        else
        {
            ViewportInteraction::ViewportSettingsRequestBus::BroadcastResult(
                lineBoundWidth, &ViewportInteraction::ViewportSettingsRequestBus::Events::ManipulatorLineBoundWidth);
        }

        return lineBoundWidth;
    }

    float ManipulatorCicleBoundWidth(const AzFramework::ViewportId viewportId /*= AzFramework::InvalidViewportId*/)
    {
        float circleBoundWidth = 0.0f;
        if (viewportId != AzFramework::InvalidViewportId)
        {
            ViewportInteraction::ViewportSettingsRequestBus::EventResult(
                circleBoundWidth, viewportId, &ViewportInteraction::ViewportSettingsRequestBus::Events::ManipulatorCircleBoundWidth);
        }
        else
        {
            ViewportInteraction::ViewportSettingsRequestBus::BroadcastResult(
                circleBoundWidth, &ViewportInteraction::ViewportSettingsRequestBus::Events::ManipulatorCircleBoundWidth);
        }

        return circleBoundWidth;
    }

    AZStd::optional<AZ::Vector3> FindClosestPickIntersection(const AzFramework::RenderGeometry::RayRequest& rayRequest)
    {
        using AzFramework::RenderGeometry::IntersectorBus;
        using AzFramework::RenderGeometry::RayResult;
        using AzFramework::RenderGeometry::RayResultClosestAggregator;
        using AzFramework::Terrain::TerrainDataRequestBus;

        // attempt a ray intersection with any visible mesh or terrain and return the intersection position if successful
        AZ::EBusReduceResult<RayResult, RayResultClosestAggregator> renderGeometryIntersectionResult;
        IntersectorBus::EventResult(
            renderGeometryIntersectionResult, AzToolsFramework::GetEntityContextId(), &IntersectorBus::Events::RayIntersect, rayRequest);
        TerrainDataRequestBus::BroadcastResult(
            renderGeometryIntersectionResult, &TerrainDataRequestBus::Events::GetClosestIntersection, rayRequest);
         
        if (renderGeometryIntersectionResult.value)
        {
            return renderGeometryIntersectionResult.value.m_worldPosition;
        }
        else
        {
            return {};
        }
    }

    AZ::Vector3 FindClosestPickIntersection(const AzFramework::RenderGeometry::RayRequest& rayRequest, const float defaultDistance)
    {
        auto result = FindClosestPickIntersection(rayRequest);

        if (result.has_value())
        {
            return result.value();
        }
        else
        {
            const AZ::Vector3 rayDirection = (rayRequest.m_endWorldPosition - rayRequest.m_startWorldPosition).GetNormalized();
            return rayRequest.m_startWorldPosition + rayDirection * defaultDistance;
        }
    }

    void RefreshRayRequest(
        AzFramework::RenderGeometry::RayRequest& rayRequest,
        const ViewportInteraction::ProjectedViewportRay& viewportRay,
        const float rayLength)
    {
        AZ_Assert(rayLength > 0.0f, "Invalid ray length passed to RefreshRayRequest");
        rayRequest.m_startWorldPosition = viewportRay.m_origin;
        rayRequest.m_endWorldPosition = viewportRay.m_origin + viewportRay.m_direction * rayLength;
    }

    AZStd::optional<AZ::Vector3> FindClosestPickIntersection(
<<<<<<< HEAD
        const AzFramework::ViewportId viewportId,
        const AzFramework::ScreenPoint& screenPoint,
        const float rayLength)
=======
        const AzFramework::ViewportId viewportId, const AzFramework::ScreenPoint& screenPoint, const float rayLength)
>>>>>>> bb3ba9cd
    {
        AzFramework::RenderGeometry::RayRequest ray;
        ray.m_onlyVisible = true; // only consider visible objects

        RefreshRayRequest(ray, ViewportInteraction::ViewportScreenToWorldRay(viewportId, screenPoint), rayLength);

        return FindClosestPickIntersection(ray);
    }

    AZ::Vector3 FindClosestPickIntersection(
        const AzFramework::ViewportId viewportId,
        const AzFramework::ScreenPoint& screenPoint,
        const float rayLength,
        const float defaultDistance)
    {
        AzFramework::RenderGeometry::RayRequest ray;
        ray.m_onlyVisible = true; // only consider visible objects

        RefreshRayRequest(ray, ViewportInteraction::ViewportScreenToWorldRay(viewportId, screenPoint), rayLength);

        return FindClosestPickIntersection(ray, defaultDistance);
    }
} // namespace AzToolsFramework
<|MERGE_RESOLUTION|>--- conflicted
+++ resolved
@@ -1,147 +1,141 @@
-/*
- * Copyright (c) Contributors to the Open 3D Engine Project.
- * For complete copyright and license terms please see the LICENSE at the root of this distribution.
- *
- * SPDX-License-Identifier: Apache-2.0 OR MIT
- *
- */
-
-#include <AzFramework/Render/IntersectorInterface.h>
-#include <AzFramework/Terrain/TerrainDataRequestBus.h>
-#include <AzToolsFramework/Viewport/ViewportMessages.h>
-
-namespace AzToolsFramework
-{
-    AzFramework::ClickDetector::ClickEvent ClickDetectorEventFromViewportInteraction(
-        const ViewportInteraction::MouseInteractionEvent& mouseInteraction)
-    {
-        if (mouseInteraction.m_mouseInteraction.m_mouseButtons.Left())
-        {
-            if (mouseInteraction.m_mouseEvent == ViewportInteraction::MouseEvent::Down)
-            {
-                return AzFramework::ClickDetector::ClickEvent::Down;
-            }
-
-            if (mouseInteraction.m_mouseEvent == ViewportInteraction::MouseEvent::Up)
-            {
-                return AzFramework::ClickDetector::ClickEvent::Up;
-            }
-        }
-
-        return AzFramework::ClickDetector::ClickEvent::Nil;
-    }
-
-    float ManipulatorLineBoundWidth(const AzFramework::ViewportId viewportId /*= AzFramework::InvalidViewportId*/)
-    {
-        float lineBoundWidth = 0.0f;
-        if (viewportId != AzFramework::InvalidViewportId)
-        {
-            ViewportInteraction::ViewportSettingsRequestBus::EventResult(
-                lineBoundWidth, viewportId, &ViewportInteraction::ViewportSettingsRequestBus::Events::ManipulatorLineBoundWidth);
-        }
-        else
-        {
-            ViewportInteraction::ViewportSettingsRequestBus::BroadcastResult(
-                lineBoundWidth, &ViewportInteraction::ViewportSettingsRequestBus::Events::ManipulatorLineBoundWidth);
-        }
-
-        return lineBoundWidth;
-    }
-
-    float ManipulatorCicleBoundWidth(const AzFramework::ViewportId viewportId /*= AzFramework::InvalidViewportId*/)
-    {
-        float circleBoundWidth = 0.0f;
-        if (viewportId != AzFramework::InvalidViewportId)
-        {
-            ViewportInteraction::ViewportSettingsRequestBus::EventResult(
-                circleBoundWidth, viewportId, &ViewportInteraction::ViewportSettingsRequestBus::Events::ManipulatorCircleBoundWidth);
-        }
-        else
-        {
-            ViewportInteraction::ViewportSettingsRequestBus::BroadcastResult(
-                circleBoundWidth, &ViewportInteraction::ViewportSettingsRequestBus::Events::ManipulatorCircleBoundWidth);
-        }
-
-        return circleBoundWidth;
-    }
-
-    AZStd::optional<AZ::Vector3> FindClosestPickIntersection(const AzFramework::RenderGeometry::RayRequest& rayRequest)
-    {
-        using AzFramework::RenderGeometry::IntersectorBus;
-        using AzFramework::RenderGeometry::RayResult;
-        using AzFramework::RenderGeometry::RayResultClosestAggregator;
-        using AzFramework::Terrain::TerrainDataRequestBus;
-
-        // attempt a ray intersection with any visible mesh or terrain and return the intersection position if successful
-        AZ::EBusReduceResult<RayResult, RayResultClosestAggregator> renderGeometryIntersectionResult;
-        IntersectorBus::EventResult(
-            renderGeometryIntersectionResult, AzToolsFramework::GetEntityContextId(), &IntersectorBus::Events::RayIntersect, rayRequest);
-        TerrainDataRequestBus::BroadcastResult(
-            renderGeometryIntersectionResult, &TerrainDataRequestBus::Events::GetClosestIntersection, rayRequest);
-         
-        if (renderGeometryIntersectionResult.value)
-        {
-            return renderGeometryIntersectionResult.value.m_worldPosition;
-        }
-        else
-        {
-            return {};
-        }
-    }
-
-    AZ::Vector3 FindClosestPickIntersection(const AzFramework::RenderGeometry::RayRequest& rayRequest, const float defaultDistance)
-    {
-        auto result = FindClosestPickIntersection(rayRequest);
-
-        if (result.has_value())
-        {
-            return result.value();
-        }
-        else
-        {
-            const AZ::Vector3 rayDirection = (rayRequest.m_endWorldPosition - rayRequest.m_startWorldPosition).GetNormalized();
-            return rayRequest.m_startWorldPosition + rayDirection * defaultDistance;
-        }
-    }
-
-    void RefreshRayRequest(
-        AzFramework::RenderGeometry::RayRequest& rayRequest,
-        const ViewportInteraction::ProjectedViewportRay& viewportRay,
-        const float rayLength)
-    {
-        AZ_Assert(rayLength > 0.0f, "Invalid ray length passed to RefreshRayRequest");
-        rayRequest.m_startWorldPosition = viewportRay.m_origin;
-        rayRequest.m_endWorldPosition = viewportRay.m_origin + viewportRay.m_direction * rayLength;
-    }
-
-    AZStd::optional<AZ::Vector3> FindClosestPickIntersection(
-<<<<<<< HEAD
-        const AzFramework::ViewportId viewportId,
-        const AzFramework::ScreenPoint& screenPoint,
-        const float rayLength)
-=======
-        const AzFramework::ViewportId viewportId, const AzFramework::ScreenPoint& screenPoint, const float rayLength)
->>>>>>> bb3ba9cd
-    {
-        AzFramework::RenderGeometry::RayRequest ray;
-        ray.m_onlyVisible = true; // only consider visible objects
-
-        RefreshRayRequest(ray, ViewportInteraction::ViewportScreenToWorldRay(viewportId, screenPoint), rayLength);
-
-        return FindClosestPickIntersection(ray);
-    }
-
-    AZ::Vector3 FindClosestPickIntersection(
-        const AzFramework::ViewportId viewportId,
-        const AzFramework::ScreenPoint& screenPoint,
-        const float rayLength,
-        const float defaultDistance)
-    {
-        AzFramework::RenderGeometry::RayRequest ray;
-        ray.m_onlyVisible = true; // only consider visible objects
-
-        RefreshRayRequest(ray, ViewportInteraction::ViewportScreenToWorldRay(viewportId, screenPoint), rayLength);
-
-        return FindClosestPickIntersection(ray, defaultDistance);
-    }
-} // namespace AzToolsFramework
+/*
+ * Copyright (c) Contributors to the Open 3D Engine Project.
+ * For complete copyright and license terms please see the LICENSE at the root of this distribution.
+ *
+ * SPDX-License-Identifier: Apache-2.0 OR MIT
+ *
+ */
+
+#include <AzFramework/Render/IntersectorInterface.h>
+#include <AzFramework/Terrain/TerrainDataRequestBus.h>
+#include <AzToolsFramework/Viewport/ViewportMessages.h>
+
+namespace AzToolsFramework
+{
+    AzFramework::ClickDetector::ClickEvent ClickDetectorEventFromViewportInteraction(
+        const ViewportInteraction::MouseInteractionEvent& mouseInteraction)
+    {
+        if (mouseInteraction.m_mouseInteraction.m_mouseButtons.Left())
+        {
+            if (mouseInteraction.m_mouseEvent == ViewportInteraction::MouseEvent::Down)
+            {
+                return AzFramework::ClickDetector::ClickEvent::Down;
+            }
+
+            if (mouseInteraction.m_mouseEvent == ViewportInteraction::MouseEvent::Up)
+            {
+                return AzFramework::ClickDetector::ClickEvent::Up;
+            }
+        }
+
+        return AzFramework::ClickDetector::ClickEvent::Nil;
+    }
+
+    float ManipulatorLineBoundWidth(const AzFramework::ViewportId viewportId /*= AzFramework::InvalidViewportId*/)
+    {
+        float lineBoundWidth = 0.0f;
+        if (viewportId != AzFramework::InvalidViewportId)
+        {
+            ViewportInteraction::ViewportSettingsRequestBus::EventResult(
+                lineBoundWidth, viewportId, &ViewportInteraction::ViewportSettingsRequestBus::Events::ManipulatorLineBoundWidth);
+        }
+        else
+        {
+            ViewportInteraction::ViewportSettingsRequestBus::BroadcastResult(
+                lineBoundWidth, &ViewportInteraction::ViewportSettingsRequestBus::Events::ManipulatorLineBoundWidth);
+        }
+
+        return lineBoundWidth;
+    }
+
+    float ManipulatorCicleBoundWidth(const AzFramework::ViewportId viewportId /*= AzFramework::InvalidViewportId*/)
+    {
+        float circleBoundWidth = 0.0f;
+        if (viewportId != AzFramework::InvalidViewportId)
+        {
+            ViewportInteraction::ViewportSettingsRequestBus::EventResult(
+                circleBoundWidth, viewportId, &ViewportInteraction::ViewportSettingsRequestBus::Events::ManipulatorCircleBoundWidth);
+        }
+        else
+        {
+            ViewportInteraction::ViewportSettingsRequestBus::BroadcastResult(
+                circleBoundWidth, &ViewportInteraction::ViewportSettingsRequestBus::Events::ManipulatorCircleBoundWidth);
+        }
+
+        return circleBoundWidth;
+    }
+
+    AZStd::optional<AZ::Vector3> FindClosestPickIntersection(const AzFramework::RenderGeometry::RayRequest& rayRequest)
+    {
+        using AzFramework::RenderGeometry::IntersectorBus;
+        using AzFramework::RenderGeometry::RayResult;
+        using AzFramework::RenderGeometry::RayResultClosestAggregator;
+        using AzFramework::Terrain::TerrainDataRequestBus;
+
+        // attempt a ray intersection with any visible mesh or terrain and return the intersection position if successful
+        AZ::EBusReduceResult<RayResult, RayResultClosestAggregator> renderGeometryIntersectionResult;
+        IntersectorBus::EventResult(
+            renderGeometryIntersectionResult, AzToolsFramework::GetEntityContextId(), &IntersectorBus::Events::RayIntersect, rayRequest);
+        TerrainDataRequestBus::BroadcastResult(
+            renderGeometryIntersectionResult, &TerrainDataRequestBus::Events::GetClosestIntersection, rayRequest);
+
+        if (renderGeometryIntersectionResult.value)
+        {
+            return renderGeometryIntersectionResult.value.m_worldPosition;
+        }
+        else
+        {
+            return {};
+        }
+    }
+
+    AZ::Vector3 FindClosestPickIntersection(const AzFramework::RenderGeometry::RayRequest& rayRequest, const float defaultDistance)
+    {
+        auto result = FindClosestPickIntersection(rayRequest);
+
+        if (result.has_value())
+        {
+            return result.value();
+        }
+        else
+        {
+            const AZ::Vector3 rayDirection = (rayRequest.m_endWorldPosition - rayRequest.m_startWorldPosition).GetNormalized();
+            return rayRequest.m_startWorldPosition + rayDirection * defaultDistance;
+        }
+    }
+
+    void RefreshRayRequest(
+        AzFramework::RenderGeometry::RayRequest& rayRequest,
+        const ViewportInteraction::ProjectedViewportRay& viewportRay,
+        const float rayLength)
+    {
+        AZ_Assert(rayLength > 0.0f, "Invalid ray length passed to RefreshRayRequest");
+        rayRequest.m_startWorldPosition = viewportRay.m_origin;
+        rayRequest.m_endWorldPosition = viewportRay.m_origin + viewportRay.m_direction * rayLength;
+    }
+
+    AZStd::optional<AZ::Vector3> FindClosestPickIntersection(
+        const AzFramework::ViewportId viewportId, const AzFramework::ScreenPoint& screenPoint, const float rayLength)
+    {
+        AzFramework::RenderGeometry::RayRequest ray;
+        ray.m_onlyVisible = true; // only consider visible objects
+
+        RefreshRayRequest(ray, ViewportInteraction::ViewportScreenToWorldRay(viewportId, screenPoint), rayLength);
+
+        return FindClosestPickIntersection(ray);
+    }
+
+    AZ::Vector3 FindClosestPickIntersection(
+        const AzFramework::ViewportId viewportId,
+        const AzFramework::ScreenPoint& screenPoint,
+        const float rayLength,
+        const float defaultDistance)
+    {
+        AzFramework::RenderGeometry::RayRequest ray;
+        ray.m_onlyVisible = true; // only consider visible objects
+
+        RefreshRayRequest(ray, ViewportInteraction::ViewportScreenToWorldRay(viewportId, screenPoint), rayLength);
+
+        return FindClosestPickIntersection(ray, defaultDistance);
+    }
+} // namespace AzToolsFramework