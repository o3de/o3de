--- conflicted
+++ resolved
@@ -71,11 +71,8 @@
             Components::EditorSelectionAccentSystemComponent::CreateDescriptor(),
             EditorEntityContextComponent::CreateDescriptor(),
             EditorEntityFixupComponent::CreateDescriptor(),
-<<<<<<< HEAD
             EntityUtilityComponent::CreateDescriptor(),
-=======
             FocusModeSystemComponent::CreateDescriptor(),
->>>>>>> 103dc6cf
             SliceMetadataEntityContextComponent::CreateDescriptor(),
             SliceRequestComponent::CreateDescriptor(),
             Prefab::PrefabSystemComponent::CreateDescriptor(),
