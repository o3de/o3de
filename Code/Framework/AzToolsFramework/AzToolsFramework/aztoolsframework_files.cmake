--- conflicted
+++ resolved
@@ -123,7 +123,6 @@
     ContainerEntity/ContainerEntitySystemComponent.h
     Editor/EditorContextMenuBus.h
     Editor/EditorSettingsAPIBus.h
-<<<<<<< HEAD
     Editor/Settings/EditorSettingsBlock.cpp
     Editor/Settings/EditorSettingsBlock.h
     Editor/Settings/EditorSettingsContext.cpp
@@ -141,8 +140,6 @@
     Editor/Settings/Dialog/EditorSettingsTreeWidgetDelegate.h
     Editor/Settings/Dialog/EditorSettingsTreeWidgetItem.cpp
     Editor/Settings/Dialog/EditorSettingsTreeWidgetItem.h
-=======
->>>>>>> 66985e35
     Entity/EditorEntityStartStatus.h
     Entity/EditorEntityAPIBus.h
     Entity/EditorEntityContextComponent.cpp
