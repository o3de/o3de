--- conflicted
+++ resolved
@@ -244,11 +244,7 @@
             m_editorActions.Connect();
 
             const auto viewportHandlerBuilder =
-<<<<<<< HEAD
-                [this](const AzToolsFramework::EditorVisibleEntityDataCache* entityDataCache,
-=======
                 [this](const AzToolsFramework::EditorVisibleEntityDataCacheInterface* entityDataCache,
->>>>>>> b4b7e5a0
                     [[maybe_unused]] AzToolsFramework::ViewportEditorModeTrackerInterface* viewportEditorModeTracker)
             {
                 // create the default viewport (handles ComponentMode)
