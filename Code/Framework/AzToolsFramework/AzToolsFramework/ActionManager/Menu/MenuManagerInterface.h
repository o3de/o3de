--- conflicted
+++ resolved
@@ -18,13 +18,9 @@
 namespace AzToolsFramework
 {
     using MenuManagerOperationResult = AZ::Outcome<void, AZStd::string>;
-<<<<<<< HEAD
     using MenuManagerIntegerResult = AZ::Outcome<int, AZStd::string>;
 
-=======
-    
     //! Provides additional properties to initialize a Menu upon registration.
->>>>>>> 5fa34f1c
     struct MenuProperties
     {
         AZ_RTTI(MenuProperties, "{E46CF861-2A19-43EC-8CD7-42E4C03AD6CF}");
