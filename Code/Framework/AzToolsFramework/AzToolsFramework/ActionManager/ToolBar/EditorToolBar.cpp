--- conflicted
+++ resolved
@@ -31,42 +31,19 @@
 
     void EditorToolBar::AddSeparator(int sortKey)
     {
-<<<<<<< HEAD
-        m_toolBarItems[sortKey].emplace_back(ToolBarItem());
-=======
-        m_toolBarItems.insert({ sortKey, ToolBarItem(m_toolBar) });
->>>>>>> 5c84cc20
+        m_toolBarItems[sortKey].emplace_back(ToolBarItem(m_toolBar));
     }
     
     void EditorToolBar::AddAction(int sortKey, AZStd::string actionIdentifier)
     {
-<<<<<<< HEAD
         m_actionToSortKeyMap.insert(AZStd::make_pair(actionIdentifier, sortKey));
-        m_toolBarItems[sortKey].emplace_back(ToolBarItem(ToolBarItemType::Action, AZStd::move(actionIdentifier)));
-=======
+        m_toolBarItems[sortKey].emplace_back(ToolBarItem(m_toolBar, ToolBarItemType::Action, AZStd::move(actionIdentifier)));
+    }
+
+    void EditorToolBar::AddActionWithSubMenu(int sortKey, AZStd::string actionIdentifier, const AZStd::string& subMenuIdentifier)
+    {
         if (!m_actionToSortKeyMap.contains(actionIdentifier))
         {
-            m_actionToSortKeyMap.insert(AZStd::make_pair(actionIdentifier, sortKey));
-            m_toolBarItems.insert({ sortKey, ToolBarItem(m_toolBar, ToolBarItemType::Action, AZStd::move(actionIdentifier)) });
-        }
->>>>>>> 5c84cc20
-    }
-
-    void EditorToolBar::AddActionWithSubMenu(int sortKey, AZStd::string actionIdentifier, const AZStd::string& subMenuIdentifier)
-    {
-        if (!m_actionToSortKeyMap.contains(actionIdentifier))
-        {
-<<<<<<< HEAD
-            QToolButton* toolButton = new QToolButton(m_toolBar);
-            
-            toolButton->setPopupMode(QToolButton::MenuButtonPopup);
-            toolButton->setAutoRaise(true);
-            toolButton->setMenu(subMenu);
-            toolButton->setDefaultAction(action);
-
-            m_actionToSortKeyMap.insert(AZStd::make_pair(AZStd::move(actionIdentifier), sortKey));
-            m_toolBarItems[sortKey].emplace_back(ToolBarItem(static_cast<QWidget*>(toolButton)));
-=======
             m_actionToSortKeyMap.insert(AZStd::make_pair(actionIdentifier, sortKey));
             m_toolBarItems.insert(
                 {
@@ -75,10 +52,10 @@
                         m_toolBar, 
                         ToolBarItemType::ActionAndSubMenu,
                         AZStd::move(actionIdentifier),
-                        AZStd::move(subMenuIdentifier))
+                        AZStd::move(subMenuIdentifier)
+                    )
                 }
             );
->>>>>>> 5c84cc20
         }
     }
 
@@ -101,17 +78,14 @@
         );
     }
 
+
     void EditorToolBar::AddWidget(int sortKey, AZStd::string widgetActionIdentifier)
     {
-<<<<<<< HEAD
-        m_toolBarItems[sortKey].emplace_back(ToolBarItem(widget));
-=======
         if (!m_widgetToSortKeyMap.contains(widgetActionIdentifier))
         {
             m_widgetToSortKeyMap.insert(AZStd::make_pair(widgetActionIdentifier, sortKey));
-            m_toolBarItems.insert({ sortKey, ToolBarItem(m_toolBar, ToolBarItemType::Widget, AZStd::move(widgetActionIdentifier)) });
-        }
->>>>>>> 5c84cc20
+            m_toolBarItems[sortKey].emplace_back(ToolBarItem(m_toolBar, ToolBarItemType::Widget, AZStd::move(widgetActionIdentifier)));
+        }
     }
 
     bool EditorToolBar::ContainsAction(const AZStd::string& actionIdentifier) const
@@ -176,25 +150,8 @@
                                 continue;
                             }
 
-                            m_toolBar->addAction(action);
-                        }
-                        break;
+                        m_toolBar->addAction(action);
                     }
-<<<<<<< HEAD
-                case ToolBarItemType::Separator:
-                    {
-                        m_toolBar->addSeparator();
-                        break;
-                    }
-                case ToolBarItemType::Widget:
-                    {
-                        m_toolBar->addAction(toolBarItem.m_widgetAction);
-                        break;
-                    }
-                default:
-                    break;
-                }
-=======
                 }
                 break;
             case ToolBarItemType::Separator:
@@ -210,7 +167,6 @@
                 break;
             default:
                 break;
->>>>>>> 5c84cc20
             }
         }
     }
