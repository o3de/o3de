/*
 * Copyright (c) Contributors to the Open 3D Engine Project.
 * For complete copyright and license terms please see the LICENSE at the root of this distribution.
 *
 * SPDX-License-Identifier: Apache-2.0 OR MIT
 *
 */

#pragma once

#include <AzCore/Memory/SystemAllocator.h>
#include <AzCore/RTTI/ReflectContext.h>
#include <AzCore/RTTI/RTTI.h>
#include <AzCore/std/containers/map.h>
#include <AzCore/std/containers/unordered_map.h>
#include <AzCore/std/optional.h>
#include <AzCore/std/string/string.h>

#include <QWidgetAction>

class QAction;
class QToolBar;
class QWidget;

namespace AzToolsFramework
{
    class ActionManagerInterface;
    class ActionManagerInternalInterface;
    class MenuManagerInterface;
    class MenuManagerInternalInterface;
    class ToolBarManagerInterface;

    //! Editor ToolBar class definitions.
    //! Wraps a QToolBar and provides additional functionality to handle and sort its items.
    class EditorToolBar final
    {
    public:
        AZ_CLASS_ALLOCATOR(EditorToolBar, AZ::SystemAllocator, 0);
        AZ_RTTI(EditorToolBar, "{A3862087-FEB3-466C-985B-92F9411BC2EF}");

        EditorToolBar();
        explicit EditorToolBar(const AZStd::string& name);

<<<<<<< HEAD
        static void Initialize();
        static void Reflect(AZ::ReflectContext* context);
=======
        static void Initialize(QWidget* defaultParentWidget);
>>>>>>> 5c84cc20
        
        // Add Menu Items
        void AddAction(int sortKey, AZStd::string actionIdentifier);
        void AddActionWithSubMenu(int sortKey, AZStd::string actionIdentifier, const AZStd::string& subMenuIdentifier);
        void AddWidget(int sortKey, AZStd::string widgetActionIdentifier);
        void AddSeparator(int sortKey);

        // Remove Menu Items
        void RemoveAction(AZStd::string actionIdentifier);
        
        // Returns whether the action queried is contained in this toolbar.
        bool ContainsAction(const AZStd::string& actionIdentifier) const;
        bool ContainsWidget(const AZStd::string& widgetActionIdentifier) const;
        
        // Returns the sort key for the queried action, or 0 if it's not found.
        AZStd::optional<int> GetActionSortKey(const AZStd::string& actionIdentifier) const;
        AZStd::optional<int> GetWidgetSortKey(const AZStd::string& widgetActionIdentifier) const;

        // Returns the pointer to the ToolBar.
        QToolBar* GetToolBar();
        const QToolBar* GetToolBar() const;

        // Clears the menu and creates a new one from the EditorMenu information.
        void RefreshToolBar();

    private:
        enum class ToolBarItemType
        {
            Action = 0,
            ActionAndSubMenu,
            Widget,
            Separator
        };

        struct ToolBarItem final
        {
<<<<<<< HEAD
            AZ_CLASS_ALLOCATOR(ToolBarItem, AZ::SystemAllocator, 0);
            AZ_RTTI(ToolBarItem, "{B0DE0795-2C3F-4ABC-AAAB-1A68604EF33E}");

            explicit ToolBarItem(ToolBarItemType type = ToolBarItemType::Separator, AZStd::string identifier = AZStd::string());
            explicit ToolBarItem(QWidget* widget);
=======
            explicit ToolBarItem(
                QToolBar* toolBar,
                ToolBarItemType type = ToolBarItemType::Separator,
                AZStd::string identifier = AZStd::string(),
                AZStd::string subMenuIdentifier = AZStd::string()
            );
>>>>>>> 5c84cc20

            ToolBarItemType m_type;

            AZStd::string m_identifier;
            AZStd::string m_subMenuIdentifier;
            QWidgetAction* m_widgetAction = nullptr;
        };

        QToolBar* m_toolBar = nullptr;
<<<<<<< HEAD
        AZStd::map<int, AZStd::vector<ToolBarItem>> m_toolBarItems;
        AZStd::unordered_map<AZStd::string, int> m_actionToSortKeyMap;
=======
        AZStd::multimap<int, ToolBarItem> m_toolBarItems;
        AZStd::map<AZStd::string, int> m_actionToSortKeyMap;
        AZStd::map<AZStd::string, int> m_widgetToSortKeyMap;

        inline static QWidget* m_defaultParentWidget;
>>>>>>> 5c84cc20

        inline static ActionManagerInterface* m_actionManagerInterface = nullptr;
        inline static ActionManagerInternalInterface* m_actionManagerInternalInterface = nullptr;
        inline static MenuManagerInterface* m_menuManagerInterface = nullptr;
        inline static MenuManagerInternalInterface* m_menuManagerInternalInterface = nullptr;
        inline static ToolBarManagerInterface* m_toolBarManagerInterface = nullptr;
    };

} // namespace AzToolsFramework<|MERGE_RESOLUTION|>--- conflicted
+++ resolved
@@ -41,12 +41,8 @@
         EditorToolBar();
         explicit EditorToolBar(const AZStd::string& name);
 
-<<<<<<< HEAD
-        static void Initialize();
+        static void Initialize(QWidget* defaultParentWidget);
         static void Reflect(AZ::ReflectContext* context);
-=======
-        static void Initialize(QWidget* defaultParentWidget);
->>>>>>> 5c84cc20
         
         // Add Menu Items
         void AddAction(int sortKey, AZStd::string actionIdentifier);
@@ -83,20 +79,15 @@
 
         struct ToolBarItem final
         {
-<<<<<<< HEAD
             AZ_CLASS_ALLOCATOR(ToolBarItem, AZ::SystemAllocator, 0);
             AZ_RTTI(ToolBarItem, "{B0DE0795-2C3F-4ABC-AAAB-1A68604EF33E}");
 
-            explicit ToolBarItem(ToolBarItemType type = ToolBarItemType::Separator, AZStd::string identifier = AZStd::string());
-            explicit ToolBarItem(QWidget* widget);
-=======
             explicit ToolBarItem(
                 QToolBar* toolBar,
                 ToolBarItemType type = ToolBarItemType::Separator,
                 AZStd::string identifier = AZStd::string(),
                 AZStd::string subMenuIdentifier = AZStd::string()
             );
->>>>>>> 5c84cc20
 
             ToolBarItemType m_type;
 
@@ -106,16 +97,11 @@
         };
 
         QToolBar* m_toolBar = nullptr;
-<<<<<<< HEAD
         AZStd::map<int, AZStd::vector<ToolBarItem>> m_toolBarItems;
         AZStd::unordered_map<AZStd::string, int> m_actionToSortKeyMap;
-=======
-        AZStd::multimap<int, ToolBarItem> m_toolBarItems;
-        AZStd::map<AZStd::string, int> m_actionToSortKeyMap;
-        AZStd::map<AZStd::string, int> m_widgetToSortKeyMap;
+        AZStd::unordered_map<AZStd::string, int> m_widgetToSortKeyMap;
 
         inline static QWidget* m_defaultParentWidget;
->>>>>>> 5c84cc20
 
         inline static ActionManagerInterface* m_actionManagerInterface = nullptr;
         inline static ActionManagerInternalInterface* m_actionManagerInternalInterface = nullptr;
