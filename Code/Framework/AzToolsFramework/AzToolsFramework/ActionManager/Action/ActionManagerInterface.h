/*
 * Copyright (c) Contributors to the Open 3D Engine Project.
 * For complete copyright and license terms please see the LICENSE at the root of this distribution.
 *
 * SPDX-License-Identifier: Apache-2.0 OR MIT
 *
 */

#pragma once

#include <AzCore/Interface/Interface.h>
#include <AzCore/Serialization/SerializeContext.h>
#include <AzCore/std/function/function_base.h>

#include <QWidget>

class QAction;

namespace AzToolsFramework
{
    using ActionManagerOperationResult = AZ::Outcome<void, AZStd::string>;
    using ActionManagerBooleanResult = AZ::Outcome<bool, AZStd::string>;
    using ActionManagerGetterResult = AZ::Outcome<AZStd::string, AZStd::string>;

    struct ActionContextProperties
    {
        AZ_RTTI(ActionContextProperties, "{74694A62-E3FF-43EE-98DF-D66731DC2286}");

        ActionContextProperties() = default;
        virtual ~ActionContextProperties() = default;

        AZStd::string m_name = "";
    };

    struct ActionProperties
    {
        AZ_RTTI(ActionProperties, "{B84A0BDD-4D15-4078-B6AE-240F825358F7}");

        ActionProperties() = default;
        virtual ~ActionProperties() = default;

        AZStd::string m_name = "";
        AZStd::string m_description = "";
        AZStd::string m_category = "";
        AZStd::string m_iconPath = "";
    };

    //! ActionManagerInterface
    //! Interface to register and trigger actions in the Editor.
    class ActionManagerInterface
    {
    public:
        AZ_RTTI(ActionManagerInterface, "{2E2A421E-0842-4F90-9F5C-DDE0C4F820DE}");

        //! Register a new Action Context to the Action Manager.
        //! @param parentContextIdentifier The identifier for the action context the newly registered context should be parented to.
        //! @param contextIdentifier The identifier for the newly registered action context.
        //! @param properties The properties object for the newly registered action context.
        //! @param widget The owning widget for the newly registered action context.
        //! @return A successful outcome object, or a string with a message detailing the error in case of failure.
        virtual ActionManagerOperationResult RegisterActionContext(
            const AZStd::string& parentContextIdentifier,
            const AZStd::string& contextIdentifier,
            const ActionContextProperties& properties,
            QWidget* widget
        ) = 0;

        //! Register a new Action to the Action Manager.
        //! @param contextIdentifier The identifier for the action context the newly registered action should be added to.
        //! @param actionIdentifier The identifier for the newly registered action.
        //! @param properties The properties object for the newly registered action.
        //! @param handler The handler function that should be called when the action is triggered.
        //! @return A successful outcome object, or a string with a message detailing the error in case of failure.
        virtual ActionManagerOperationResult RegisterAction(
            const AZStd::string& contextIdentifier,
            const AZStd::string& actionIdentifier,
            const ActionProperties& properties,
            AZStd::function<void()> handler
        ) = 0;

        //! Register a new Checkable Action to the Action Manager.
        //! @param contextIdentifier The identifier for the action context the newly registered action should be added to.
        //! @param actionIdentifier The identifier for the newly registered action.
        //! @param properties The properties object for the newly registered action.
        //! @param handler The handler function that should be called when the action is triggered.
        //! @param checkStateCallback The handler function that will be called when the action's checked state needs to be updated.
        //!                           Returns a boolean that will be used to set the checked value of the action.
        //! @return A successful outcome object, or a string with a message detailing the error in case of failure.
        virtual ActionManagerOperationResult RegisterCheckableAction(
            const AZStd::string& contextIdentifier,
            const AZStd::string& actionIdentifier,
            const ActionProperties& properties,
            AZStd::function<void()> handler,
            AZStd::function<bool()> checkStateCallback
        ) = 0;

        //! Get an Action's name via its identifier.
        //! @param actionIdentifier The action identifier to get the value from.
        //! @return A successful outcome object containing the value, or a string with a message detailing the error in case of failure.
        virtual ActionManagerGetterResult GetActionName(const AZStd::string& actionIdentifier) = 0;

        //! Set an Action's name via its identifier.
        //! @param actionIdentifier The action identifier to set the value to.
        //! @param name The new value for the name property of the action.
        //! @return A successful outcome object, or a string with a message detailing the error in case of failure.
        virtual ActionManagerOperationResult SetActionName(const AZStd::string& actionIdentifier, const AZStd::string& name) = 0;

        //! Get an Action's description via its identifier.
        //! @param actionIdentifier The action identifier to get the value from.
        //! @return A successful outcome object containing the value, or a string with a message detailing the error in case of failure.
        virtual ActionManagerGetterResult GetActionDescription(const AZStd::string& actionIdentifier) = 0;

        //! Set an Action's description via its identifier.
        //! @param actionIdentifier The action identifier to set the value to.
        //! @param description The new value for the description property of the action.
        //! @return A successful outcome object, or a string with a message detailing the error in case of failure.
        virtual ActionManagerOperationResult SetActionDescription(const AZStd::string& actionIdentifier, const AZStd::string& description) = 0;

        //! Get an Action's category via its identifier.
        //! @param actionIdentifier The action identifier to get the value from.
        //! @return A successful outcome object containing the value, or a string with a message detailing the error in case of failure.
        virtual ActionManagerGetterResult GetActionCategory(const AZStd::string& actionIdentifier) = 0;

        //! Set an Action's category via its identifier.
        //! @param actionIdentifier The action identifier to set the value to.
        //! @param category The new value for the category property of the action.
        //! @return A successful outcome object, or a string with a message detailing the error in case of failure.
        virtual ActionManagerOperationResult SetActionCategory(const AZStd::string& actionIdentifier, const AZStd::string& category) = 0;

        //! Get an Action's icon path via its identifier.
        //! @param actionIdentifier The action identifier to get the value from.
        //! @return A successful outcome object containing the value, or a string with a message detailing the error in case of failure.
        virtual ActionManagerGetterResult GetActionIconPath(const AZStd::string& actionIdentifier) = 0;

        //! Set an Action's icon path via its identifier.
        //! @param actionIdentifier The action identifier to set the value to.
        //! @param iconPath The new value for the icon path property of the action.
        //! @return A successful outcome object, or a string with a message detailing the error in case of failure.
        virtual ActionManagerOperationResult SetActionIconPath(const AZStd::string& actionIdentifier, const AZStd::string& iconPath) = 0;

        //! Returns the enabled state for the action.
        //! @param actionIdentifier The action identifier to query.
        //! @return A successful outcome object with the enabled state, or a string with a message detailing the error in case of failure.
        virtual ActionManagerBooleanResult IsActionEnabled(const AZStd::string& actionIdentifier) const = 0;

        //! Trigger an Action via its identifier.
        //! @param actionIdentifier The identifier for the action to trigger.
        //! @return A successful outcome object, or a string with a message detailing the error in case of failure.
        virtual ActionManagerOperationResult TriggerAction(const AZStd::string& actionIdentifier) = 0;

        //! Retrieve a QAction via its identifier.
        //! @param actionIdentifier The identifier for the action to retrieve.
        //! @return A raw pointer to the QAction, or nullptr if the action could not be found.
        virtual QAction* GetAction(const AZStd::string& actionIdentifier) = 0;
<<<<<<< HEAD

        //! Retrieve a QAction via its identifier.
=======
        
        //! Retrieve a QAction via its identifier (const version).
        //! @param actionIdentifier The identifier for the action to retrieve.
        //! @return A raw const pointer to the QAction, or nullptr if the action could not be found.
>>>>>>> 14e84cc7
        virtual const QAction* GetActionConst(const AZStd::string& actionIdentifier) = 0;
        
        //! Installs an enabled state callback to an action that will set its enabled state when the action is updated.
        //! An action can only have a single enabled state callback. The function will fail if called multiple times.
        //! @param actionIdentifier The identifier for the action to install the callback to.
        virtual ActionManagerOperationResult InstallEnabledStateCallback(
            const AZStd::string& actionIdentifier,
            AZStd::function<bool()> enabledStateCallback
        ) = 0;
        
        //! Update the state of an Action via its identifier.
        //! This will update both the enabled and checked state.
        //! @param actionIdentifier The identifier for the action to update.
        //! @return A successful outcome object, or a string with a message detailing the error in case of failure.
        virtual ActionManagerOperationResult UpdateAction(const AZStd::string& actionIdentifier) = 0;
    };

} // namespace AzToolsFramework<|MERGE_RESOLUTION|>--- conflicted
+++ resolved
@@ -152,15 +152,10 @@
         //! @param actionIdentifier The identifier for the action to retrieve.
         //! @return A raw pointer to the QAction, or nullptr if the action could not be found.
         virtual QAction* GetAction(const AZStd::string& actionIdentifier) = 0;
-<<<<<<< HEAD
-
-        //! Retrieve a QAction via its identifier.
-=======
         
         //! Retrieve a QAction via its identifier (const version).
         //! @param actionIdentifier The identifier for the action to retrieve.
         //! @return A raw const pointer to the QAction, or nullptr if the action could not be found.
->>>>>>> 14e84cc7
         virtual const QAction* GetActionConst(const AZStd::string& actionIdentifier) = 0;
         
         //! Installs an enabled state callback to an action that will set its enabled state when the action is updated.
