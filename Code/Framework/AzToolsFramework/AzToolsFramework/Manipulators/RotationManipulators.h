--- conflicted
+++ resolved
@@ -53,13 +53,10 @@
         //! Sets the bound width to use for the circle (torus) of an angular manipulator.
         void SetCircleBoundWidth(float circleBoundWidth);
 
-<<<<<<< HEAD
         void ProcessManipulators(const ManipulatorVisitCallback&) override;
-        
-=======
+
         AZStd::shared_ptr<AngularManipulatorCircleViewFeedback> m_angularManipulatorFeedback;
 
->>>>>>> a7baa576
     private:
         AZ_DISABLE_COPY_MOVE(RotationManipulators)
 
