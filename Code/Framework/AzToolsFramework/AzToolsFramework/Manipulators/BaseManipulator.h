--- conflicted
+++ resolved
@@ -300,8 +300,6 @@
         //! Callback function that is used to visit every manipulator in this group of Manipulators
         using ManipulatorVisitCallback = AZStd::function<void(BaseManipulator*)>;
 
-<<<<<<< HEAD
-=======
         //! Refresh the Manipulator and/or View based on the current view position.
         virtual void RefreshView([[maybe_unused]] const AZ::Vector3& worldViewPosition)
         {
@@ -313,8 +311,6 @@
         {
         }
 
-    protected:
->>>>>>> a7baa576
         //! Common processing for base manipulator type - Implement for all
         //! individual manipulators used in an aggregate manipulator.
         virtual void ProcessManipulators(const ManipulatorVisitCallback&) = 0;
