/*
 * Copyright (c) Contributors to the Open 3D Engine Project.
 * For complete copyright and license terms please see the LICENSE at the root of this distribution.
 *
 * SPDX-License-Identifier: Apache-2.0 OR MIT
 *
 */

#include "ComponentModeCollection.h"

#include <AzCore/std/smart_ptr/make_shared.h>
#include <AzToolsFramework/API/ViewportEditorModeTrackerInterface.h>
#include <AzToolsFramework/Commands/ComponentModeCommand.h>

namespace AzToolsFramework
{
    namespace ComponentModeFramework
    {
        AZ_CLASS_ALLOCATOR_IMPL(ComponentModeCollection, AZ::SystemAllocator, 0)

        static const char* const s_nextActiveComponentModeTitle = "Edit Next";
        static const char* const s_previousActiveComponentModeTitle = "Edit Previous";
        static const char* const s_nextActiveComponentModeDesc = "Move to the next component";
        static const char* const s_prevActiveComponentModeDesc = "Move to the previous component";
        static const char* const s_leaveCompoenentModeTitle = "Done";
        static const char* const s_leaveCompoenentModeDesc = "Return to normal viewport editing";
        static const char* const s_enteringComponentModeUndoRedoDesc = "Editing Component";
        static const char* const s_leavingComponentModeUndoRedoDesc = "Stopped Editing Component";

        /// Predicate to search for a Component in list of Entities and Component Modes.
        struct EntityAndComponentModePred
        {
            explicit EntityAndComponentModePred(
                const AZ::EntityComponentIdPair& entityComponentIdPair)
                : m_entityComponentIdPair(entityComponentIdPair) {}

            bool operator()(const EntityAndComponentMode& entityAndComponentMode) const
            {
                // find the entity and specific component in this mode
                return entityAndComponentMode.m_entityId == m_entityComponentIdPair.GetEntityId()
                    && entityAndComponentMode.m_componentMode->GetComponentId() == m_entityComponentIdPair.GetComponentId();
            }

        private:
            AZ::EntityComponentIdPair m_entityComponentIdPair;
        };

        /// Predicate to search for contained Component in list of Entities and Component Mode Builders.
        struct EntityAndComponentModeBuildersPred
        {
            explicit EntityAndComponentModeBuildersPred(
                const AZ::EntityComponentIdPair& entityComponentIdPair)
                : m_entityComponentIdPair(entityComponentIdPair) {}

            bool operator()(const EntityAndComponentModeBuilders& entityAndComponentModeBuilders) const
            {
                // find the entity this builder is associated with
                if (entityAndComponentModeBuilders.m_entityId == m_entityComponentIdPair.GetEntityId())
                {
                    // find the specific component on the entity this builder is associated with
                    for (const ComponentModeBuilder& componentModeBuilder : entityAndComponentModeBuilders.m_componentModeBuilders)
                    {
                        if (m_entityComponentIdPair.GetComponentId() == componentModeBuilder.m_componentId)
                        {
                            return true;
                        }
                    }
                }

                return false;
            }

        private:
            AZ::EntityComponentIdPair m_entityComponentIdPair;
        };

        // struct to hold ActionOverride and duplicate m_uri (unique identifier)
        struct BoundOverrideActions
        {
            AZ::Crc32 m_uri;
            ActionOverride m_actionOverride;
        };

        // add all actions, use uri as key, override action with matching key
        static void SetBoundActions(
            const AZStd::vector<ActionOverride>& actions, AZStd::vector<BoundOverrideActions>& boundActions)
        {
            for (const auto& action : actions)
            {
                // check if we already have an action with this uri
                auto actionIt = AZStd::find_if(boundActions.begin(), boundActions.end(),
                    [action](const BoundOverrideActions& boundActionOverride)
                    {
                        return action.m_uri == boundActionOverride.m_actionOverride.m_uri;
                    });

                // if we do not already have an action with this uri, store it
                if (actionIt == boundActions.end())
                {
                    boundActions.push_back({ action.m_uri, action });
                }
                else
                {
                    // if we do already have an action with this uri, check if the new and existing
                    // action both have valid entity ids, and if so, if they match - if the entity
                    // and component ids are valid and match, keep this action and the previous one
                    // (so add/push_back), otherwise we want to override it.
                    if (action.m_entityIdComponentPair.GetEntityId().IsValid() &&
                        actionIt->m_actionOverride.m_entityIdComponentPair.GetEntityId().IsValid() &&
                        action.m_entityIdComponentPair != actionIt->m_actionOverride.m_entityIdComponentPair)
                    {
                        boundActions.push_back({ action.m_uri, action });
                    }
                    else
                    {
                        // overwrite existing action if uri already exists
                        actionIt->m_actionOverride = action;
                    }
                }
            }
        };

        ComponentModeCollection::ComponentModeCollection(ViewportEditorModeTrackerInterface* viewportEditorModeTracker)
            : m_viewportEditorModeTracker(viewportEditorModeTracker)
        {
        }

        void ComponentModeCollection::AddComponentMode(
            const AZ::EntityComponentIdPair& entityComponentIdPair, const AZ::Uuid componentType,
            const ComponentModeFactoryFunction& componentModeBuilder)
        {
            // check if we already have a ComponentMode for this component type
            const auto componentTypeIt = AZStd::find(
                m_activeComponentTypes.begin(), m_activeComponentTypes.end(), componentType);

            // if not, store it to notify other system what types of components are in ComponentMode
            if (componentTypeIt == m_activeComponentTypes.end())
            {
                m_activeComponentTypes.push_back(componentType);
                m_viewportUiHandlers.emplace_back(componentType);
            }

            // see if we already have a ComponentModeBuilder for the specific component on this entity
            const auto builderEntityIt = AZStd::find_if(
                m_entitiesAndComponentModeBuilders.begin(), m_entitiesAndComponentModeBuilders.end(),
                EntityAndComponentModeBuildersPred(entityComponentIdPair));

            // if we do not have a ComponentModeBuilder, create the ComponentMode from the builder, store it,
            // and also store the builder to be later recorded for the undo/redo step
            if (builderEntityIt == m_entitiesAndComponentModeBuilders.end())
            {
                // see if we are already storing a ComponentMode for this entity
                const auto entityWithComponentMode = AZStd::find_if(
                    m_entitiesAndComponentModes.begin(), m_entitiesAndComponentModes.end(),
                    [entityComponentIdPair](const EntityAndComponentMode& entityAndComponentMode)
                    {
                        return entityAndComponentMode.m_entityId == entityComponentIdPair.GetEntityId();
                    });

                // we do not already have a component mode for this entity
                if (entityWithComponentMode == m_entitiesAndComponentModes.end())
                {
                    // instantiate the component mode from the builder
                    m_entitiesAndComponentModes.emplace_back(entityComponentIdPair.GetEntityId(), componentModeBuilder());
                }

                // see if we are already storing a ComponentModeBuilder for this entity
                const auto entityWithComponentBuilder = AZStd::find_if(
                    m_entitiesAndComponentModeBuilders.begin(), m_entitiesAndComponentModeBuilders.end(),
                    [entityComponentIdPair](const EntityAndComponentModeBuilders& entityAndComponentModeBuilder)
                    {
                        return entityAndComponentModeBuilder.m_entityId == entityComponentIdPair.GetEntityId();
                    });

                // if we are, add the new ComponentModeBuilder to this entities list of ComponentModeBuilders
                if (entityWithComponentBuilder != m_entitiesAndComponentModeBuilders.end())
                {
                    entityWithComponentBuilder->m_componentModeBuilders.push_back(
                        ComponentModeBuilder(entityComponentIdPair.GetComponentId(), componentType, componentModeBuilder));

                    // if any of the already instantiated Component Modes are the same type as the one we're
                    // adding now, make sure we instantiate it as well
                    if (AZStd::any_of(m_entitiesAndComponentModes.begin(), m_entitiesAndComponentModes.end(),
                        [componentType](const EntityAndComponentMode& entityAndComponentMode)
                        {
                            return entityAndComponentMode.m_componentMode->GetComponentType() == componentType;
                        }))
                    {
                        m_entitiesAndComponentModes.emplace_back(
                            entityComponentIdPair.GetEntityId(), componentModeBuilder());
                    }
                }
                else
                {
                    // otherwise create new EntityAndComponentModeBuilder entry
                    m_entitiesAndComponentModeBuilders.emplace_back(
                        entityComponentIdPair.GetEntityId(), AZStd::vector<ComponentModeBuilder>(
                            1, ComponentModeBuilder(entityComponentIdPair.GetComponentId(), componentType, componentModeBuilder)));
                }

                // notify the ComponentModeCollection ComponentModes are being added
                // (we are transitioning to editor-wide ComponentMode)
                m_adding = true;
            }
        }

<<<<<<< HEAD
        const AZStd::vector<AZ::Uuid>& ComponentModeCollection::GetComponentTypes() const
        {
            return m_activeComponentTypes;
=======
        AZStd::vector<AZ::Uuid> ComponentModeCollection::GetComponentTypes() const
        {
            // If in component mode, return the active component types, otherwise return an empty vector
            return InComponentMode() ? m_activeComponentTypes : AZStd::vector<AZ::Uuid>{};
>>>>>>> b4b7e5a0
        }

        void ComponentModeCollection::BeginComponentMode()
        {
            m_selectedComponentModeIndex = 0;
            m_componentMode = true;
            m_adding = false;

            // notify listeners the editor has entered ComponentMode - listeners may
            // wish to modify state to indicate this (e.g. appearance, functionality etc.)
            m_viewportEditorModeTracker->ActivateMode({ GetEntityContextId() }, ViewportEditorMode::Component);

            // enable actions for the first/primary ComponentMode
            // note: if multiple ComponentModes are activated at the same time, actions
            // are not available together, the 'active' mode will bind its actions one at a time
            if (!m_entitiesAndComponentModes.empty())
            {
                RefreshActions();
                PopulateViewportUi();
            }

            // if entering ComponentMode not as an undo/redo step (an action was
            // taken to initiate), record it as an undo step
            if (!UndoRedoOperationInProgress())
            {
                ScopedUndoBatch undoBatch(s_enteringComponentModeUndoRedoDesc);

                auto componentModeCommand = AZStd::make_unique<ComponentModeCommand>(
                    ComponentModeCommand::Transition::Enter, AZStd::string(s_enteringComponentModeUndoRedoDesc),
                    m_entitiesAndComponentModeBuilders);

                // componentModeCommand managed by undoBatch
                componentModeCommand->SetParent(undoBatch.GetUndoBatch());
                componentModeCommand.release();
            }
        }

        void ComponentModeCollection::AddOtherSelectedEntityModes()
        {
            for (const auto& componentType : m_activeComponentTypes)
            {
                ComponentModeDelegateRequestBus::Broadcast(
                    &ComponentModeDelegateRequests::AddComponentModeOfType,
                    componentType);
            }
        }

        bool ComponentModeCollection::AddedToComponentMode(
            const AZ::EntityComponentIdPair& entityComponentIdPair, const AZ::Uuid& componentType)
        {
            // if we already have a builder for this entity, we will have
            // created a mode from it, find it for the component id on this entity
            const auto modeEntityIt = AZStd::find_if(
                m_entitiesAndComponentModes.begin(), m_entitiesAndComponentModes.end(),
                EntityAndComponentModePred(entityComponentIdPair));

            if (modeEntityIt == m_entitiesAndComponentModes.end())
            {
                return false;
            }

            return componentType == modeEntityIt->m_componentMode->GetComponentType();
        }

        void ComponentModeCollection::EndComponentMode()
        {
            if (!UndoRedoOperationInProgress())
            {
                ScopedUndoBatch undoBatch(s_leavingComponentModeUndoRedoDesc);

                auto componentModeCommand = AZStd::make_unique<ComponentModeCommand>(
                    ComponentModeCommand::Transition::Leave, AZStd::string(s_leavingComponentModeUndoRedoDesc),
                    m_entitiesAndComponentModeBuilders);

                // componentModeCommand managed by undoBatch
                componentModeCommand->SetParent(undoBatch.GetUndoBatch());
                componentModeCommand.release();
            }

            // remove the component mode viewport border
            ViewportUi::ViewportUiRequestBus::Event(
                ViewportUi::DefaultViewportId, &ViewportUi::ViewportUiRequestBus::Events::RemoveViewportBorder);

            // notify listeners the editor has left ComponentMode - listeners may
            // wish to modify state to indicate this (e.g. appearance, functionality etc.)
            m_viewportEditorModeTracker->DeactivateMode({ GetEntityContextId() }, ViewportEditorMode::Component);

            // clear stored modes and builders for this ComponentMode
            // TLDR: avoid 'use after free' error
            // note: it is important to use pop_back() here to remove elements one at a
            // time as opposed to clear() because there is a possibility a callback in a
            // ComponentMode destructor may query state in ComponentModeCollection and the
            // internal owned ComponentMode instance may have been destroyed while iterating.
            while (!m_entitiesAndComponentModes.empty())
            {
                m_entitiesAndComponentModes.pop_back();
            }
            m_entitiesAndComponentModeBuilders.clear();
            m_activeComponentTypes.clear();
            m_viewportUiHandlers.clear();

            m_componentMode = false;
            m_selectedComponentModeIndex = 0;
        }

        void ComponentModeCollection::Refresh(const AZ::EntityComponentIdPair& entityComponentIdPair)
        {
            for (auto& entityAndComponentModes : m_entitiesAndComponentModes)
            {
                if (entityAndComponentModes.m_entityId == entityComponentIdPair.GetEntityId() &&
                    entityAndComponentModes.m_componentMode->GetComponentId() == entityComponentIdPair.GetComponentId())
                {
                    entityAndComponentModes.m_componentMode->Refresh();
                }
            }
        }

        bool ComponentModeCollection::SelectNextActiveComponentMode()
        {
            const AZ::Uuid previousComponentType =
                m_activeComponentTypes[m_selectedComponentModeIndex];

            m_selectedComponentModeIndex =
                (m_selectedComponentModeIndex + 1) % m_activeComponentTypes.size();

            return ActiveComponentModeChanged(previousComponentType);
        }

        bool ComponentModeCollection::SelectPreviousActiveComponentMode()
        {
            const AZ::Uuid previousComponentType =
                m_activeComponentTypes[m_selectedComponentModeIndex];

            m_selectedComponentModeIndex =
                (m_selectedComponentModeIndex + m_activeComponentTypes.size() - 1) % m_activeComponentTypes.size();

            return ActiveComponentModeChanged(previousComponentType);
        }

        bool ComponentModeCollection::SelectActiveComponentMode(const AZ::Uuid& componentType)
        {
            // is this ComponentMode in the active set
            const auto it = AZStd::find_if(m_activeComponentTypes.begin(), m_activeComponentTypes.end(),
                [componentType](const AZ::Uuid& activeComponentType)
                {
                    return componentType == activeComponentType;
                });

            if (it != m_activeComponentTypes.end())
            {
                const AZ::Uuid previousComponentType =
                    m_activeComponentTypes[m_selectedComponentModeIndex];

                // calculate the selected index
                m_selectedComponentModeIndex = it - m_activeComponentTypes.begin();

                return ActiveComponentModeChanged(previousComponentType);
            }

            return false;
        }

        AZ::Uuid ComponentModeCollection::ActiveComponentMode() const
        {
            return m_activeComponentTypes[m_selectedComponentModeIndex];
        }

        bool ComponentModeCollection::ComponentModeInstantiated(const AZ::EntityComponentIdPair& entityComponentIdPair) const
        {
            // search through all instantiated Component Modes to see if we have one
            // matching the requested Entity/Component pair
            return AZStd::any_of(m_entitiesAndComponentModes.begin(), m_entitiesAndComponentModes.end(),
                [entityComponentIdPair](const EntityAndComponentMode& entityAndComponentMode)
                {
                    return  entityAndComponentMode.m_entityId == entityComponentIdPair.GetEntityId() &&
                        entityAndComponentMode.m_componentMode->GetComponentId() == entityComponentIdPair.GetComponentId();
                });
        }

        bool ComponentModeCollection::HasMultipleComponentTypes() const
        {
            return m_activeComponentTypes.size() > 1;
        }

        static ComponentModeViewportUi* FindViewportUiHandlerForType(
            AZStd::vector<ComponentModeViewportUi>& viewportUiHandlers, const AZ::Uuid& componentType)
        {
            auto handler = AZStd::find_if(
                viewportUiHandlers.begin(), viewportUiHandlers.end(),
                [componentType](const ComponentModeViewportUi& handler)
                {
                    return handler.GetComponentType() == componentType;
                });

            if (handler == viewportUiHandlers.end())
            {
                return nullptr;
            }

            return handler;
        }

        bool ComponentModeCollection::ActiveComponentModeChanged(const AZ::Uuid& previousComponentType)
        {
            if (m_activeComponentTypes[m_selectedComponentModeIndex] != previousComponentType)
            {
                // for each entity and its 'active' Component Mode
                for (auto& componentMode : m_entitiesAndComponentModes)
                {
                    // find the builders for this entity and component
                    const auto builderEntityIt = AZStd::find_if(
                        m_entitiesAndComponentModeBuilders.begin(), m_entitiesAndComponentModeBuilders.end(),
                        EntityAndComponentModeBuildersPred(AZ::EntityComponentIdPair(
                            componentMode.m_entityId, componentMode.m_componentMode->GetComponentId())));

                    // find the builder for the active component type
                    const auto& componentModeBuilder = AZStd::find_if(
                        builderEntityIt->m_componentModeBuilders.begin(),
                        builderEntityIt->m_componentModeBuilders.end(),
                        [this](const ComponentModeBuilder& componentModeBuilder)
                        {
                            return componentModeBuilder.m_componentType == m_activeComponentTypes[m_selectedComponentModeIndex];
                        });

                    // replace the current component mode by invoking the builder
                    // for the new 'active' component mode
                    componentMode.m_componentMode = componentModeBuilder->m_componentModeBuilder();

                    // populate the viewport UI with the new component mode
                    PopulateViewportUi();

                    // set the appropriate viewportUiHandler to active
                    if (auto viewportUiHandler =
                            FindViewportUiHandlerForType(m_viewportUiHandlers, m_activeComponentTypes[m_selectedComponentModeIndex]))
                    {
                        viewportUiHandler->SetComponentModeViewportUiActive(true);
                    }

                    ViewportUi::ViewportUiRequestBus::Event(
                        ViewportUi::DefaultViewportId, &ViewportUi::ViewportUiRequestBus::Events::CreateViewportBorder,
                        componentMode.m_componentMode->GetComponentModeName().c_str(),
                        []
                        {
                            ComponentModeSystemRequestBus::Broadcast(&ComponentModeSystemRequests::EndComponentMode);
                        });
                }

                RefreshActions();

                if (m_selectedComponentModeIndex < m_activeComponentTypes.size())
                {
                    // notify other systems ComponentMode actions have changed
                    EditorComponentModeNotificationBus::Event(
                        GetEntityContextId(), &EditorComponentModeNotifications::ActiveComponentModeChanged,
                        m_activeComponentTypes[m_selectedComponentModeIndex]);

                    return true;
                }
            }

            return false;
        }

        void ComponentModeCollection::RefreshActions()
        {
            // update actions for new component type
            if (m_selectedComponentModeIndex < m_activeComponentTypes.size())
            {
                AZStd::vector<ActionOverride> allActions;
                // iterate over all entities and their active Component Mode, populate actions for the new mode
                for (auto& entityAndComponentMode : m_entitiesAndComponentModes)
                {
                    // build actions based on current state
                    const auto actions = entityAndComponentMode.m_componentMode->PopulateActions();
                    allActions.insert(allActions.end(), actions.begin(), actions.end());
                }

                // we only want to show cycle options if we have multiple Component Modes active
                AZStd::vector<ActionOverride> baseActions;
                if (HasMultipleComponentTypes())
                {
                    // cycle to next 'selected' ComponentMode actions
                    const ActionOverride nextComponentModeAction = ActionOverride()
                        .SetUri(s_nextComponentMode)
                        .SetKeySequence(QKeySequence(Qt::Key_Tab))
                        .SetTitle(s_nextActiveComponentModeTitle)
                        .SetTip(s_nextActiveComponentModeDesc)
                        .SetCallback([]()
                            {
                                ComponentModeSystemRequestBus::Broadcast(
                                    &ComponentModeSystemRequests::SelectNextActiveComponentMode);
                            });

                    // cycle to previous 'selected' ComponentMode actions
                    const ActionOverride previousComponentModeAction = ActionOverride()
                        .SetUri(s_previousComponentMode)
                        .SetKeySequence(QKeySequence(Qt::SHIFT + Qt::Key_Tab))
                        .SetTitle(s_previousActiveComponentModeTitle)
                        .SetTip(s_prevActiveComponentModeDesc)
                        .SetCallback([]()
                            {
                                ComponentModeSystemRequestBus::Broadcast(
                                    &ComponentModeSystemRequests::SelectPreviousActiveComponentMode);
                            });

                    baseActions = { nextComponentModeAction, previousComponentModeAction };
                }

                // default 'back' action to end ComponentMode
                const ActionOverride backAction = ActionOverride()
                    .SetUri(s_backAction)
                    .SetKeySequence(QKeySequence(Qt::Key_Escape))
                    .SetTitle(s_leaveCompoenentModeTitle)
                    .SetTip(s_leaveCompoenentModeDesc)
                    .SetCallback([]()
                        {
                            ComponentModeSystemRequestBus::Broadcast(
                                &ComponentModeSystemRequests::EndComponentMode);
                        });

                const size_t backActionInsertPosition = baseActions.size();
                // always provide back action to leave Component Mode
                baseActions.push_back(backAction);

                // always insert 'escape' and 'cycle' actions at the beginning of the ComponentMode edit menu
                // note: this is so the 'back' action (will be overridden in SetBoundActions if it is re-used,
                // e.g. for deselecting a vertex)
                allActions.insert(allActions.begin(), baseActions.begin(), baseActions.end());

                // build list of currently bound actions
                AZStd::vector<BoundOverrideActions> boundActions;
                SetBoundActions(allActions, boundActions);

                // rotate the 'back' action to the end of the vector so it always
                // appear as the last item in the edit menu
                AZStd::rotate(
                    boundActions.begin() + backActionInsertPosition,
                    boundActions.begin() + backActionInsertPosition + 1,
                    boundActions.end());

                // clear any existing actions from a previous ComponentMode
                ActionOverrideRequestBus::Event(
                    GetEntityContextId(), &ActionOverrideRequests::ClearActionOverrides);

                // add all bound actions (to the ActionManager)
                for (const auto& action : boundActions)
                {
                    ActionOverrideRequestBus::Event(
                        GetEntityContextId(), &ActionOverrideRequests::AddActionOverride,
                        action.m_actionOverride);
                }
            }
        }

        void ComponentModeCollection::PopulateViewportUi()
        {
            // update viewport UI for new component type
            if (m_selectedComponentModeIndex < m_activeComponentTypes.size())
            {
                // iterate over all entities and their active Component Mode, populate viewport UI for the new mode
                for (auto& entityAndComponentMode : m_entitiesAndComponentModes)
                {
                    // build viewport UI based on current state
                    entityAndComponentMode.m_componentMode->PopulateViewportUi();
                }
            }
        }
    } // namespace ComponentModeFramework
} // namespace AzToolsFramework<|MERGE_RESOLUTION|>--- conflicted
+++ resolved
@@ -204,16 +204,10 @@
             }
         }
 
-<<<<<<< HEAD
-        const AZStd::vector<AZ::Uuid>& ComponentModeCollection::GetComponentTypes() const
-        {
-            return m_activeComponentTypes;
-=======
         AZStd::vector<AZ::Uuid> ComponentModeCollection::GetComponentTypes() const
         {
             // If in component mode, return the active component types, otherwise return an empty vector
             return InComponentMode() ? m_activeComponentTypes : AZStd::vector<AZ::Uuid>{};
->>>>>>> b4b7e5a0
         }
 
         void ComponentModeCollection::BeginComponentMode()
