--- conflicted
+++ resolved
@@ -30,10 +30,7 @@
             Remove
         };
 
-<<<<<<< HEAD
-=======
         //! Struct containing relevant information about component for the switcher
->>>>>>> d75211b1
         struct ComponentData
         {
             ComponentData() = default;
@@ -64,32 +61,12 @@
                 return m_addedComponents.size();
             };
 
-<<<<<<< HEAD
             // Returns a null pointer if not in component mode
             AZ::Component* GetActiveComponent() const
-=======
-            const ComponentData* GetActiveComponent() const
->>>>>>> d75211b1
             {
                 return m_activeSwitcherComponent;
             };
 
-<<<<<<< HEAD
-
-        private:
-            // Calls ViewportUiRequestBus to create switcher button, helper for AddComponentButton.
-            void AddSwitcherButton(ComponentData&, const char* componentName, const char* iconStr);
-            // Adds component button to switcher.
-            void AddComponentButton(const AZ::EntityComponentIdPair);
-            // Removes component button from switcher.
-            void RemoveComponentButton(const AZ::EntityComponentIdPair);
-            // Add or remove component buttons to/from the switcher based on entities selected.
-            void UpdateSwitcherOnEntitySelectionChange(const EntityIdList newlyselectedEntityIds, const EntityIdList newlydeselectedEntityIds);
-            // Uses ComponentModeSystemRequestBus to initiate component mode.
-            void ActivateComponentMode(const ViewportUi::ButtonId);
-            // Removes swticher buttons that are not common to all selected entities.
-            void RemoveExclusiveComponents(const AZ::Entity&);
-=======
             ComponentData* GetActiveComponent()
             {
                 return m_activeSwitcherComponent;
@@ -108,7 +85,18 @@
             void ClearSwitcher();
             void ActivateComponentMode(const ViewportUi::ButtonId);
             void RemoveNonCommonComponents(const AZ::Entity&);
->>>>>>> d75211b1
+            // Calls ViewportUiRequestBus to create switcher button, helper for AddComponentButton.
+            void AddSwitcherButton(ComponentData&, const char* componentName, const char* iconStr);
+            // Adds component button to switcher.
+            void AddComponentButton(const AZ::EntityComponentIdPair);
+            // Removes component button from switcher.
+            void RemoveComponentButton(const AZ::EntityComponentIdPair);
+            // Add or remove component buttons to/from the switcher based on entities selected.
+            void UpdateSwitcherOnEntitySelectionChange(const EntityIdList newlyselectedEntityIds, const EntityIdList newlydeselectedEntityIds);
+            // Uses ComponentModeSystemRequestBus to initiate component mode.
+            void ActivateComponentMode(const ViewportUi::ButtonId);
+            // Removes swticher buttons that are not common to all selected entities.
+            void RemoveExclusiveComponents(const AZ::Entity&);
 
             // ViewportEditorModeNotificationsBus overrides ...
             void OnEditorModeActivated(
