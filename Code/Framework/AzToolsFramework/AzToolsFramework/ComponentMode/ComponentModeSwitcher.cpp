--- conflicted
+++ resolved
@@ -14,14 +14,9 @@
 #include <AzToolsFramework/ComponentMode/EditorComponentModeBus.h>
 #include <AzToolsFramework/Entity/EditorEntityHelpers.h>
 #include <AzToolsFramework/ToolsComponents/EditorComponentBase.h>
-#include <AzToolsFramework/ToolsComponents/TransformComponent.h>
 #include <AzToolsFramework/ViewportSelection/EditorTransformComponentSelection.h>
 #include <AzToolsFramework/ViewportUi/ViewportUiManager.h>
-
-
- #pragma optimize("", off)
- #pragma inline_depth(0)
-
+#include <AzToolsFramework/ToolsComponents/TransformComponent.h>
 
 namespace AzToolsFramework::ComponentModeFramework
 {
@@ -42,17 +37,6 @@
             m_component);
     }
 
-    //ComponentData::ComponentData(ComponentData* source)
-    //{
-    //    this->m_component = source->m_component;
-    //    this->m_componentName = source->m_componentName;
-    //    this->m_entity = source->m_entity;
-    //    this->m_iconPath = source->m_iconPath;
-    //    this->m_pairId = source->m_pairId;
-
-    //    delete source;
-    //}
-
     ComponentModeSwitcher::ComponentModeSwitcher()
     {
         ViewportEditorModeNotificationsBus::Handler::BusConnect(GetEntityContextId());
@@ -93,7 +77,10 @@
         auto handlerFunc = [this](ViewportUi::ButtonId buttonId)
         {
             ViewportUi::ViewportUiRequestBus::Event(
-                ViewportUi::DefaultViewportId, &ViewportUi::ViewportUiRequestBus::Events::SetSwitcherActiveButton, m_switcherId, buttonId);
+                ViewportUi::DefaultViewportId,
+                &ViewportUi::ViewportUiRequestBus::Events::SetSwitcherActiveButton,
+                m_switcherId,
+                buttonId);
 
             ActivateComponentMode(buttonId);
         };
@@ -120,11 +107,14 @@
     void ComponentModeSwitcher::UpdateSwitcherOnEntitySelectionChange(
         const EntityIdList& newlySelectedEntityIds, const EntityIdList& newlyDeselectedEntityIds)
     {
+
         auto* toolsApplicationRequests = AzToolsFramework::ToolsApplicationRequestBus::FindFirstHandler();
         const auto& selectedEntityIds = toolsApplicationRequests->GetSelectedEntities();
 
+        
         if (!newlySelectedEntityIds.empty())
         {
+            
             for (auto entityId : newlySelectedEntityIds)
             {
                 AZ::Entity* entity = nullptr;
@@ -153,20 +143,19 @@
                     for (const auto& entityComponent : entity->GetComponents())
                     {
                         const auto entityComponentIdPair = AZ::EntityComponentIdPair(entity->GetId(), entityComponent->GetId());
-
-                        AddComponentButton(entityComponentIdPair); // maybe remove?
+                        AddComponentButton(entityComponentIdPair);
                     }
                 }
             }
         }
         else if (!newlyDeselectedEntityIds.empty())
         {
-            // CLear the switcher then add the components back if entities are still selected
+            //CLear the switcher then add the components back if entities are still selected
             ClearSwitcher();
 
             if (selectedEntityIds.size() >= 1)
             {
-                UpdateSwitcherOnEntitySelectionChange(selectedEntityIds, EntityIdList{});
+                UpdateSwitcherOnEntitySelectionChange( selectedEntityIds, EntityIdList{});
             }
         }
     }
@@ -175,10 +164,7 @@
     {
         for (AZStd::vector<ComponentData>::reverse_iterator it = m_addedComponents.rbegin(); it != m_addedComponents.rend(); ++it)
         {
-            //RemoveComponentButton(it->m_pairId); // maybe remove?
-
-            // check this is correct...
-            m_removedComponentsCache.push_back(*it);
+            RemoveComponentButton(it->m_pairId);
         }
     }
 
@@ -250,15 +236,14 @@
     void ComponentModeSwitcher::RemoveComponentButton(const AZ::EntityComponentIdPair pairId)
     {
         // find pairId in m_addedComponents, call ViewportUiRequestBus to remove
-        auto componentDataIt = AZStd::find_if(
-            m_addedComponents.begin(),
-            m_addedComponents.end(),
-            [pairId](const ComponentData& predComponentData)
-            {
-                return pairId == predComponentData.m_pairId;
-            });
-
-        if (componentDataIt != m_addedComponents.end())
+        if (auto componentDataIt = AZStd::find_if(
+                m_addedComponents.begin(),
+                m_addedComponents.end(),
+                [pairId](const ComponentData& componentData)
+                {
+                    return componentData.m_pairId == pairId;
+                });
+            componentDataIt != m_addedComponents.end())
         {
             ViewportUi::ViewportUiRequestBus::Event(
                 ViewportUi::DefaultViewportId,
@@ -329,7 +314,7 @@
         // if the user enters component mode not using the switcher, the switcher should still switch buttons
         if (mode == ViewportEditorMode::Component)
         {
-            if (auto componentDataIt = AZStd::find_if(
+             if (auto componentDataIt = AZStd::find_if(
                     m_addedComponents.begin(),
                     m_addedComponents.end(),
                     [](const ComponentData& componentData)
@@ -344,12 +329,12 @@
                     });
                 componentDataIt != m_addedComponents.end())
             {
-                ViewportUi::ViewportUiRequestBus::Event(
-                    ViewportUi::DefaultViewportId,
-                    &ViewportUi::ViewportUiRequestBus::Events::SetSwitcherActiveButton,
-                    m_switcherId,
-                    componentDataIt->m_buttonId);
-                m_activeSwitcherComponent = componentDataIt->m_component;
+                 ViewportUi::ViewportUiRequestBus::Event(
+                     ViewportUi::DefaultViewportId,
+                     &ViewportUi::ViewportUiRequestBus::Events::SetSwitcherActiveButton,
+                     m_switcherId,
+                     componentDataIt->m_buttonId);
+                 m_activeSwitcherComponent = componentDataIt->m_component;
             }
         }
     }
@@ -365,7 +350,7 @@
 
         for (AZStd::vector<ComponentData>::reverse_iterator it = m_addedComponents.rbegin(); it != m_addedComponents.rend(); ++it)
         {
-            if (!componentIds.contains(it->m_component->RTTI_GetType()))
+            if(!componentIds.contains(it->m_component->RTTI_GetType()))
             {
                 RemoveComponentButton(it->m_pairId);
             }
@@ -440,11 +425,6 @@
         // Send a list of selected and deselected entities to the switcher to deal with updating the switcher view
         UpdateSwitcherOnEntitySelectionChange(newlySelectedEntities, newlyDeselectedEntities);
     }
-<<<<<<< HEAD
-} // namespace AzToolsFramework::ComponentModeFramework
-#pragma optimize("", on)
-#pragma inline_depth()
-=======
 
     void ComponentModeSwitcher::OnTick([[maybe_unused]] float deltaTime, [[maybe_unused]] AZ::ScriptTimePoint time)
     {
@@ -510,7 +490,5 @@
     }
 
 } // namespace AzToolsFramework::ComponentModeFramework
-
  #pragma optimize("", on)
- #pragma inline_depth(1)
->>>>>>> a0d7f3fb
+ #pragma inline_depth(1)