/*
 * Copyright (c) Contributors to the Open 3D Engine Project.
 * For complete copyright and license terms please see the LICENSE at the root of this distribution.
 *
 * SPDX-License-Identifier: Apache-2.0 OR MIT
 *
 */

#include <AzCore/Component/TickBus.h>
#include <AzToolsFramework/ComponentMode/ComponentModeDelegate.h>
#include <AzToolsFramework/ComponentMode/ComponentModeSwitcher.h>
#include <AzToolsFramework/ComponentMode/EditorComponentModeBus.h>
#include <AzToolsFramework/Entity/EditorEntityHelpers.h>
#include <AzToolsFramework/ToolsComponents/EditorComponentBase.h>
#include <AzToolsFramework/ToolsComponents/TransformComponent.h>
#include <AzToolsFramework/ViewportSelection/EditorTransformComponentSelection.h>
#include <AzToolsFramework/ViewportUi/ViewportUiManager.h>

#include <QTimer>

namespace AzToolsFramework::ComponentModeFramework
{
    // ComponentData constructor to fill in component info
    ComponentData::ComponentData(AZ::EntityComponentIdPair pairId)
        : m_pairId(pairId)
    {
        AZ::ComponentApplicationBus::BroadcastResult(
            m_entity, &AZ::ComponentApplicationBus::Events::FindEntity, AZ::EntityId(pairId.GetEntityId()));

        m_component = m_entity->FindComponent(pairId.GetComponentId());
        m_componentName = AzToolsFramework::GetFriendlyComponentName(m_component);

        AzToolsFramework::EditorRequestBus::BroadcastResult(
            m_iconPath,
            &AzToolsFramework::EditorRequestBus::Events::GetComponentEditorIcon,
            m_component->GetUnderlyingComponentType(),
            m_component);
    }

    ComponentModeSwitcher::ComponentModeSwitcher()
    {
        ViewportEditorModeNotificationsBus::Handler::BusConnect(GetEntityContextId());
        EntityCompositionNotificationBus::Handler::BusConnect();
        ToolsApplicationNotificationBus::Handler::BusConnect();
        AzFramework::ViewportImGuiNotificationBus::Handler::BusConnect();
        AzFramework::ComponentModeDelegateNotificationBus::Handler::BusConnect();

        // create the switcher
        ViewportUi::ViewportUiRequestBus::EventResult(
            m_switcherId,
            ViewportUi::DefaultViewportId,
            &ViewportUi::ViewportUiRequestBus::Events::CreateSwitcher,
            ViewportUi::Alignment::TopLeft);

        // initial transform button
        AzToolsFramework::Components::TransformComponent transformComponent;
        AZStd::string transformIconPath;

        AzToolsFramework::EditorRequestBus::BroadcastResult(
            transformIconPath,
            &AzToolsFramework::EditorRequestBus::Events::GetComponentTypeEditorIcon,
            transformComponent.GetUnderlyingComponentType());

        ViewportUi::ViewportUiRequestBus::EventResult(
            m_transformButtonId,
            ViewportUi::DefaultViewportId,
            &ViewportUi::ViewportUiRequestBus::Events::CreateSwitcherButton,
            m_switcherId,
            transformIconPath.c_str(),
            "Transform");

        ViewportUi::ViewportUiRequestBus::Event(
            ViewportUi::DefaultViewportId,
            &ViewportUi::ViewportUiRequestBus::Events::SetSwitcherActiveButton,
            m_switcherId,
            m_transformButtonId);

        // create handler for switcher buttons to activate component mode on click
        auto handlerFunc = [this](ViewportUi::ButtonId buttonId)
        {
            ViewportUi::ViewportUiRequestBus::Event(
                ViewportUi::DefaultViewportId, &ViewportUi::ViewportUiRequestBus::Events::SetSwitcherActiveButton, m_switcherId, buttonId);

            ActivateComponentMode(buttonId);
        };

        // register the SwitcherEventHandler which is defined in ComponentModeSwitcher
        m_handler = AZ::Event<ViewportUi::ButtonId>::Handler(handlerFunc);
        ViewportUi::ViewportUiRequestBus::Event(
            ViewportUi::DefaultViewportId,
            &ViewportUi::ViewportUiRequestBus::Events::RegisterSwitcherEventHandler,
            m_switcherId,
            m_handler);
    }

    ComponentModeSwitcher::~ComponentModeSwitcher()
    {
        AzFramework::ComponentModeDelegateNotificationBus::Handler::BusDisconnect();
        AzFramework::ViewportImGuiNotificationBus::Handler::BusDisconnect();
        ToolsApplicationNotificationBus::Handler::BusDisconnect();
        EntityCompositionNotificationBus::Handler::BusDisconnect();
        ViewportEditorModeNotificationsBus::Handler::BusDisconnect();

        ViewportUi::ViewportUiRequestBus::Event(
            ViewportUi::DefaultViewportId, &ViewportUi::ViewportUiRequestBus::Events::RemoveSwitcher, m_switcherId);
    }

    void ComponentModeSwitcher::UpdateSwitcher(
        const EntityIdList& newlySelectedEntityIds, const EntityIdList& newlyDeselectedEntityIds)
    {
        auto* toolsApplicationRequests = AzToolsFramework::ToolsApplicationRequestBus::FindFirstHandler();
        const auto& selectedEntityIds = toolsApplicationRequests->GetSelectedEntities();

        if (!newlyDeselectedEntityIds.empty())
        {
            // clear the switcher then add the components back if entities are still selected
            ClearSwitcher();

            if (!selectedEntityIds.empty())
            {
                UpdateSwitcher(selectedEntityIds, EntityIdList{});
            }
        }

        if (!newlySelectedEntityIds.empty())
        {
            for (auto entityId : newlySelectedEntityIds)
            {
                AZ::Entity* entity = nullptr;
                AZ::ComponentApplicationBus::BroadcastResult(
                    entity, &AZ::ComponentApplicationBus::Events::FindEntity, AZ::EntityId(entityId));

                if (entity)
                {
                    // if two or more entities are selected, ensure the only components
                    // that remain on the switcher are common to all entities
                    if (selectedEntityIds.size() > 1 && !m_addedComponents.empty())
                    {
                        RemoveNonCommonComponents(*entity);
                        // if components have been removed from the switcher and there is nothing left on the switcher
                        // then there are no common components in the selection
                        if (m_addedComponents.size() == 0)
                        {
                            break;
                        }
                        else
                        {
                            continue;
                        }
                    }

                    for (const auto& entityComponent : entity->GetComponents())
                    {
                        const auto entityComponentIdPair = AZ::EntityComponentIdPair(entity->GetId(), entityComponent->GetId());
                        const auto handlerCount =
                            AzToolsFramework::ComponentModeFramework::ComponentModeDelegateRequestBus::GetNumOfEventHandlers(
                                entityComponentIdPair);
                        if (handlerCount < 1)
                        {
                            continue;
                        }
                        AddComponentButton(entityComponentIdPair);
                    }
                }
            }
        }
    }

    void ComponentModeSwitcher::ClearSwitcher()
    {
        for (AZStd::vector<ComponentData>::reverse_iterator it = m_addedComponents.rbegin(); it != m_addedComponents.rend(); ++it)
        {
            RemoveComponentButton(it->m_pairId);
        }
    }

    void ComponentModeSwitcher::AddComponentButton(const AZ::EntityComponentIdPair pairId)
    {
        // check if the component has a component mode
        

        ComponentData newComponentData = ComponentData(pairId);

        // if the component has not already been added as a button, add the button
        if (auto componentDataIt = AZStd::ranges::find_if(
                m_addedComponents,
                [newComponentData](const ComponentData& componentInfo)
                {
                    return componentInfo.m_component->RTTI_GetType() == newComponentData.m_component->RTTI_GetType();
                });
            componentDataIt == m_addedComponents.end())
        {
            AddSwitcherButton(newComponentData);
        }
    }

    void ComponentModeSwitcher::AddSwitcherButton(ComponentData& componentData)
    {
        ViewportUi::ViewportUiRequestBus::EventResult(
            componentData.m_buttonId,
            ViewportUi::DefaultViewportId,
            &ViewportUi::ViewportUiRequestBus::Events::CreateSwitcherButton,
            m_switcherId,
            componentData.m_iconPath.c_str(),
            componentData.m_componentName.c_str());

        AZStd::string buttonTooltip = AZStd::string::format("Enter %s Edit mode", componentData.m_componentName.c_str());

        ViewportUi::ViewportUiRequestBus::Event(
            ViewportUi::DefaultViewportId,
            &ViewportUi::ViewportUiRequestBus::Events::SetSwitcherButtonTooltip,
            m_switcherId,
            componentData.m_buttonId,
            buttonTooltip);

        m_addedComponents.push_back(componentData);
    }

    void ComponentModeSwitcher::RemoveComponentButton(const AZ::EntityComponentIdPair pairId)
    {
        // find pairId in m_addedComponents, call ViewportUiRequestBus to remove
        if (auto componentDataIt = AZStd::ranges::find_if(
                m_addedComponents,
                [pairId](const ComponentData& predComponentData)
                {
                    return pairId == predComponentData.m_pairId;
                });
            componentDataIt != m_addedComponents.end())
        {
            ViewportUi::ViewportUiRequestBus::Event(
                ViewportUi::DefaultViewportId,
                &ViewportUi::ViewportUiRequestBus::Events::RemoveSwitcherButton,
                m_switcherId,
                componentDataIt->m_buttonId);

            m_addedComponents.erase(componentDataIt);
        }
    }

    void ComponentModeSwitcher::ActivateComponentMode(const ViewportUi::ButtonId buttonId)
    {
        ComponentData* componentData = nullptr;

        // find component associated with button Id
        if (auto componentDataIt = AZStd::ranges::find_if(
                m_addedComponents,
                [buttonId](const ComponentData& componentData)
                {
                    return componentData.m_buttonId == buttonId;
                });
            componentDataIt != m_addedComponents.end())
        {
            componentData = componentDataIt;
        }

        // the transform button does not have an associated component mode,
        // if the user clicks the transform button they must already be in component mode
        // so when they click it, leave component mode
        if (buttonId == m_transformButtonId)
        {
            AzToolsFramework::ComponentModeFramework::ComponentModeSystemRequestBus::Broadcast(
                &ComponentModeSystemRequests::EndComponentMode);

            return;
        }

        bool inComponentMode = false;
        AzToolsFramework::ComponentModeFramework::ComponentModeSystemRequestBus::BroadcastResult(
            inComponentMode, &ComponentModeSystemRequests::InComponentMode);

        // if already in component mode, end current mode and switch active button to the selected component
        if (inComponentMode)
        {
            AzToolsFramework::ComponentModeFramework::ComponentModeSystemRequestBus::Broadcast(
                &ComponentModeSystemRequests::ChangeComponentMode, componentData->m_component->GetUnderlyingComponentType());

            ViewportUi::ViewportUiRequestBus::Event(
                ViewportUi::DefaultViewportId, &ViewportUi::ViewportUiRequestBus::Events::SetSwitcherActiveButton, m_switcherId, buttonId);
        }
        else
        {
            AzToolsFramework::ComponentModeFramework::ComponentModeSystemRequestBus::Broadcast(
                &ComponentModeSystemRequests::AddSelectedComponentModesOfType, componentData->m_component->GetUnderlyingComponentType());
        }
    }

    void ComponentModeSwitcher::OnEditorModeDeactivated(
        [[maybe_unused]] const ViewportEditorModesInterface& editorModeState, ViewportEditorMode mode)
    {
        if (mode == ViewportEditorMode::Component)
        {
            // when component mode ends, change the active button to transform
            m_activeSwitcherComponent = nullptr;

            bool inComponentMode = false;
            AzToolsFramework::ComponentModeFramework::ComponentModeSystemRequestBus::BroadcastResult(
                inComponentMode, &ComponentModeSystemRequests::InComponentMode);

            if (!inComponentMode)
            {
                ViewportUi::ViewportUiRequestBus::Event(
                    ViewportUi::DefaultViewportId,
                    &ViewportUi::ViewportUiRequestBus::Events::SetSwitcherActiveButton,
                    m_switcherId,
                    m_transformButtonId);
            }
        }
    }

    void ComponentModeSwitcher::OnEditorModeActivated(
        [[maybe_unused]] const ViewportEditorModesInterface& editorModeState, ViewportEditorMode mode)
    {
        // if the user enters component mode not using the switcher, the switcher should still switch buttons
        if (mode == ViewportEditorMode::Component)
        {
            if (auto componentDataIt = AZStd::ranges::find_if(
                    m_addedComponents,
                    [](const ComponentData& componentData)
                    {
                        bool isComponentActive;
                        ComponentModeSystemRequestBus::BroadcastResult(
                            isComponentActive,
                            &ComponentModeSystemRequestBus::Events::AddedToComponentMode,
                            componentData.m_pairId,
                            componentData.m_component->GetUnderlyingComponentType());
                        return isComponentActive;
                    });
                componentDataIt != m_addedComponents.end())
            {
                ViewportUi::ViewportUiRequestBus::Event(
                    ViewportUi::DefaultViewportId,
                    &ViewportUi::ViewportUiRequestBus::Events::SetSwitcherActiveButton,
                    m_switcherId,
                    componentDataIt->m_buttonId);

                m_activeSwitcherComponent = componentDataIt->m_component;
            }
        }
    }

    void ComponentModeSwitcher::RemoveNonCommonComponents(const AZ::Entity& entity)
    {
        // get all component Ids associated with entity, identify which ones to remove and then remove them
        AZStd::set<AZ::TypeId> componentIds;
        for (const auto& entityComponent : entity.GetComponents())
        {
            componentIds.insert(entityComponent->RTTI_GetType());
        }

        for (AZStd::vector<ComponentData>::reverse_iterator it = m_addedComponents.rbegin(); it != m_addedComponents.rend(); ++it)
        {
            if (!componentIds.contains(it->m_component->RTTI_GetType()))
            {
                RemoveComponentButton(it->m_pairId);
            }
        }
    }

<<<<<<< HEAD
    //void ComponentModeSwitcher::OnEntityComponentDisabled(const AZ::EntityId& entityId, [[maybe_unused]] const AZ::ComponentId& componentId)
    //{
    //    /*UpdateSwitcherOnEntitySelectionChange({ entityId }, {});
    //    RemoveComponentButton(AZ::EntityComponentIdPair(entityId, componentId));*/
    //}

    //void ComponentModeSwitcher::OnEntityComponentEnabled(const AZ::EntityId& entityId, const AZ::ComponentId& componentId)
    //{
    //    //AddComponentButton(AZ::EntityComponentIdPair(entityId, componentId));
    //}
=======
    void ComponentModeSwitcher::OnEntityComponentDisabled(const AZ::EntityId& entityId, [[maybe_unused]] const AZ::ComponentId& componentId)
    {
        ClearSwitcher();
        UpdateSwitcher({ entityId }, {});
    }

    void ComponentModeSwitcher::OnEntityComponentEnabled(const AZ::EntityId& entityId, [[maybe_unused]] const AZ::ComponentId& componentId)
    {
        UpdateSwitcher({ entityId }, {});
    }
>>>>>>> 774d93bb

    void ComponentModeSwitcher::OnEntityComponentAdded(const AZ::EntityId& entity, const AZ::ComponentId& component)
    {
        // when a component is added to an entity set a staging member variable to the entityComponentIdPair
        m_componentModePair = AZ::EntityComponentIdPair(entity, component);
        m_addOrRemove = AddOrRemoveComponent::Add;
    }

    void ComponentModeSwitcher::OnEntityComponentRemoved(const AZ::EntityId& entityId, const AZ::ComponentId& componentId)
    {
        m_componentModePair = AZ::EntityComponentIdPair(entityId, componentId);
        m_addOrRemove = AddOrRemoveComponent::Remove;
    }

    // this is called twice when a component is added, once while the component is pending and
    // once when it has been added fully to the entity. 
    void ComponentModeSwitcher::OnEntityCompositionChanged(const AzToolsFramework::EntityIdList& entityIdList)
    {
        if (AZStd::ranges::find(entityIdList, m_componentModePair.GetEntityId()) != entityIdList.end())
        {
<<<<<<< HEAD
            /*if (m_addOrRemove == AddOrRemoveComponent::Add)
            {
                AddComponentButton(m_componentModePair);
            }
            else
            {
                RemoveComponentButton(m_componentModePair);
            }*/
=======
            if (m_addOrRemove == AddOrRemoveComponent::Remove)
            {
                ClearSwitcher();
            }

            UpdateSwitcher(entityIdList, {});
>>>>>>> 774d93bb
        }
    }

    void ComponentModeSwitcher::AfterEntitySelectionChanged(
        const EntityIdList& newlySelectedEntities, const EntityIdList& newlyDeselectedEntities)
    {
        // when the selected entity switches, switch back to the transform button
        ViewportUi::ViewportUiRequestBus::Event(
            ViewportUi::DefaultViewportId,
            &ViewportUi::ViewportUiRequestBus::Events::SetSwitcherActiveButton,
            m_switcherId,
            m_transformButtonId);

        // send a list of selected and deselected entities to the switcher to deal with updating the switcher view
        UpdateSwitcher(newlySelectedEntities, newlyDeselectedEntities);
    }

<<<<<<< HEAD
    //void ComponentModeSwitcher::AfterUndoRedo()
    //{
    //    // wait one frame for the undo stack to actually be updated
    //    AZ::TickBus::QueueFunction(
    //        [this]()
    //        {
    //            if (auto* toolsApplicationRequests = AzToolsFramework::ToolsApplicationRequestBus::FindFirstHandler())
    //            {
    //                const auto& selectedEntityIds = toolsApplicationRequests->GetSelectedEntities();
    //                if (selectedEntityIds.size() == 1)
    //                {
    //                    bool inComponentMode = false;
    //                    AzToolsFramework::ComponentModeFramework::ComponentModeSystemRequestBus::BroadcastResult(
    //                        inComponentMode, &ComponentModeSystemRequests::InComponentMode);

    //                    if (!inComponentMode)
    //                    {
    //                        ClearSwitcher();
    //                        UpdateSwitcherOnEntitySelectionChange(selectedEntityIds, {});
    //                    }
    //                }
    //            }
    //        });
    //}
=======
    void ComponentModeSwitcher::AfterUndoRedo()
    {
        // wait one frame for the undo stack to actually be updated
        AZ::TickBus::QueueFunction(
            [this]()
            {
                if (auto* toolsApplicationRequests = AzToolsFramework::ToolsApplicationRequestBus::FindFirstHandler())
                {
                    const auto& selectedEntityIds = toolsApplicationRequests->GetSelectedEntities();
                    if (selectedEntityIds.size() == 1)
                    {
                        bool inComponentMode = false;
                        AzToolsFramework::ComponentModeFramework::ComponentModeSystemRequestBus::BroadcastResult(
                            inComponentMode, &ComponentModeSystemRequests::InComponentMode);

                        if (!inComponentMode)
                        {
                            ClearSwitcher();
                            UpdateSwitcher(selectedEntityIds, {});
                        }
                    }
                }
            });
    }
>>>>>>> 774d93bb

    void ComponentModeSwitcher::OnImGuiDropDownShown()
    {
        ViewportUi::ViewportUiRequestBus::Event(
            ViewportUi::DefaultViewportId, &ViewportUi::ViewportUiRequestBus::Events::SetSwitcherVisible, m_switcherId, false);
        m_hiddenByImGui = true;
    }

    void ComponentModeSwitcher::OnImGuiDropDownHidden()
    {
        if (m_hiddenByImGui)
        {
            ViewportUi::ViewportUiRequestBus::Event(
                ViewportUi::DefaultViewportId, &ViewportUi::ViewportUiRequestBus::Events::SetSwitcherVisible, m_switcherId, true);
            // reset hiddenByImGui variable
            m_hiddenByImGui = false;
        }
    }

    void ComponentModeSwitcher::OnImGuiDeactivated()
    {
        // when the switcher is hidden by the ImGui, if ImGui is deactivated the drop down is still present and the switcher will
        // remain hidden, this makes the switcher visible while ImGui is deactivated
        if (m_hiddenByImGui)
        {
            ViewportUi::ViewportUiRequestBus::Event(
                ViewportUi::DefaultViewportId, &ViewportUi::ViewportUiRequestBus::Events::SetSwitcherVisible, m_switcherId, true);
        }
    }

    void ComponentModeSwitcher::OnImGuiActivated()
    {
        // when the ImGui menu bar gets reactivated, hide the  switcher again
        if (m_hiddenByImGui)
        {
            ViewportUi::ViewportUiRequestBus::Event(
                ViewportUi::DefaultViewportId, &ViewportUi::ViewportUiRequestBus::Events::SetSwitcherVisible, m_switcherId, false);
        }
    }

    void ComponentModeSwitcher::OnComponentModeDelegateConnect([[maybe_unused]] const AZ::EntityComponentIdPair& pairId)
    {
        auto* toolsApplicationRequests = AzToolsFramework::ToolsApplicationRequestBus::FindFirstHandler();
        const auto& selectedEntityIds = toolsApplicationRequests->GetSelectedEntities();
        auto entityId = pairId.GetEntityId();

        if (AZStd::ranges::find(selectedEntityIds, entityId) != selectedEntityIds.end())
        {
            auto entity = GetEntityById(entityId);
            auto component = entity->FindComponent(pairId.GetComponentId());
            auto componentName = AzToolsFramework::GetFriendlyComponentName(component);
            AZ_Printf("debugging", "component name: %s \n", componentName.c_str());

            AddComponentButton(pairId);

        } 
    }

    void ComponentModeSwitcher::OnComponentModeDelegateDisconnect([[maybe_unused]] const AZ::EntityComponentIdPair& pairId)
    {
        auto* toolsApplicationRequests = AzToolsFramework::ToolsApplicationRequestBus::FindFirstHandler();
        const auto& selectedEntityIds = toolsApplicationRequests->GetSelectedEntities();
        auto entityId = pairId.GetEntityId();

        if (AZStd::ranges::find(selectedEntityIds, entityId) != selectedEntityIds.end())
        {
            auto entity = GetEntityById(entityId);
            auto component = entity->FindComponent(pairId.GetComponentId());
            auto componentName = AzToolsFramework::GetFriendlyComponentName(component);
            AZ_Printf("debugging", "component name: %s \n", componentName.c_str());

            RemoveComponentButton(pairId);
        }
    }
} // namespace AzToolsFramework::ComponentModeFramework<|MERGE_RESOLUTION|>--- conflicted
+++ resolved
@@ -356,7 +356,6 @@
         }
     }
 
-<<<<<<< HEAD
     //void ComponentModeSwitcher::OnEntityComponentDisabled(const AZ::EntityId& entityId, [[maybe_unused]] const AZ::ComponentId& componentId)
     //{
     //    /*UpdateSwitcherOnEntitySelectionChange({ entityId }, {});
@@ -367,18 +366,6 @@
     //{
     //    //AddComponentButton(AZ::EntityComponentIdPair(entityId, componentId));
     //}
-=======
-    void ComponentModeSwitcher::OnEntityComponentDisabled(const AZ::EntityId& entityId, [[maybe_unused]] const AZ::ComponentId& componentId)
-    {
-        ClearSwitcher();
-        UpdateSwitcher({ entityId }, {});
-    }
-
-    void ComponentModeSwitcher::OnEntityComponentEnabled(const AZ::EntityId& entityId, [[maybe_unused]] const AZ::ComponentId& componentId)
-    {
-        UpdateSwitcher({ entityId }, {});
-    }
->>>>>>> 774d93bb
 
     void ComponentModeSwitcher::OnEntityComponentAdded(const AZ::EntityId& entity, const AZ::ComponentId& component)
     {
@@ -399,7 +386,6 @@
     {
         if (AZStd::ranges::find(entityIdList, m_componentModePair.GetEntityId()) != entityIdList.end())
         {
-<<<<<<< HEAD
             /*if (m_addOrRemove == AddOrRemoveComponent::Add)
             {
                 AddComponentButton(m_componentModePair);
@@ -408,14 +394,6 @@
             {
                 RemoveComponentButton(m_componentModePair);
             }*/
-=======
-            if (m_addOrRemove == AddOrRemoveComponent::Remove)
-            {
-                ClearSwitcher();
-            }
-
-            UpdateSwitcher(entityIdList, {});
->>>>>>> 774d93bb
         }
     }
 
@@ -433,7 +411,6 @@
         UpdateSwitcher(newlySelectedEntities, newlyDeselectedEntities);
     }
 
-<<<<<<< HEAD
     //void ComponentModeSwitcher::AfterUndoRedo()
     //{
     //    // wait one frame for the undo stack to actually be updated
@@ -458,32 +435,6 @@
     //            }
     //        });
     //}
-=======
-    void ComponentModeSwitcher::AfterUndoRedo()
-    {
-        // wait one frame for the undo stack to actually be updated
-        AZ::TickBus::QueueFunction(
-            [this]()
-            {
-                if (auto* toolsApplicationRequests = AzToolsFramework::ToolsApplicationRequestBus::FindFirstHandler())
-                {
-                    const auto& selectedEntityIds = toolsApplicationRequests->GetSelectedEntities();
-                    if (selectedEntityIds.size() == 1)
-                    {
-                        bool inComponentMode = false;
-                        AzToolsFramework::ComponentModeFramework::ComponentModeSystemRequestBus::BroadcastResult(
-                            inComponentMode, &ComponentModeSystemRequests::InComponentMode);
-
-                        if (!inComponentMode)
-                        {
-                            ClearSwitcher();
-                            UpdateSwitcher(selectedEntityIds, {});
-                        }
-                    }
-                }
-            });
-    }
->>>>>>> 774d93bb
 
     void ComponentModeSwitcher::OnImGuiDropDownShown()
     {
