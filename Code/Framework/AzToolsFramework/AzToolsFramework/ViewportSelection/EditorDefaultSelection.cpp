/*
 * Copyright (c) Contributors to the Open 3D Engine Project.
 * For complete copyright and license terms please see the LICENSE at the root of this distribution.
 *
 * SPDX-License-Identifier: Apache-2.0 OR MIT
 *
 */

#include "EditorDefaultSelection.h"

#include <AzCore/std/smart_ptr/make_shared.h>
#include <AzToolsFramework/API/ViewportEditorModeTrackerInterface.h>
#include <AzToolsFramework/Manipulators/ManipulatorManager.h>
#include <AzToolsFramework/Viewport/ViewportMessages.h>
#include <AzToolsFramework/ViewportSelection/EditorSelectionUtil.h>
#include <Entity/EditorEntityHelpers.h>
#include <QGuiApplication>

namespace AzToolsFramework
{
    AZ_CLASS_ALLOCATOR_IMPL(EditorDefaultSelection, AZ::SystemAllocator, 0)

    EditorDefaultSelection::EditorDefaultSelection(
        const EditorVisibleEntityDataCache* entityDataCache, ViewportEditorModeTrackerInterface* viewportEditorModeTracker)
        : m_phantomWidget(nullptr)
        , m_entityDataCache(entityDataCache)
        , m_viewportEditorModeTracker(viewportEditorModeTracker)
        , m_componentModeCollection(viewportEditorModeTracker)
    {
        AZ_Assert(
            AZ::Interface<ComponentModeCollectionInterface>::Get() == nullptr, "Unexpected registration of component mode collection.")
        AZ::Interface<ComponentModeCollectionInterface>::Register(&m_componentModeCollection);

        ActionOverrideRequestBus::Handler::BusConnect(GetEntityContextId());
        ComponentModeFramework::ComponentModeSystemRequestBus::Handler::BusConnect();

        m_manipulatorManager = AZStd::make_shared<AzToolsFramework::ManipulatorManager>(AzToolsFramework::g_mainManipulatorManagerId);
        m_transformComponentSelection = AZStd::make_unique<EditorTransformComponentSelection>(entityDataCache);
<<<<<<< HEAD
        m_viewportEditorModeTracker->ActivateMode({ /* DefaultViewportId */ }, ViewportEditorMode::Default);
=======
        m_viewportEditorModeTracker->ActivateMode({ GetEntityContextId() }, ViewportEditorMode::Default);
>>>>>>> 7100d48e
    }

    EditorDefaultSelection::~EditorDefaultSelection()
    {
        ComponentModeFramework::ComponentModeSystemRequestBus::Handler::BusDisconnect();
        ActionOverrideRequestBus::Handler::BusDisconnect();
<<<<<<< HEAD
        m_viewportEditorModeTracker->DeactivateMode({ /* DefaultViewportId */ }, ViewportEditorMode::Default);
=======
        m_viewportEditorModeTracker->DeactivateMode({ GetEntityContextId() }, ViewportEditorMode::Default);

        AZ_Assert(
            AZ::Interface<ComponentModeCollectionInterface>::Get() != nullptr,
            "Unexpected unregistration of component mode collection.")
        AZ::Interface<ComponentModeCollectionInterface>::Unregister(&m_componentModeCollection);
>>>>>>> 7100d48e
    }

    void EditorDefaultSelection::SetOverridePhantomWidget(QWidget* phantomOverrideWidget)
    {
        m_phantomOverrideWidget = phantomOverrideWidget;
    }

    QWidget& EditorDefaultSelection::PhantomWidget()
    {
        if (m_phantomOverrideWidget)
        {
            return *m_phantomOverrideWidget;
        }
        else
        {
            return m_phantomWidget;
        }
    }

    void EditorDefaultSelection::BeginComponentMode(
        const AZStd::vector<ComponentModeFramework::EntityAndComponentModeBuilders>& entityAndComponentModeBuilders)
    {
        for (const auto& componentModeBuilder : entityAndComponentModeBuilders)
        {
            AddComponentModes(componentModeBuilder);
        }

        TransitionToComponentMode();
    }

    void EditorDefaultSelection::AddComponentModes(
        const ComponentModeFramework::EntityAndComponentModeBuilders& entityAndComponentModeBuilders)
    {
        for (const auto& componentModeBuilder : entityAndComponentModeBuilders.m_componentModeBuilders)
        {
            m_componentModeCollection.AddComponentMode(
                AZ::EntityComponentIdPair(entityAndComponentModeBuilders.m_entityId, componentModeBuilder.m_componentId),
                componentModeBuilder.m_componentType, componentModeBuilder.m_componentModeBuilder);
        }
    }

    void EditorDefaultSelection::TransitionToComponentMode()
    {
        // entering ComponentMode - disable all default actions in the ActionManager
        EditorActionRequestBus::Broadcast(&EditorActionRequests::DisableDefaultActions);

        // attach widget to store ComponentMode specific actions
        EditorActionRequestBus::Broadcast(&EditorActionRequests::AttachOverride, &PhantomWidget());

        if (m_transformComponentSelection)
        {
            // hide manipulators
            m_transformComponentSelection->UnregisterManipulator();
        }

        m_componentModeCollection.BeginComponentMode();

        // refresh button ui
        ToolsApplicationEvents::Bus::Broadcast(
            &ToolsApplicationEvents::Bus::Events::InvalidatePropertyDisplay, PropertyModificationRefreshLevel::Refresh_EntireTree);
    }

    void EditorDefaultSelection::TransitionFromComponentMode()
    {
        m_componentModeCollection.EndComponentMode();

        if (m_transformComponentSelection)
        {
            // safe to show manipulators again
            m_transformComponentSelection->RegisterManipulator();
        }

        EditorActionRequestBus::Broadcast(&EditorActionRequests::DetachOverride);

        ClearActionOverrides();

        // leaving ComponentMode - enable all default actions in ActionManager
        EditorActionRequestBus::Broadcast(&EditorActionRequests::EnableDefaultActions);

        // refresh button ui
        ToolsApplicationEvents::Bus::Broadcast(
            &ToolsApplicationEvents::Bus::Events::InvalidatePropertyDisplay, PropertyModificationRefreshLevel::Refresh_EntireTree);
    }

    void EditorDefaultSelection::EndComponentMode()
    {
        TransitionFromComponentMode();
    }

    void EditorDefaultSelection::Refresh(const AZ::EntityComponentIdPair& entityComponentIdPair)
    {
        m_componentModeCollection.Refresh(entityComponentIdPair);
    }

    bool EditorDefaultSelection::AddedToComponentMode(const AZ::EntityComponentIdPair& entityComponentIdPair, const AZ::Uuid& componentType)
    {
        return m_componentModeCollection.AddedToComponentMode(entityComponentIdPair, componentType);
    }

    void EditorDefaultSelection::AddSelectedComponentModesOfType(const AZ::Uuid& componentType)
    {
        ComponentModeFramework::ComponentModeDelegateRequestBus::EnumerateHandlers(
            [componentType](ComponentModeFramework::ComponentModeDelegateRequestBus::InterfaceType* componentModeMouseRequests)
            {
                componentModeMouseRequests->AddComponentModeOfType(componentType);
                return true;
            });

        TransitionToComponentMode();
    }

    bool EditorDefaultSelection::SelectNextActiveComponentMode()
    {
        return m_componentModeCollection.SelectNextActiveComponentMode();
    }

    bool EditorDefaultSelection::SelectPreviousActiveComponentMode()
    {
        return m_componentModeCollection.SelectPreviousActiveComponentMode();
    }

    bool EditorDefaultSelection::SelectActiveComponentMode(const AZ::Uuid& componentType)
    {
        return m_componentModeCollection.SelectActiveComponentMode(componentType);
    }

    AZ::Uuid EditorDefaultSelection::ActiveComponentMode()
    {
        return m_componentModeCollection.ActiveComponentMode();
    }

    bool EditorDefaultSelection::ComponentModeInstantiated(const AZ::EntityComponentIdPair& entityComponentIdPair)
    {
        return m_componentModeCollection.ComponentModeInstantiated(entityComponentIdPair);
    }

    bool EditorDefaultSelection::HasMultipleComponentTypes()
    {
        return m_componentModeCollection.HasMultipleComponentTypes();
    }

    void EditorDefaultSelection::RefreshActions()
    {
        m_componentModeCollection.RefreshActions();
    }

    bool EditorDefaultSelection::InternalHandleMouseManipulatorInteraction(
        const ViewportInteraction::MouseInteractionEvent& mouseInteractionEvent)
    {
        if (!m_manipulatorManager)
        {
            return false;
        }

        using AzToolsFramework::ViewportInteraction::MouseEvent;
        const auto& mouseInteraction = mouseInteractionEvent.m_mouseInteraction;
        // store the current interaction for use in DrawManipulators
        m_currentInteraction = mouseInteraction;

        switch (mouseInteractionEvent.m_mouseEvent)
        {
        case MouseEvent::Down:
            return m_manipulatorManager->ConsumeViewportMousePress(mouseInteraction);
        case MouseEvent::DoubleClick:
            return false;
        case MouseEvent::Move:
            {
                const AzToolsFramework::ManipulatorManager::ConsumeMouseMoveResult mouseMoveResult =
                    m_manipulatorManager->ConsumeViewportMouseMove(mouseInteraction);
                return mouseMoveResult == AzToolsFramework::ManipulatorManager::ConsumeMouseMoveResult::Interacting;
            }
        case MouseEvent::Up:
            return m_manipulatorManager->ConsumeViewportMouseRelease(mouseInteraction);
        case MouseEvent::Wheel:
            return m_manipulatorManager->ConsumeViewportMouseWheel(mouseInteraction);
        default:
            return false;
        }
    }

    bool EditorDefaultSelection::InternalHandleMouseViewportInteraction(const ViewportInteraction::MouseInteractionEvent& mouseInteraction)
    {
        bool enterComponentModeAttempted = false;
        const bool componentModeBefore = InComponentMode();

        bool handled = false;
        if (!componentModeBefore)
        {
            // enumerate all ComponentModeDelegateRequestBus and check if any triggered AddComponentModes
            ComponentModeFramework::ComponentModeDelegateRequestBus::EnumerateHandlers(
                [&mouseInteraction, &enterComponentModeAttempted](
                    ComponentModeFramework::ComponentModeDelegateRequestBus::InterfaceType* componentModeMouseRequests)
                {
                    // detect if a double click happened on any Component in the viewport, attempting
                    // to move it into ComponentMode (note: this is not guaranteed to succeed as an
                    // incompatible multi-selection may prevent it)
                    enterComponentModeAttempted = componentModeMouseRequests->DetectEnterComponentModeInteraction(mouseInteraction);
                    return !enterComponentModeAttempted;
                });

            // here we know ComponentMode was entered successfully and was not prohibited
            if (m_componentModeCollection.ModesAdded())
            {
                // for other entities in current selection, if they too support the same
                // ComponentMode, add them as well (same effect as pressing Component
                // Mode button in the Property Grid)
                m_componentModeCollection.AddOtherSelectedEntityModes();
                TransitionToComponentMode();
            }
        }
        else
        {
            ComponentModeFramework::ComponentModeRequestBus::EnumerateHandlers(
                [&mouseInteraction, &handled](ComponentModeFramework::ComponentModeRequestBus::InterfaceType* componentModeRequest)
                {
                    if (componentModeRequest->HandleMouseInteraction(mouseInteraction))
                    {
                        handled = true;
                    }

                    return true;
                });

            if (!handled)
            {
                ComponentModeFramework::ComponentModeDelegateRequestBus::EnumerateHandlers(
                    [&mouseInteraction](
                        ComponentModeFramework::ComponentModeDelegateRequestBus::InterfaceType* componentModeDelegateRequests)
                    {
                        return !componentModeDelegateRequests->DetectLeaveComponentModeInteraction(mouseInteraction);
                    });
            }
        }

        // we do not want a double click on a Component while attempting to enter ComponentMode
        // to fall through to normal input handling (as this will cause a deselect to happen).
        // a double click on a Component that prevents entering ComponentMode due to an invalid
        // multi-selection will be a noop
        if (!componentModeBefore && !InComponentMode() && !enterComponentModeAttempted)
        {
            if (m_transformComponentSelection)
            {
                // no components being edited (not in ComponentMode), use standard selection
                return m_transformComponentSelection->HandleMouseInteraction(mouseInteraction);
            }
        }

        return handled;
    }

    void EditorDefaultSelection::DisplayViewportSelection(
        const AzFramework::ViewportInfo& viewportInfo, AzFramework::DebugDisplayRequests& debugDisplay)
    {
        if (m_transformComponentSelection)
        {
            m_transformComponentSelection->DisplayViewportSelection(viewportInfo, debugDisplay);
        }

        // poll and set the keyboard modifiers to ensure the mouse interaction is up to date
        m_currentInteraction.m_keyboardModifiers = AzToolsFramework::ViewportInteraction::QueryKeyboardModifiers();

        // draw the manipulators
        const AzFramework::CameraState cameraState = GetCameraState(viewportInfo.m_viewportId);
        debugDisplay.DepthTestOff();
        m_manipulatorManager->DrawManipulators(debugDisplay, cameraState, m_currentInteraction);
        debugDisplay.DepthTestOn();
    }

    void EditorDefaultSelection::DisplayViewportSelection2d(
        const AzFramework::ViewportInfo& viewportInfo, AzFramework::DebugDisplayRequests& debugDisplay)
    {
        if (m_transformComponentSelection)
        {
            m_transformComponentSelection->DisplayViewportSelection2d(viewportInfo, debugDisplay);
        }
    }

    void EditorDefaultSelection::SetupActionOverrideHandler(QWidget* parent)
    {
        PhantomWidget().setParent(parent);
        // note: widget must be 'visible' for actions to fire
        // hide by setting size to zero dimensions
        PhantomWidget().setFixedSize(0, 0);
    }

    void EditorDefaultSelection::TeardownActionOverrideHandler()
    {
        PhantomWidget().setParent(nullptr);
    }

    void EditorDefaultSelection::AddActionOverride(const ActionOverride& actionOverride)
    {
        // check if an action with this uri is already added
        const auto actionIt = AZStd::find_if(
            m_actions.begin(), m_actions.end(),
            [actionOverride](const AZStd::shared_ptr<ActionOverrideMapping>& actionOverrideMapping)
            {
                return actionOverride.m_uri == actionOverrideMapping->m_uri;
            });

        // if an action with the same uri is already added, store the callback for this action
        if (actionIt != m_actions.end())
        {
            (*actionIt)->m_callbacks.push_back(actionOverride.m_callback);
        }
        else
        {
            // create a new action with the override widget as the parent
            AZStd::unique_ptr<QAction> action = AZStd::make_unique<QAction>(&PhantomWidget());

            // setup action specific data for the editor
            action->setShortcut(actionOverride.m_keySequence);
            action->setStatusTip(actionOverride.m_statusTip);
            action->setText(actionOverride.m_title);

            // bind action to widget
            PhantomWidget().addAction(action.get());

            // set callbacks that should happen when this action is triggered
            auto index = static_cast<int>(m_actions.size());
            QObject::connect(
                action.get(), &QAction::triggered,
                [this, index]()
                {
                    const auto vec = m_actions; // increment ref count of shared_ptr, callback may clear actions
                    for (auto& callback : vec[index]->m_callbacks)
                    {
                        callback();
                    }
                });

            m_actions.emplace_back(AZStd::make_shared<ActionOverrideMapping>(
                actionOverride.m_uri, AZStd::vector<AZStd::function<void()>>{ actionOverride.m_callback }, AZStd::move(action)));

            // register action with edit menu
            EditorMenuRequestBus::Broadcast(&EditorMenuRequests::AddEditMenuAction, m_actions.back()->m_action.get());
        }
    }

    void EditorDefaultSelection::ClearActionOverrides()
    {
        AZStd::for_each(
            m_actions.begin(), m_actions.end(),
            [this](const AZStd::shared_ptr<ActionOverrideMapping>& actionMapping)
            {
                PhantomWidget().removeAction(actionMapping->m_action.get());
            });

        m_actions.clear();
    }

    void EditorDefaultSelection::RemoveActionOverride(const AZ::Crc32 actionOverrideUri)
    {
        const auto it = AZStd::find_if(
            m_actions.begin(), m_actions.end(),
            [actionOverrideUri](const AZStd::shared_ptr<ActionOverrideMapping>& actionMapping)
            {
                return actionMapping->m_uri == actionOverrideUri;
            });

        if (it != m_actions.end())
        {
            PhantomWidget().removeAction((*it)->m_action.get());
            m_actions.erase(it);
        }
    }
} // namespace AzToolsFramework<|MERGE_RESOLUTION|>--- conflicted
+++ resolved
@@ -36,27 +36,19 @@
 
         m_manipulatorManager = AZStd::make_shared<AzToolsFramework::ManipulatorManager>(AzToolsFramework::g_mainManipulatorManagerId);
         m_transformComponentSelection = AZStd::make_unique<EditorTransformComponentSelection>(entityDataCache);
-<<<<<<< HEAD
-        m_viewportEditorModeTracker->ActivateMode({ /* DefaultViewportId */ }, ViewportEditorMode::Default);
-=======
         m_viewportEditorModeTracker->ActivateMode({ GetEntityContextId() }, ViewportEditorMode::Default);
->>>>>>> 7100d48e
     }
 
     EditorDefaultSelection::~EditorDefaultSelection()
     {
         ComponentModeFramework::ComponentModeSystemRequestBus::Handler::BusDisconnect();
         ActionOverrideRequestBus::Handler::BusDisconnect();
-<<<<<<< HEAD
-        m_viewportEditorModeTracker->DeactivateMode({ /* DefaultViewportId */ }, ViewportEditorMode::Default);
-=======
         m_viewportEditorModeTracker->DeactivateMode({ GetEntityContextId() }, ViewportEditorMode::Default);
 
         AZ_Assert(
             AZ::Interface<ComponentModeCollectionInterface>::Get() != nullptr,
             "Unexpected unregistration of component mode collection.")
         AZ::Interface<ComponentModeCollectionInterface>::Unregister(&m_componentModeCollection);
->>>>>>> 7100d48e
     }
 
     void EditorDefaultSelection::SetOverridePhantomWidget(QWidget* phantomOverrideWidget)
