/*
 * Copyright (c) Contributors to the Open 3D Engine Project.
 * For complete copyright and license terms please see the LICENSE at the root of this distribution.
 *
 * SPDX-License-Identifier: Apache-2.0 OR MIT
 *
 */

#include "EditorDefaultSelection.h"

#include <AzCore/std/smart_ptr/make_shared.h>
#include <AzToolsFramework/API/ViewportEditorModeTrackerInterface.h>
#include <AzToolsFramework/Manipulators/ManipulatorManager.h>
#include <AzToolsFramework/Viewport/ViewportMessages.h>
#include <AzToolsFramework/ViewportSelection/EditorSelectionUtil.h>
#include <Entity/EditorEntityHelpers.h>
#include <QGuiApplication>

namespace AzToolsFramework
{
    AZ_CLASS_ALLOCATOR_IMPL(EditorDefaultSelection, AZ::SystemAllocator, 0)

    EditorDefaultSelection::EditorDefaultSelection(
        const EditorVisibleEntityDataCacheInterface* entityDataCache, ViewportEditorModeTrackerInterface* viewportEditorModeTracker)
        : m_phantomWidget(nullptr)
        , m_viewportEditorModeTracker(viewportEditorModeTracker)
        , m_componentModeCollection(viewportEditorModeTracker)
    {
        AZ_Assert(
            AZ::Interface<ComponentModeCollectionInterface>::Get() == nullptr, "Unexpected registration of component mode collection.")
        AZ::Interface<ComponentModeCollectionInterface>::Register(&m_componentModeCollection);

        ActionOverrideRequestBus::Handler::BusConnect(GetEntityContextId());
        ComponentModeFramework::ComponentModeSystemRequestBus::Handler::BusConnect();

        m_manipulatorManager = AZStd::make_shared<AzToolsFramework::ManipulatorManager>(AzToolsFramework::g_mainManipulatorManagerId);
        m_transformComponentSelection = AZStd::make_unique<EditorTransformComponentSelection>(entityDataCache);
        m_viewportEditorModeTracker->ActivateMode({ GetEntityContextId() }, ViewportEditorMode::Default);
    }

    EditorDefaultSelection::~EditorDefaultSelection()
    {
        ComponentModeFramework::ComponentModeSystemRequestBus::Handler::BusDisconnect();
        ActionOverrideRequestBus::Handler::BusDisconnect();
        m_viewportEditorModeTracker->DeactivateMode({ GetEntityContextId() }, ViewportEditorMode::Default);

        AZ_Assert(
            AZ::Interface<ComponentModeCollectionInterface>::Get() != nullptr,
            "Unexpected unregistration of component mode collection.")
        AZ::Interface<ComponentModeCollectionInterface>::Unregister(&m_componentModeCollection);
    }

    void EditorDefaultSelection::SetOverridePhantomWidget(QWidget* phantomOverrideWidget)
    {
        m_phantomOverrideWidget = phantomOverrideWidget;
    }

    QWidget& EditorDefaultSelection::PhantomWidget()
    {
        if (m_phantomOverrideWidget)
        {
            return *m_phantomOverrideWidget;
        }
        else
        {
            return m_phantomWidget;
        }
    }

    void EditorDefaultSelection::BeginComponentMode(
        const AZStd::vector<ComponentModeFramework::EntityAndComponentModeBuilders>& entityAndComponentModeBuilders)
    {
        for (const auto& componentModeBuilder : entityAndComponentModeBuilders)
        {
            AddComponentModes(componentModeBuilder);
        }

        TransitionToComponentMode();
    }

    void EditorDefaultSelection::AddComponentModes(
        const ComponentModeFramework::EntityAndComponentModeBuilders& entityAndComponentModeBuilders)
    {
        for (const auto& componentModeBuilder : entityAndComponentModeBuilders.m_componentModeBuilders)
        {
            m_componentModeCollection.AddComponentMode(
                AZ::EntityComponentIdPair(entityAndComponentModeBuilders.m_entityId, componentModeBuilder.m_componentId),
                componentModeBuilder.m_componentType, componentModeBuilder.m_componentModeBuilder);
        }
    }

    void EditorDefaultSelection::TransitionToComponentMode()
    {
        // entering ComponentMode - disable all default actions in the ActionManager
        EditorActionRequestBus::Broadcast(&EditorActionRequests::DisableDefaultActions);

        // attach widget to store ComponentMode specific actions
        EditorActionRequestBus::Broadcast(&EditorActionRequests::AttachOverride, &PhantomWidget());

        if (m_transformComponentSelection)
        {
            // hide manipulators
            m_transformComponentSelection->UnregisterManipulator();
        }

        m_componentModeCollection.BeginComponentMode();

        // refresh button ui
        ToolsApplicationEvents::Bus::Broadcast(
            &ToolsApplicationEvents::Bus::Events::InvalidatePropertyDisplay, PropertyModificationRefreshLevel::Refresh_EntireTree);
    }

    void EditorDefaultSelection::TransitionFromComponentMode()
    {
        m_componentModeCollection.EndComponentMode();

        if (m_transformComponentSelection)
        {
            // safe to show manipulators again
            m_transformComponentSelection->RegisterManipulator();
        }

        EditorActionRequestBus::Broadcast(&EditorActionRequests::DetachOverride);

        ClearActionOverrides();

        // leaving ComponentMode - enable all default actions in ActionManager
        EditorActionRequestBus::Broadcast(&EditorActionRequests::EnableDefaultActions);

        // refresh button ui
        ToolsApplicationEvents::Bus::Broadcast(
            &ToolsApplicationEvents::Bus::Events::InvalidatePropertyDisplay, PropertyModificationRefreshLevel::Refresh_EntireTree);
    }

    void EditorDefaultSelection::EndComponentMode()
    {
        TransitionFromComponentMode();
        // remove the component mode viewport border
        ViewportUi::ViewportUiRequestBus::Event(
            ViewportUi::DefaultViewportId, &ViewportUi::ViewportUiRequestBus::Events::RemoveViewportBorder);
<<<<<<< HEAD
    }

    void EditorDefaultSelection::ChangeComponentMode(const AZ::Uuid& componentType)
    {
        TransitionFromComponentMode();

        ComponentModeFramework::ComponentModeDelegateRequestBus::EnumerateHandlers(
            [componentType](ComponentModeFramework::ComponentModeDelegateRequestBus::InterfaceType* componentModeMouseRequests)
            {
                componentModeMouseRequests->AddComponentModeOfType(componentType);
                return true;
            });

        TransitionToComponentMode();
=======
>>>>>>> 9cec0fc3
    }

    void EditorDefaultSelection::Refresh(const AZ::EntityComponentIdPair& entityComponentIdPair)
    {
        m_componentModeCollection.Refresh(entityComponentIdPair);
    }

    bool EditorDefaultSelection::AddedToComponentMode(const AZ::EntityComponentIdPair& entityComponentIdPair, const AZ::Uuid& componentType)
    {
        return m_componentModeCollection.AddedToComponentMode(entityComponentIdPair, componentType);
    }

    void EditorDefaultSelection::AddSelectedComponentModesOfType(const AZ::Uuid& componentType)
    {
        ComponentModeFramework::ComponentModeDelegateRequestBus::EnumerateHandlers(
            [componentType](ComponentModeFramework::ComponentModeDelegateRequestBus::InterfaceType* componentModeMouseRequests)
            {
                componentModeMouseRequests->AddComponentModeOfType(componentType);
                return true;
            });

        TransitionToComponentMode();
    }

    void EditorDefaultSelection::ChangeComponentMode(const AZ::Uuid& componentType)
    {
        TransitionFromComponentMode();

        ComponentModeFramework::ComponentModeDelegateRequestBus::EnumerateHandlers(
            [componentType](ComponentModeFramework::ComponentModeDelegateRequestBus::InterfaceType* componentModeMouseRequests)
            {
                componentModeMouseRequests->AddComponentModeOfType(componentType);
                return true;
            });

        TransitionToComponentMode();
    }

    bool EditorDefaultSelection::SelectNextActiveComponentMode()
    {
        return m_componentModeCollection.SelectNextActiveComponentMode();
    }

    bool EditorDefaultSelection::SelectPreviousActiveComponentMode()
    {
        return m_componentModeCollection.SelectPreviousActiveComponentMode();
    }

    bool EditorDefaultSelection::SelectActiveComponentMode(const AZ::Uuid& componentType)
    {
        return m_componentModeCollection.SelectActiveComponentMode(componentType);
    }

    AZ::Uuid EditorDefaultSelection::ActiveComponentMode()
    {
        return m_componentModeCollection.ActiveComponentMode();
    }

    bool EditorDefaultSelection::ComponentModeInstantiated(const AZ::EntityComponentIdPair& entityComponentIdPair)
    {
        return m_componentModeCollection.ComponentModeInstantiated(entityComponentIdPair);
    }

    bool EditorDefaultSelection::HasMultipleComponentTypes()
    {
        return m_componentModeCollection.HasMultipleComponentTypes();
    }

    void EditorDefaultSelection::RefreshActions()
    {
        m_componentModeCollection.RefreshActions();
    }

    bool EditorDefaultSelection::InternalHandleMouseManipulatorInteraction(
        const ViewportInteraction::MouseInteractionEvent& mouseInteractionEvent)
    {
        if (!m_manipulatorManager)
        {
            return false;
        }

        using AzToolsFramework::ViewportInteraction::MouseEvent;
        const auto& mouseInteraction = mouseInteractionEvent.m_mouseInteraction;
        // store the current interaction for use in DrawManipulators
        m_currentInteraction = mouseInteraction;

        switch (mouseInteractionEvent.m_mouseEvent)
        {
        case MouseEvent::Down:
            return m_manipulatorManager->ConsumeViewportMousePress(mouseInteraction);
        case MouseEvent::DoubleClick:
            return false;
        case MouseEvent::Move:
            {
                const AzToolsFramework::ManipulatorManager::ConsumeMouseMoveResult mouseMoveResult =
                    m_manipulatorManager->ConsumeViewportMouseMove(mouseInteraction);
                return mouseMoveResult == AzToolsFramework::ManipulatorManager::ConsumeMouseMoveResult::Interacting;
            }
        case MouseEvent::Up:
            return m_manipulatorManager->ConsumeViewportMouseRelease(mouseInteraction);
        case MouseEvent::Wheel:
            return m_manipulatorManager->ConsumeViewportMouseWheel(mouseInteraction);
        default:
            return false;
        }
    }

    bool EditorDefaultSelection::InternalHandleMouseViewportInteraction(const ViewportInteraction::MouseInteractionEvent& mouseInteraction)
    {
        bool enterComponentModeAttempted = false;
        const bool componentModeBefore = InComponentMode();

        bool handled = false;
        if (!componentModeBefore)
        {
            // enumerate all ComponentModeDelegateRequestBus and check if any triggered AddComponentModes
            ComponentModeFramework::ComponentModeDelegateRequestBus::EnumerateHandlers(
                [&mouseInteraction, &enterComponentModeAttempted](
                    ComponentModeFramework::ComponentModeDelegateRequestBus::InterfaceType* componentModeMouseRequests)
                {
                    // detect if a double click happened on any Component in the viewport, attempting
                    // to move it into ComponentMode (note: this is not guaranteed to succeed as an
                    // incompatible multi-selection may prevent it)
                    enterComponentModeAttempted = componentModeMouseRequests->DetectEnterComponentModeInteraction(mouseInteraction);
                    return !enterComponentModeAttempted;
                });

            // here we know ComponentMode was entered successfully and was not prohibited
            if (m_componentModeCollection.ModesAdded())
            {
                // for other entities in current selection, if they too support the same
                // ComponentMode, add them as well (same effect as pressing Component
                // Mode button in the Property Grid)
                m_componentModeCollection.AddOtherSelectedEntityModes();
                TransitionToComponentMode();
            }
        }
        else
        {
            ComponentModeFramework::ComponentModeRequestBus::EnumerateHandlers(
                [&mouseInteraction, &handled](ComponentModeFramework::ComponentModeRequestBus::InterfaceType* componentModeRequest)
                {
                    if (componentModeRequest->HandleMouseInteraction(mouseInteraction))
                    {
                        handled = true;
                    }

                    return true;
                });

            if (!handled)
            {
                ComponentModeFramework::ComponentModeDelegateRequestBus::EnumerateHandlers(
                    [&mouseInteraction](
                        ComponentModeFramework::ComponentModeDelegateRequestBus::InterfaceType* componentModeDelegateRequests)
                    {
                        return !componentModeDelegateRequests->DetectLeaveComponentModeInteraction(mouseInteraction);
                    });
            }
        }

        // we do not want a double click on a Component while attempting to enter ComponentMode
        // to fall through to normal input handling (as this will cause a deselect to happen).
        // a double click on a Component that prevents entering ComponentMode due to an invalid
        // multi-selection will be a noop
        if (!componentModeBefore && !InComponentMode() && !enterComponentModeAttempted)
        {
            if (m_transformComponentSelection)
            {
                // no components being edited (not in ComponentMode), use standard selection
                return m_transformComponentSelection->HandleMouseInteraction(mouseInteraction);
            }
        }

        return handled;
    }

    void EditorDefaultSelection::DisplayViewportSelection(
        const AzFramework::ViewportInfo& viewportInfo, AzFramework::DebugDisplayRequests& debugDisplay)
    {
        if (m_transformComponentSelection)
        {
            m_transformComponentSelection->DisplayViewportSelection(viewportInfo, debugDisplay);
        }

        // poll and set the keyboard modifiers to ensure the mouse interaction is up to date
        m_currentInteraction.m_keyboardModifiers = AzToolsFramework::ViewportInteraction::QueryKeyboardModifiers();

        // draw the manipulators
        const AzFramework::CameraState cameraState = GetCameraState(viewportInfo.m_viewportId);
        debugDisplay.DepthTestOff();
        m_manipulatorManager->DrawManipulators(debugDisplay, cameraState, m_currentInteraction);
        debugDisplay.DepthTestOn();
    }

    void EditorDefaultSelection::DisplayViewportSelection2d(
        const AzFramework::ViewportInfo& viewportInfo, AzFramework::DebugDisplayRequests& debugDisplay)
    {
        if (m_transformComponentSelection)
        {
            m_transformComponentSelection->DisplayViewportSelection2d(viewportInfo, debugDisplay);
        }
    }

    void EditorDefaultSelection::SetupActionOverrideHandler(QWidget* parent)
    {
        PhantomWidget().setParent(parent);
        // note: widget must be 'visible' for actions to fire
        // hide by setting size to zero dimensions
        PhantomWidget().setFixedSize(0, 0);
    }

    void EditorDefaultSelection::TeardownActionOverrideHandler()
    {
        PhantomWidget().setParent(nullptr);
    }

    void EditorDefaultSelection::AddActionOverride(const ActionOverride& actionOverride)
    {
        // check if an action with this uri is already added
        const auto actionIt = AZStd::find_if(
            m_actions.begin(), m_actions.end(),
            [actionOverride](const AZStd::shared_ptr<ActionOverrideMapping>& actionOverrideMapping)
            {
                return actionOverride.m_uri == actionOverrideMapping->m_uri;
            });

        // if an action with the same uri is already added, store the callback for this action
        if (actionIt != m_actions.end())
        {
            (*actionIt)->m_callbacks.push_back(actionOverride.m_callback);
        }
        else
        {
            // create a new action with the override widget as the parent
            AZStd::unique_ptr<QAction> action = AZStd::make_unique<QAction>(&PhantomWidget());

            // setup action specific data for the editor
            action->setShortcut(actionOverride.m_keySequence);
            action->setStatusTip(actionOverride.m_statusTip);
            action->setText(actionOverride.m_title);

            // bind action to widget
            PhantomWidget().addAction(action.get());

            // set callbacks that should happen when this action is triggered
            auto index = static_cast<int>(m_actions.size());
            QObject::connect(
                action.get(), &QAction::triggered,
                [this, index]()
                {
                    const auto vec = m_actions; // increment ref count of shared_ptr, callback may clear actions
                    for (auto& callback : vec[index]->m_callbacks)
                    {
                        callback();
                    }
                });

            m_actions.emplace_back(AZStd::make_shared<ActionOverrideMapping>(
                actionOverride.m_uri, AZStd::vector<AZStd::function<void()>>{ actionOverride.m_callback }, AZStd::move(action)));

            // register action with edit menu
            EditorMenuRequestBus::Broadcast(&EditorMenuRequests::AddEditMenuAction, m_actions.back()->m_action.get());
        }
    }

    void EditorDefaultSelection::ClearActionOverrides()
    {
        AZStd::for_each(
            m_actions.begin(), m_actions.end(),
            [this](const AZStd::shared_ptr<ActionOverrideMapping>& actionMapping)
            {
                PhantomWidget().removeAction(actionMapping->m_action.get());
            });

        m_actions.clear();
    }

    void EditorDefaultSelection::RemoveActionOverride(const AZ::Crc32 actionOverrideUri)
    {
        const auto it = AZStd::find_if(
            m_actions.begin(), m_actions.end(),
            [actionOverrideUri](const AZStd::shared_ptr<ActionOverrideMapping>& actionMapping)
            {
                return actionMapping->m_uri == actionOverrideUri;
            });

        if (it != m_actions.end())
        {
            PhantomWidget().removeAction((*it)->m_action.get());
            m_actions.erase(it);
        }
    }
} // namespace AzToolsFramework<|MERGE_RESOLUTION|>--- conflicted
+++ resolved
@@ -138,23 +138,6 @@
         // remove the component mode viewport border
         ViewportUi::ViewportUiRequestBus::Event(
             ViewportUi::DefaultViewportId, &ViewportUi::ViewportUiRequestBus::Events::RemoveViewportBorder);
-<<<<<<< HEAD
-    }
-
-    void EditorDefaultSelection::ChangeComponentMode(const AZ::Uuid& componentType)
-    {
-        TransitionFromComponentMode();
-
-        ComponentModeFramework::ComponentModeDelegateRequestBus::EnumerateHandlers(
-            [componentType](ComponentModeFramework::ComponentModeDelegateRequestBus::InterfaceType* componentModeMouseRequests)
-            {
-                componentModeMouseRequests->AddComponentModeOfType(componentType);
-                return true;
-            });
-
-        TransitionToComponentMode();
-=======
->>>>>>> 9cec0fc3
     }
 
     void EditorDefaultSelection::Refresh(const AZ::EntityComponentIdPair& entityComponentIdPair)
