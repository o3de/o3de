/*
 * Copyright (c) Contributors to the Open 3D Engine Project.
 * For complete copyright and license terms please see the LICENSE at the root of this distribution.
 *
 * SPDX-License-Identifier: Apache-2.0 OR MIT
 *
 */

#include "EditorPickEntitySelection.h"

#include <AzToolsFramework/API/ViewportEditorModeTrackerInterface.h>
#include <AzToolsFramework/ViewportSelection/EditorSelectionUtil.h>
#include <QApplication>

namespace AzToolsFramework
{
    AZ_CLASS_ALLOCATOR_IMPL(EditorPickEntitySelection, AZ::SystemAllocator, 0)

    EditorPickEntitySelection::EditorPickEntitySelection(
        const EditorVisibleEntityDataCache* entityDataCache, ViewportEditorModeTrackerInterface* viewportEditorModeTracker)
        : m_editorHelpers(AZStd::make_unique<EditorHelpers>(entityDataCache))
        , m_viewportEditorModeTracker(viewportEditorModeTracker)
    {
<<<<<<< HEAD
        m_viewportEditorModeTracker->ActivateMode({ /* DefaultViewportId */ }, ViewportEditorMode::Pick);
=======
        m_viewportEditorModeTracker->ActivateMode({ GetEntityContextId() }, ViewportEditorMode::Pick);
>>>>>>> 7100d48e
    }

    EditorPickEntitySelection::~EditorPickEntitySelection()
    {
        if (m_hoveredEntityId.IsValid())
        {
            ToolsApplicationRequestBus::Broadcast(&ToolsApplicationRequests::SetEntityHighlighted, m_hoveredEntityId, false);
        }

<<<<<<< HEAD
        m_viewportEditorModeTracker->DeactivateMode({ /* DefaultViewportId */ }, ViewportEditorMode::Pick);
=======
        m_viewportEditorModeTracker->DeactivateMode({ GetEntityContextId() }, ViewportEditorMode::Pick);
>>>>>>> 7100d48e
    }

    // note: entityIdUnderCursor is the authoritative entityId we get each frame by querying
    // HandleMouseInteraction on EditorHelpers, hoveredEntityId is what was under the cursor
    // the previous frame. We need to be able to notify the entity the hover/mouse just left and
    // that it should no longer be highlighted, or that a hover just started, so it should be
    // highlighted - hoveredEntityId is an in/out param that is updated based on the change in
    // entityIdUnderCursor.
    static void HandleAccents(
        const AZ::EntityId entityIdUnderCursor, AZ::EntityId& hoveredEntityId, const ViewportInteraction::MouseButtons mouseButtons)
    {
        AZ_PROFILE_FUNCTION(AzToolsFramework);

        const bool invalidMouseButtonHeld = mouseButtons.Middle() || mouseButtons.Right();

        // we were hovering, but our new entity id has changed (or we're using the mouse to perform
        // an action unrelated to selection - e.g. moving the camera). In this case we should remove
        // the highlight as it's no longer valid, and clear the hovered entity id
        if ((hoveredEntityId.IsValid() && hoveredEntityId != entityIdUnderCursor) || invalidMouseButtonHeld)
        {
            if (hoveredEntityId.IsValid())
            {
                ToolsApplicationRequestBus::Broadcast(&ToolsApplicationRequests::SetEntityHighlighted, hoveredEntityId, false);

                hoveredEntityId.SetInvalid();
            }
        }

        // if we are using the mouse in a selection context and the entity id under the cursor is valid,
        // set it to be highlighted and update the hovered entity id
        if (!invalidMouseButtonHeld)
        {
            if (entityIdUnderCursor.IsValid() && entityIdUnderCursor != hoveredEntityId)
            {
                ToolsApplicationRequestBus::Broadcast(&ToolsApplicationRequests::SetEntityHighlighted, entityIdUnderCursor, true);

                hoveredEntityId = entityIdUnderCursor;
            }
        }
    }

    bool EditorPickEntitySelection::InternalHandleMouseViewportInteraction(
        const ViewportInteraction::MouseInteractionEvent& mouseInteraction)
    {
        const int viewportId = mouseInteraction.m_mouseInteraction.m_interactionId.m_viewportId;

        const AzFramework::CameraState cameraState = GetCameraState(viewportId);

        m_cachedEntityIdUnderCursor = m_editorHelpers->FindEntityIdUnderCursor(cameraState, mouseInteraction).ContainerAncestorEntityId();

        // when left clicking, if we successfully clicked an entity, assign that
        // to the entity field selected in the entity inspector (RPE)
        if (mouseInteraction.m_mouseInteraction.m_mouseButtons.Left() &&
            mouseInteraction.m_mouseEvent == ViewportInteraction::MouseEvent::Down)
        {
            if (m_cachedEntityIdUnderCursor.IsValid())
            {
                // if we clicked on a valid entity id, actually try to set it
                EditorPickModeRequestBus::Broadcast(&EditorPickModeRequests::PickModeSelectEntity, m_cachedEntityIdUnderCursor);
            }

            // after a click, always stop pick mode, whether we set an entity or not
            EditorPickModeRequestBus::Broadcast(&EditorPickModeRequests::StopEntityPickMode);
        }

        return false;
    }

    void EditorPickEntitySelection::DisplayViewportSelection(
        const AzFramework::ViewportInfo& viewportInfo, AzFramework::DebugDisplayRequests& debugDisplay)
    {
        const AzFramework::CameraState cameraState = GetCameraState(viewportInfo.m_viewportId);

        m_editorHelpers->DisplayHelpers(
            viewportInfo, cameraState, debugDisplay,
            [](AZ::EntityId)
            {
                return true;
            });

        HandleAccents(
            m_cachedEntityIdUnderCursor, m_hoveredEntityId, ViewportInteraction::BuildMouseButtons(QGuiApplication::mouseButtons()));
    }
} // namespace AzToolsFramework<|MERGE_RESOLUTION|>--- conflicted
+++ resolved
@@ -21,11 +21,7 @@
         : m_editorHelpers(AZStd::make_unique<EditorHelpers>(entityDataCache))
         , m_viewportEditorModeTracker(viewportEditorModeTracker)
     {
-<<<<<<< HEAD
-        m_viewportEditorModeTracker->ActivateMode({ /* DefaultViewportId */ }, ViewportEditorMode::Pick);
-=======
         m_viewportEditorModeTracker->ActivateMode({ GetEntityContextId() }, ViewportEditorMode::Pick);
->>>>>>> 7100d48e
     }
 
     EditorPickEntitySelection::~EditorPickEntitySelection()
@@ -35,11 +31,7 @@
             ToolsApplicationRequestBus::Broadcast(&ToolsApplicationRequests::SetEntityHighlighted, m_hoveredEntityId, false);
         }
 
-<<<<<<< HEAD
-        m_viewportEditorModeTracker->DeactivateMode({ /* DefaultViewportId */ }, ViewportEditorMode::Pick);
-=======
         m_viewportEditorModeTracker->DeactivateMode({ GetEntityContextId() }, ViewportEditorMode::Pick);
->>>>>>> 7100d48e
     }
 
     // note: entityIdUnderCursor is the authoritative entityId we get each frame by querying
