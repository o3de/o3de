/*
 * Copyright (c) Contributors to the Open 3D Engine Project.
 * For complete copyright and license terms please see the LICENSE at the root of this distribution.
 *
 * SPDX-License-Identifier: Apache-2.0 OR MIT
 *
 */

#pragma once

#include <AzCore/Component/TransformBus.h>
#include <AzCore/Console/IConsole.h>
#include <AzCore/std/containers/vector.h>
#include <AzCore/std/optional.h>
#include <AzCore/std/smart_ptr/unique_ptr.h>
#include <AzFramework/Components/CameraBus.h>
#include <AzFramework/Viewport/ClickDetector.h>
#include <AzFramework/Viewport/CursorState.h>
#include <AzToolsFramework/API/EditorCameraBus.h>
#include <AzToolsFramework/API/ViewportEditorModeTrackerNotificationBus.h>
#include <AzToolsFramework/Commands/EntityManipulatorCommand.h>
#include <AzToolsFramework/Editor/EditorContextMenuBus.h>
#include <AzToolsFramework/Entity/EntityTypes.h>
#include <AzToolsFramework/Entity/ReadOnly/ReadOnlyEntityBus.h>
#include <AzToolsFramework/Manipulators/BaseManipulator.h>
#include <AzToolsFramework/ToolsComponents/EditorLockComponentBus.h>
#include <AzToolsFramework/ToolsComponents/EditorVisibilityBus.h>
#include <AzToolsFramework/UI/PropertyEditor/PropertyEditorAPI.h>
#include <AzToolsFramework/Viewport/EditorContextMenu.h>
#include <AzToolsFramework/Viewport/ViewportMessages.h>
#include <AzToolsFramework/ViewportSelection/EditorBoxSelect.h>
#include <AzToolsFramework/ViewportSelection/EditorHelpers.h>
#include <AzToolsFramework/ViewportSelection/EditorTransformComponentSelectionRequestBus.h>
#include <AzToolsFramework/ViewportUi/ViewportUiRequestBus.h>
#include <AzToolsFramework/API/EntityCompositionNotificationBus.h>
#include <AzToolsFramework/ComponentMode/ComponentModeCollection.h>

namespace AzToolsFramework
{
<<<<<<< HEAD
    namespace ComponentModeFramework
    {
        class ComponentModeSwitcher;
    }

=======
    class ActionManagerInterface;
    class MenuManagerInterface;
>>>>>>> 9aacff98
    class EditorVisibleEntityDataCacheInterface;

    //! Entity related data required by manipulators during action.
    struct EntityIdManipulatorLookup
    {
        AZ::Transform m_initial; //!< Transform of Entity at mouse down on manipulator.
    };

    //! Alias for a mapping between EntityIds and Entity related data required by manipulators.
    using EntityIdManipulatorLookups = AZStd::unordered_map<AZ::EntityId, EntityIdManipulatorLookup>;

    //! Generic wrapper to handle specific manipulators controlling 1-* entities.
    struct EntityIdManipulators
    {
        EntityIdManipulatorLookups m_lookups; //!< Mapping between the EntityId and the transform of the Entity at
                                              //!< the point a manipulator started adjusting it.
        AZStd::unique_ptr<Manipulators> m_manipulators; //!< The aggregate manipulator currently in use.
    };

    //! Store translation and orientation only (no scale).
    struct Frame
    {
        AZ::Vector3 m_translation = AZ::Vector3::CreateZero(); //!< Position of frame.
        AZ::Quaternion m_orientation = AZ::Quaternion::CreateIdentity(); //!< Orientation of frame.
    };

    //! Temporary manipulator frame used during selection.
    struct OptionalFrame
    {
        bool HasTranslationOverride() const;
        bool HasOrientationOverride() const;
        bool HasTransformOverride() const;

        //! Clear all state associated with the frame.
        void Reset();
        //! Clear only picked translation state.
        void ResetPickedTranslation();
        //! Clear only picked orientation state.
        void ResetPickedOrientation();

        AZStd::optional<AZ::Vector3> m_translationOverride; //!< Translation override, if set, reset when selection is empty.
        AZStd::optional<AZ::Quaternion> m_orientationOverride; //!< Orientation override, if set, reset when selection is empty.
    };

    //! How a manipulator should treat an adjustment.
    //! @note Determines if a transform is applied to an individual entity or the whole group.
    enum class Influence
    {
        Group,
        Individual
    };

    //! What frame/space is the manipulator currently operating in.
    enum class ReferenceFrame
    {
        Local, //!< The local space of the individual entity.
        Parent, //!< The parent space of the individual entity (world space if no parent exists).
        World, //!< World space (space aligned to world axes - identity).
    };

    //! Grouping of viewport ui related state for controlling the current reference space of the Editor.
    struct SpaceCluster
    {
        SpaceCluster() = default;
        // disable copying and moving (implicit)
        SpaceCluster(const SpaceCluster&) = delete;
        SpaceCluster& operator=(const SpaceCluster&) = delete;

        ViewportUi::ClusterId m_clusterId; //!< The id identifying the reference space cluster.
        ViewportUi::ButtonId m_localButtonId; //!< Local reference space button id.
        ViewportUi::ButtonId m_parentButtonId; //!< Parent reference space button id.
        ViewportUi::ButtonId m_worldButtonId; //!< World reference space button id.
        AZStd::optional<ReferenceFrame> m_spaceLock; //!< Locked reference frame to use if set.
        AZ::Event<ViewportUi::ButtonId>::Handler m_spaceHandler; //!< Callback for when a space cluster button is pressed.
    };

    //! Grouping of viewport ui related state for aligning transforms to a grid.
    struct SnappingCluster
    {
        SnappingCluster() = default;
        // disable copying and moving (implicit)
        SnappingCluster(const SnappingCluster&) = delete;
        SnappingCluster& operator=(const SnappingCluster&) = delete;

        //! Attempt to show the snapping cluster (will only succeed if snapping is enabled).
        void TrySetVisible(bool visible);

        ViewportUi::ClusterId m_clusterId; //!< The cluster id for all snapping buttons.
        ViewportUi::ButtonId m_snapToWorldButtonId; //!< The button id for snapping all axes to the world.
        AZ::Event<ViewportUi::ButtonId>::Handler m_snappingHandler; //!< Callback for when a snapping cluster button is pressed.
    };

    //! Entity selection/interaction handling.
    //! Provide a suite of functionality for manipulating entities, primarily through their TransformComponent.
    class EditorTransformComponentSelection
        : public ViewportInteraction::ViewportSelectionRequests
        , public EditorContextMenuBus::Handler
        , private EditorEventsBus::Handler
        , private EditorTransformComponentSelectionRequestBus::Handler
        , private ToolsApplicationNotificationBus::Handler
        , private Camera::EditorCameraNotificationBus::Handler
        , private ViewportEditorModeNotificationsBus::Handler
        , private EditorEntityContextNotificationBus::Handler
        , private EditorEntityVisibilityNotificationBus::Router
        , private EditorEntityLockComponentNotificationBus::Router
        , private EditorManipulatorCommandUndoRedoRequestBus::Handler
        , private AZ::TransformNotificationBus::MultiHandler
        , private ViewportInteraction::ViewportSettingsNotificationBus::Handler
        , private ReadOnlyEntityPublicNotificationBus::Handler
    {
    public:
        AZ_CLASS_ALLOCATOR_DECL

        EditorTransformComponentSelection() = default;
        explicit EditorTransformComponentSelection(const EditorVisibleEntityDataCacheInterface* entityDataCache);
        EditorTransformComponentSelection(const EditorTransformComponentSelection&) = delete;
        EditorTransformComponentSelection& operator=(const EditorTransformComponentSelection&) = delete;
        virtual ~EditorTransformComponentSelection();

        //! Register entity manipulators with the ManipulatorManager.
        //! After being registered, the entity manipulators will draw and check for input.
        void RegisterManipulator();
        //! Unregister entity manipulators with the ManipulatorManager.
        //! No longer draw or respond to input.
        void UnregisterManipulator();

        //! ViewportInteraction::ViewportSelectionRequests
        //! Intercept all viewport mouse events and respond to inputs.
        bool HandleMouseInteraction(const ViewportInteraction::MouseInteractionEvent& mouseInteraction) override;
        void DisplayViewportSelection(
            const AzFramework::ViewportInfo& viewportInfo, AzFramework::DebugDisplayRequests& debugDisplay) override;
        void DisplayViewportSelection2d(
            const AzFramework::ViewportInfo& viewportInfo, AzFramework::DebugDisplayRequests& debugDisplay) override;

        //! Add an entity to the current selection
        void AddEntityToSelection(AZ::EntityId entityId);
        //! Remove an entity from the current selection
        void RemoveEntityFromSelection(AZ::EntityId entityId);

    private:
        void CreateEntityIdManipulators();
        void CreateTranslationManipulators();
        void CreateRotationManipulators();
        void CreateScaleManipulators();
        void RegenerateManipulators();

        void CreateTransformModeSelectionCluster();
        void CreateSpaceSelectionCluster();
        void CreateComponentModeSwitcher();
        void CreateSnappingCluster();

        void ClearManipulatorTranslationOverride();
        void ClearManipulatorOrientationOverride();
        //! Handle an event triggered by the user to clear any manipulator overrides.
        //! Delegate to either translation or orientation reset/clear depending on the state we're in.
        void DelegateClearManipulatorOverride();

        void ToggleCenterPivotSelection();

        bool IsEntitySelected(AZ::EntityId entityId) const;
        void SetSelectedEntities(const EntityIdList& entityIds);
        void DeselectEntities();
        bool SelectDeselect(AZ::EntityId entityId);
        void ChangeSelectedEntity(AZ::EntityId entityId);

        void RefreshSelectedEntityIds();
        void RefreshSelectedEntityIds(const EntityIdList& selectedEntityIds);
        void InitializeManipulators(Manipulators& manipulators);

        void SetupBoxSelect();

        // Legacy ActionManager
        void RegisterActions();
        void UnregisterActions();

        void BeginRecordManipulatorCommand();
        void EndRecordManipulatorCommand();

        // If entity state has changed, make sure to refresh the selection and update
        // the active manipulators accordingly
        void CheckDirtyEntityIds();
        void RefreshSelectedEntityIdsAndRegenerateManipulators();

        // Builds an EntityManipulatorCommand::State based on the current state of the
        // EditorTransformComponentSelection (manipulators, frame overrides and picked entities).
        // Note: Precondition of calling CreateManipulatorCommandStateFromSelf is
        // m_entityIdManipulators.m_manipulators must be valid.
        EntityManipulatorCommand::State CreateManipulatorCommandStateFromSelf() const;

        // Helper to record the manipulator before and after a deselect so it
        // can be returned to its previous state after an undo/redo operation
        void CreateEntityManipulatorDeselectCommand(ScopedUndoBatch& undoBatch);

        // EditorTransformComponentSelectionRequestBus overrides ...
        Mode GetTransformMode() override;
        void SetTransformMode(Mode mode) override;
        void RefreshManipulators(RefreshType refreshType) override;
        AZStd::optional<AZ::Transform> GetManipulatorTransform() override;
        void OverrideManipulatorOrientation(const AZ::Quaternion& orientation) override;
        void OverrideManipulatorTranslation(const AZ::Vector3& translation) override;
        void CopyTranslationToSelectedEntitiesIndividual(const AZ::Vector3& translation) override;
        void CopyTranslationToSelectedEntitiesGroup(const AZ::Vector3& translation) override;
        void ResetTranslationForSelectedEntitiesLocal() override;
        void CopyOrientationToSelectedEntitiesIndividual(const AZ::Quaternion& orientation) override;
        void CopyOrientationToSelectedEntitiesGroup(const AZ::Quaternion& orientation) override;
        void ResetOrientationForSelectedEntitiesLocal() override;
        void CopyScaleToSelectedEntitiesIndividualLocal(float scale) override;
        void CopyScaleToSelectedEntitiesIndividualWorld(float scale) override;
        void SnapSelectedEntitiesToWorldGrid(float gridSize) override;
        void OverrideComponentModeSwitcher(AZStd::shared_ptr<ComponentModeFramework::ComponentModeSwitcher>) override;

        // EditorManipulatorCommandUndoRedoRequestBus overrides ...
        void UndoRedoEntityManipulatorCommand(AZ::u8 pivotOverride, const AZ::Transform& transform) override;

        // EditorContextMenuBus overrides ...
        void PopulateEditorGlobalContextMenu(QMenu* menu, const AZ::Vector2& point, int flags) override;
        int GetMenuPosition() const override;
        AZStd::string GetMenuIdentifier() const override;

        // EditorEventsBus overrides ...
        void OnEscape() override;
        void NotifyMainWindowInitialized(QMainWindow* mainWindow) override;

        // ToolsApplicationNotificationBus overrides ...
        void BeforeEntitySelectionChanged() override;
        void AfterEntitySelectionChanged(const EntityIdList& newlySelectedEntities, const EntityIdList& newlyDeselectedEntities) override;

        // TransformNotificationBus overrides ...
        void OnTransformChanged(const AZ::Transform& localTM, const AZ::Transform& worldTM) override;

        // Camera::EditorCameraNotificationBus overrides ...
        void OnViewportViewEntityChanged(const AZ::EntityId& viewEntityId) override;

        // EditorContextVisibilityNotificationBus overrides ...
        void OnEntityVisibilityChanged(bool visibility) override;

        // EditorContextLockComponentNotificationBus overrides ...
        void OnEntityLockChanged(bool locked) override;

        // ViewportEditorModeNotificationsBus overrides ...
        void OnEditorModeActivated(const ViewportEditorModesInterface& editorModeState, ViewportEditorMode mode) override;
        void OnEditorModeDeactivated(const ViewportEditorModesInterface& editorModeState, ViewportEditorMode mode) override;

        // EditorEntityContextNotificationBus overrides ...
        void OnStartPlayInEditor() override;
        void OnStopPlayInEditor() override;

        // ViewportSettingsNotificationBus overrides ...
        void OnGridSnappingChanged(bool enabled) override;

        // ReadOnlyEntityPublicNotificationBus overrides ...
        void OnReadOnlyEntityStatusChanged(const AZ::EntityId& entityId, bool readOnly) override;

        //!@{
        //! Helpers to safely interact with the TransformBus (requests).
        void SetEntityWorldTranslation(AZ::EntityId entityId, const AZ::Vector3& worldTranslation);
        void SetEntityLocalTranslation(AZ::EntityId entityId, const AZ::Vector3& localTranslation);
        void SetEntityWorldTransform(AZ::EntityId entityId, const AZ::Transform& worldTransform);
        void SetEntityLocalScale(AZ::EntityId entityId, float localScale);
        void SetEntityLocalRotation(AZ::EntityId entityId, const AZ::Vector3& localRotation);
        void SetEntityLocalRotation(AZ::EntityId entityId, const AZ::Quaternion& localRotation);
        //!@}

        // Note: 'Ditto' is an immediate copy (it updates part of one entity transform to perfectly match
        // another depending on the transform mode - translate/rotate/scale).
        bool PerformGroupDitto(AZ::EntityId entityId);
        bool PerformIndividualDitto(AZ::EntityId entityId);
        //! ManipulatorTranslationFn returns the position to use when 'dittoing' the manipulator.
        //! @note: signature - AZ::Vector3(void).
        template<typename ManipulatorTranslationFn>
        void PerformManipulatorDitto(AZ::EntityId entityId, ManipulatorTranslationFn&& manipulatorTranslationFn);
        void PerformSnapToSurface(const ViewportInteraction::MouseInteractionEvent& mouseInteraction);

        //! Responsible for keeping the space cluster in sync with the current reference frame.
        void UpdateSpaceCluster(ReferenceFrame referenceFrame);

        //! Hides/Shows all viewportUi tool bars.
        void SetAllViewportUiVisible(bool visible);

        AZ::EntityId m_hoveredEntityId; //!< What EntityId is the mouse currently hovering over (if any).
        AZ::EntityId m_currentEntityIdUnderCursor; //!< Store the EntityId on each mouse move for use in Display.
        AZ::EntityId m_editorCameraComponentEntityId; //!< The EditorCameraComponent EntityId if it is set.
        EntityIdSet m_selectedEntityIds; //!< Represents the current entities in the selection.
        //! A cache of packed EntityData that can be iterated over efficiently without the need to make individual EBus calls.
        const EditorVisibleEntityDataCacheInterface* m_entityDataCache = nullptr;
        AZStd::unique_ptr<EditorHelpers> m_editorHelpers; //!< Editor visualization of entities (icons, shapes, debug visuals etc).
        EntityIdManipulators m_entityIdManipulators; //!< Mapping from a Manipulator to potentially many EntityIds.

        EditorBoxSelect m_boxSelect; //!< Type responsible for handling box select.
        //! Track adjustments to manipulator translation and orientation (during mouse press/move).
        AZStd::unique_ptr<EntityManipulatorCommand> m_manipulatorMoveCommand;
        AZStd::vector<AZStd::unique_ptr<QAction>> m_actions; //!< What actions are tied to this handler.
        ViewportInteraction::KeyboardModifiers m_previousModifiers; //!< What modifiers were held last frame.
        EditorContextMenu m_contextMenu; //!< Viewport right click context menu.
        OptionalFrame m_pivotOverrideFrame; //!< Has a pivot override been set.
        Mode m_mode = Mode::Translation; //!< Manipulator mode - default to translation.
        Pivot m_pivotMode = Pivot::Object; //!< Entity pivot mode - default to object (authored root).
        ReferenceFrame m_referenceFrame = ReferenceFrame::Local; //!< What reference frame is the Manipulator currently operating in.
        Influence m_influence = Influence::Group; //!< What sphere of influence does the Manipulator have.
        Frame m_axisPreview; //!< Axes of entity at the time of mouse down to indicate delta of translation.
        bool m_triedToRefresh = false; //!< Did a refresh event occur to recalculate the current Manipulator transform.
        //! Was EditorTransformComponentSelection responsible for the most recent entity selection change.
        bool m_didSetSelectedEntities = false;
        //! Do the active manipulators need to recalculated after a modification (lock/visibility etc).
        bool m_selectedEntityIdsAndManipulatorsDirty = false;
        bool m_transformChangedInternally = false; //!< Was an OnTransformChanged event triggered internally or not.
        ViewportUi::ClusterId m_transformModeClusterId; //!< Id of the Viewport UI cluster for changing transform mode.
        ViewportUi::ButtonId m_translateButtonId; //!< Id of the Viewport UI button for translate mode.
        ViewportUi::ButtonId m_rotateButtonId; //!< Id of the Viewport UI button for rotate mode.
        ViewportUi::ButtonId m_scaleButtonId; //!< Id of the Viewport UI button for scale mode.
        AZ::Event<ViewportUi::ButtonId>::Handler m_transformModeSelectionHandler; //!< Event handler for the Viewport UI cluster.
        AzFramework::ClickDetector m_clickDetector; //!< Detect different types of mouse click.
        AzFramework::CursorState m_cursorState; //!< Track the mouse position and delta movement each frame.
        SpaceCluster m_spaceCluster; //!< Related viewport ui state for controlling the current reference space.
        SnappingCluster m_snappingCluster; //!< Related viewport ui state for aligning positions to a grid or reference frame.
        AZStd::shared_ptr<ComponentModeFramework::ComponentModeSwitcher> m_componentModeSwitcher; //! < Viewport UI switcher for showing component mode components.
        bool m_viewportUiVisible = true; //!< Used to hide/show the viewport ui elements.

        ActionManagerInterface* m_actionManagerInterface = nullptr;
        MenuManagerInterface* m_menuManagerInterface = nullptr;
    };

    //! Bundles viewport state that impacts how accents are added/removed in HandleAccents.
    struct HandleAccentsContext
    {
        bool m_hasSelectedEntities;
        bool m_ctrlHeld;
        bool m_usingBoxSelect;
        bool m_usingStickySelect;
    };

    //! Updates whether accents (icon highlights) are added/removed for a given entity based on the cursor position.
    void HandleAccents(
        AZ::EntityId currentEntityIdUnderCursor,
        AZ::EntityId& hoveredEntityIdUnderCursor,
        const HandleAccentsContext& handleAccentsContext,
        ViewportInteraction::MouseButtons mouseButtons,
        const AZStd::function<void(AZ::EntityId, bool)>& setEntityAccentedFn);

    //! The Etcs (EntityTransformComponentSelection) namespace contains functions and data used exclusively by
    //! the EditorTransformComponentSelection type. Functions in this namespace are exposed to facilitate testing
    //! and should not be used outside of EditorTransformComponentSelection or EditorTransformComponentSelectionTests.
    namespace Etcs
    {
        //! The result from calculating the entity (transform component) orientation.
        //! Does the entity have a parent or not, and what orientation should the manipulator have when
        //! displayed at the object pivot (determined by the entity hierarchy and what modifiers are held).
        struct PivotOrientationResult
        {
            AZ::Quaternion m_worldOrientation;
            AZ::EntityId m_parentId;
        };

        //! Calculate the orientation for an individual entity based on the incoming reference frame.
        //! Note: If the entity is in a hierarchy the Parent reference frame will return the orientation of the parent.
        PivotOrientationResult CalculatePivotOrientation(AZ::EntityId entityId, ReferenceFrame referenceFrame);

        //! Calculate the orientation for a group of entities based on the incoming reference frame.
        template<typename EntityIdMap>
        PivotOrientationResult CalculatePivotOrientationForEntityIds(const EntityIdMap& entityIdMap, const ReferenceFrame referenceFrame);

        //! Calculate the orientation for a group of entities based on the incoming
        //! reference frame with possible pivot override.
        template<typename EntityIdMap>
        PivotOrientationResult CalculateSelectionPivotOrientation(
            const EntityIdMap& entityIdMap, const OptionalFrame& pivotOverrideFrame, const ReferenceFrame referenceFrame);

        void SetEntityWorldTranslation(AZ::EntityId entityId, const AZ::Vector3& worldTranslation, bool& internal);
        void SetEntityLocalTranslation(AZ::EntityId entityId, const AZ::Vector3& localTranslation, bool& internal);
        void SetEntityWorldTransform(AZ::EntityId entityId, const AZ::Transform& worldTransform, bool& internal);
        void SetEntityLocalScale(AZ::EntityId entityId, float localScale, bool& internal);
        void SetEntityLocalRotation(AZ::EntityId entityId, const AZ::Vector3& localRotation, bool& internal);
        void SetEntityLocalRotation(AZ::EntityId entityId, const AZ::Quaternion& localRotation, bool& internal);
    } // namespace Etcs
} // namespace AzToolsFramework<|MERGE_RESOLUTION|>--- conflicted
+++ resolved
@@ -37,16 +37,14 @@
 
 namespace AzToolsFramework
 {
-<<<<<<< HEAD
     namespace ComponentModeFramework
     {
         class ComponentModeSwitcher;
     }
-
-=======
+    
     class ActionManagerInterface;
     class MenuManagerInterface;
->>>>>>> 9aacff98
+
     class EditorVisibleEntityDataCacheInterface;
 
     //! Entity related data required by manipulators during action.
