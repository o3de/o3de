--- conflicted
+++ resolved
@@ -254,47 +254,6 @@
         void SetEntityLocalScale(AZ::EntityId entityId, const AZ::Vector3& localScale);
         void SetEntityLocalRotation(AZ::EntityId entityId, const AZ::Vector3& localRotation);
 
-<<<<<<< HEAD
-        AZ::EntityId m_hoveredEntityId; ///< What EntityId is the mouse currently hovering over (if any).
-        AZ::EntityId m_cachedEntityIdUnderCursor; ///< Store the EntityId on each mouse move for use in Display.
-        AZ::EntityId m_editorCameraComponentEntityId; ///< The EditorCameraComponent EntityId if it is set.
-        EntityIdSet m_selectedEntityIds; ///< Represents the current entities in the selection.
-
-        const EditorVisibleEntityDataCache* m_entityDataCache = nullptr; ///< A cache of packed EntityData that can be
-                                                                         ///< iterated over efficiently without the need
-                                                                         ///< to make individual EBus calls.
-        AZStd::unique_ptr<EditorHelpers> m_editorHelpers; ///< Editor visualization of entities (icons, shapes, debug visuals etc).
-        EntityIdManipulators m_entityIdManipulators; ///< Mapping from a Manipulator to potentially many EntityIds.
-
-        EditorBoxSelect m_boxSelect; ///< Type responsible for handling box select.
-        AZStd::unique_ptr<EntityManipulatorCommand> m_manipulatorMoveCommand; ///< Track adjustments to manipulator translation and orientation (during mouse press/move).
-        AZStd::vector<AZStd::unique_ptr<QAction>> m_actions; ///< What actions are tied to this handler.
-        ViewportInteraction::KeyboardModifiers m_previousModifiers; ///< What modifiers were held last frame.
-        EditorContextMenu m_contextMenu; ///< Viewport right click context menu.
-        OptionalFrame m_pivotOverrideFrame; ///< Has a pivot override been set.
-        Mode m_mode = Mode::Translation; ///< Manipulator mode - default to translation.
-        Pivot m_pivotMode = Pivot::Object; ///< Entity pivot mode - default to object (authored root).
-        ReferenceFrame m_referenceFrame = ReferenceFrame::Parent; ///< What reference frame is the Manipulator currently operating in.
-        Frame m_axisPreview; ///< Axes of entity at the time of mouse down to indicate delta of translation.
-        bool m_triedToRefresh = false; ///< Did a refresh event occur to recalculate the current Manipulator transform.
-        bool m_didSetSelectedEntities = false; ///< Was EditorTransformComponentSelection responsible for the most recent entity selection change.
-        bool m_selectedEntityIdsAndManipulatorsDirty = false; ///< Do the active manipulators need to recalculated after a modification (lock/visibility etc).
-        bool m_transformChangedInternally = false; ///< Was an OnTransformChanged event triggered internally or not.
-        ViewportUi::ClusterId m_transformModeClusterId; ///< Id of the Viewport UI cluster for changing transform mode.
-        ViewportUi::ButtonId m_translateButtonId; ///< Id of the Viewport UI button for translate mode.
-        ViewportUi::ButtonId m_rotateButtonId; ///< Id of the Viewport UI button for rotate mode.
-        ViewportUi::ButtonId m_scaleButtonId; ///< Id of the Viewport UI button for scale mode.
-        AZ::Event<ViewportUi::ButtonId>::Handler m_transformModeSelectionHandler; ///< Event handler for the Viewport UI cluster.
-
-        ViewportUi::ClusterId m_spaceClusterId; 
-        ViewportUi::ButtonId m_localButtonId; 
-        ViewportUi::ButtonId m_parentButtonId; 
-        ViewportUi::ButtonId m_worldButtonId; 
-        AZ::Event<ViewportUi::ButtonId>::Handler m_SpaceSelectionHandler;
-        void UpdateSpaceCluster(ReferenceFrame space);
-        ReferenceFrame m_currentSpace = ReferenceFrame::Parent;
-        bool m_spaceLock = false;
-=======
         AZ::EntityId m_hoveredEntityId; //!< What EntityId is the mouse currently hovering over (if any).
         AZ::EntityId m_cachedEntityIdUnderCursor; //!< Store the EntityId on each mouse move for use in Display.
         AZ::EntityId m_editorCameraComponentEntityId; //!< The EditorCameraComponent EntityId if it is set.
@@ -327,7 +286,15 @@
         AZ::Event<ViewportUi::ButtonId>::Handler m_transformModeSelectionHandler; //!< Event handler for the Viewport UI cluster.
         AzFramework::ClickDetector m_clickDetector; //!< Detect different types of mouse click.
         AzFramework::CursorState m_cursorState; //!< Track the mouse position and delta movement each frame.
->>>>>>> 256df545
+		
+		ViewportUi::ClusterId m_spaceClusterId; 
+        ViewportUi::ButtonId m_localButtonId; 
+        ViewportUi::ButtonId m_parentButtonId; 
+        ViewportUi::ButtonId m_worldButtonId; 
+        AZ::Event<ViewportUi::ButtonId>::Handler m_SpaceSelectionHandler;
+        void UpdateSpaceCluster(ReferenceFrame space);
+        ReferenceFrame m_currentSpace = ReferenceFrame::Parent;
+        bool m_spaceLock = false;
     };
 
     //! The ETCS (EntityTransformComponentSelection) namespace contains functions and data used exclusively by
