--- conflicted
+++ resolved
@@ -84,11 +84,7 @@
     void EditorInteractionSystemComponent::SetDefaultHandler()
     {
         SetHandler(
-<<<<<<< HEAD
-            [](const EditorVisibleEntityDataCache* entityDataCache, ViewportEditorModeTrackerInterface* viewportEditorModeTracker)
-=======
             [](const EditorVisibleEntityDataCacheInterface* entityDataCache, ViewportEditorModeTrackerInterface* viewportEditorModeTracker)
->>>>>>> b4b7e5a0
             {
                 return AZStd::make_unique<EditorDefaultSelection>(entityDataCache, viewportEditorModeTracker);
             });
