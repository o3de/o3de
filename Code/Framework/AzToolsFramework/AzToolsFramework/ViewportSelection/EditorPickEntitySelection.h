--- conflicted
+++ resolved
@@ -13,10 +13,7 @@
 
 namespace AzToolsFramework
 {
-<<<<<<< HEAD
-=======
     class EditorVisibleEntityDataCacheInterface;
->>>>>>> b4b7e5a0
     class ViewportEditorModeTrackerInterface;
 
     //! Viewport interaction that will handle assigning an entity in the viewport to
@@ -27,11 +24,7 @@
         AZ_CLASS_ALLOCATOR_DECL
 
         EditorPickEntitySelection(
-<<<<<<< HEAD
-            const EditorVisibleEntityDataCache* entityDataCache, ViewportEditorModeTrackerInterface* viewportEditorModeTracker);
-=======
             const EditorVisibleEntityDataCacheInterface* entityDataCache, ViewportEditorModeTrackerInterface* viewportEditorModeTracker);
->>>>>>> b4b7e5a0
         ~EditorPickEntitySelection();
 
     private:
@@ -43,11 +36,7 @@
         AZStd::unique_ptr<EditorHelpers> m_editorHelpers; //!< Editor visualization of entities (icons, shapes, debug visuals etc).
         AZ::EntityId m_hoveredEntityId; //!< What EntityId is the mouse currently hovering over (if any).
         AZ::EntityId m_cachedEntityIdUnderCursor; //!< Store the EntityId on each mouse move for use in Display.
-<<<<<<< HEAD
-        ViewportEditorModeTrackerInterface* m_viewportEditorModeTracker = nullptr; //!< Tracker for activating/deactivating viewport editor modes.
-=======
         //! Tracker for activating/deactivating viewport editor modes.
         ViewportEditorModeTrackerInterface* m_viewportEditorModeTracker = nullptr;
->>>>>>> b4b7e5a0
     };
 } // namespace AzToolsFramework