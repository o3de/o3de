--- conflicted
+++ resolved
@@ -27,12 +27,8 @@
         AZ_CLASS_ALLOCATOR_DECL
 
         //! @cond
-<<<<<<< HEAD
-        EditorDefaultSelection(const EditorVisibleEntityDataCache* entityDataCache, ViewportEditorModeTrackerInterface* viewportEditorModeTracker);
-=======
         EditorDefaultSelection(
             const EditorVisibleEntityDataCacheInterface* entityDataCache, ViewportEditorModeTrackerInterface* viewportEditorModeTracker);
->>>>>>> b4b7e5a0
         EditorDefaultSelection(const EditorDefaultSelection&) = delete;
         EditorDefaultSelection& operator=(const EditorDefaultSelection&) = delete;
         virtual ~EditorDefaultSelection();
@@ -115,12 +111,7 @@
 
         AZStd::shared_ptr<AzToolsFramework::ManipulatorManager> m_manipulatorManager; //!< The default manipulator manager.
         ViewportInteraction::MouseInteraction m_currentInteraction; //!< Current mouse interaction to be used for drawing manipulators.
-<<<<<<< HEAD
-        ViewportEditorModeTrackerInterface* m_viewportEditorModeTracker = nullptr; //!< Tracker for activating/deactivating viewport editor modes.
-
-=======
         //! Tracker for activating/deactivating viewport editor modes.
         ViewportEditorModeTrackerInterface* m_viewportEditorModeTracker = nullptr; 
->>>>>>> b4b7e5a0
     };
 } // namespace AzToolsFramework