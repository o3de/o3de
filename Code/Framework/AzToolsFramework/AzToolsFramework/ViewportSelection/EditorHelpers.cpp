/*
 * Copyright (c) Contributors to the Open 3D Engine Project.
 * For complete copyright and license terms please see the LICENSE at the root of this distribution.
 *
 * SPDX-License-Identifier: Apache-2.0 OR MIT
 *
 */

#include "EditorHelpers.h"

#include <AzCore/Console/Console.h>
#include <AzCore/Math/VectorConversions.h>
#include <AzFramework/Entity/EntityDebugDisplayBus.h>
#include <AzFramework/Viewport/CameraState.h>
#include <AzFramework/Viewport/ViewportScreen.h>
#include <AzFramework/Visibility/BoundsBus.h>
#include <AzToolsFramework/API/EditorViewportIconDisplayInterface.h>
#include <AzToolsFramework/ContainerEntity/ContainerEntityInterface.h>
#include <AzToolsFramework/FocusMode/FocusModeInterface.h>
#include <AzToolsFramework/ToolsComponents/EditorEntityIconComponentBus.h>
#include <AzToolsFramework/Viewport/ViewportMessages.h>
#include <AzToolsFramework/Viewport/ViewportTypes.h>
#include <AzToolsFramework/ViewportSelection/EditorSelectionUtil.h>
#include <AzToolsFramework/ViewportSelection/EditorVisibleEntityDataCache.h>

AZ_CVAR(
    bool,
    ed_visibility_showAggregateEntitySelectionBounds,
    false,
    nullptr,
    AZ::ConsoleFunctorFlags::Null,
    "Display the aggregate selection bounds for a given entity (the union of all component Aabbs)");
AZ_CVAR(
    bool,
    ed_visibility_showAggregateEntityTransformedLocalBounds,
    false,
    nullptr,
    AZ::ConsoleFunctorFlags::Null,
    "Display the aggregate transformed local bounds for a given entity (the union of all local component Aabbs)");
AZ_CVAR(
    bool,
    ed_visibility_showAggregateEntityWorldBounds,
    false,
    nullptr,
    AZ::ConsoleFunctorFlags::Null,
    "Display the aggregate world bounds for a given entity (the union of all world component Aabbs)");

namespace AzToolsFramework
{
    AZ_CLASS_ALLOCATOR_IMPL(EditorHelpers, AZ::SystemAllocator, 0)

    static const int s_iconSize = 36; // icon display size (in pixels)
    static const float s_iconMinScale = 0.1f; // minimum scale for icons in the distance
    static const float s_iconMaxScale = 1.0f; // maximum scale for icons near the camera
    static const float s_iconCloseDist = 3.f; // distance at which icons are at maximum scale
    static const float s_iconFarDist = 40.f; // distance at which icons are at minimum scale

    // helper function to wrap EBus call to check if helpers are being displayed
    // note: the ['?'] icon in the top right of the editor
    static bool HelpersVisible()
    {
        bool helpersVisible = false;
        EditorRequestBus::BroadcastResult(helpersVisible, &EditorRequests::DisplayHelpersVisible);
        return helpersVisible;
    }

    // calculate the icon scale based on how far away it is (distanceSq) from a given point
    // note: this is mostly likely distance from the camera
    static float GetIconScale(const float distSq)
    {
        AZ_PROFILE_FUNCTION(AzToolsFramework);

        return s_iconMinScale +
            (s_iconMaxScale - s_iconMinScale) *
            (1.0f - AZ::GetClamp(AZ::GetMax(0.0f, sqrtf(distSq) - s_iconCloseDist) / s_iconFarDist, 0.0f, 1.0f));
    }

    static void DisplayComponents(
        const AZ::EntityId entityId, const AzFramework::ViewportInfo& viewportInfo, AzFramework::DebugDisplayRequests& debugDisplay)
    {
        AZ_PROFILE_FUNCTION(AzToolsFramework);

        const AZ::Entity* entity = AZ::Interface<AZ::ComponentApplicationRequests>::Get()->FindEntity(entityId);
        AzFramework::EntityDebugDisplayEventBus::Event(
            entityId, &AzFramework::EntityDebugDisplayEvents::DisplayEntityViewport, viewportInfo, debugDisplay);

        if (ed_visibility_showAggregateEntitySelectionBounds)
        {
            if (const AZ::Aabb aabb = AzToolsFramework::CalculateEditorEntitySelectionBounds(entityId, viewportInfo); aabb.IsValid())
            {
                debugDisplay.SetColor(AZ::Colors::Orange);
                debugDisplay.DrawWireBox(aabb.GetMin(), aabb.GetMax());
            }
        }

        if (ed_visibility_showAggregateEntityTransformedLocalBounds)
        {
            AZ::Transform worldFromLocal = entity->GetTransform()->GetWorldTM();

            if (const AZ::Aabb localAabb = AzFramework::CalculateEntityLocalBoundsUnion(entity); localAabb.IsValid())
            {
                const AZ::Aabb worldAabb = localAabb.GetTransformedAabb(worldFromLocal);
                debugDisplay.SetColor(AZ::Colors::Turquoise);
                debugDisplay.DrawWireBox(worldAabb.GetMin(), worldAabb.GetMax());
            }
        }

        if (ed_visibility_showAggregateEntityWorldBounds)
        {
            if (const AZ::Aabb worldAabb = AzFramework::CalculateEntityWorldBoundsUnion(entity); worldAabb.IsValid())
            {
                debugDisplay.SetColor(AZ::Colors::Magenta);
                debugDisplay.DrawWireBox(worldAabb.GetMin(), worldAabb.GetMax());
            }
        }
    }

    CursorEntityIdQuery::CursorEntityIdQuery(AZ::EntityId entityId, AZ::EntityId rootEntityId)
        : m_entityId(entityId)
        , m_containerAncestorEntityId(rootEntityId)
    {
    }

    AZ::EntityId CursorEntityIdQuery::EntityIdUnderCursor() const
    {
        return m_entityId;
    }

    AZ::EntityId CursorEntityIdQuery::ContainerAncestorEntityId() const
    {
        return m_containerAncestorEntityId;
    }

    bool CursorEntityIdQuery::HasContainerAncestorEntityId() const
    {
        if (m_entityId.IsValid())
        {
            return m_entityId != m_containerAncestorEntityId;
        }

        return false;
    }


    EditorHelpers::EditorHelpers(const EditorVisibleEntityDataCache* entityDataCache)
        : m_entityDataCache(entityDataCache)
    {
        m_focusModeInterface = AZ::Interface<FocusModeInterface>::Get();
        AZ_Assert(
            m_focusModeInterface,
            "EditorHelpers - "
            "Focus Mode Interface could not be found. "
            "Check that it is being correctly initialized.");

        AZStd::vector<AZStd::unique_ptr<InvalidClick>> invalidClicks;
        invalidClicks.push_back(AZStd::make_unique<FadingText>("Not in focus"));
        invalidClicks.push_back(AZStd::make_unique<ExpandingFadingCircles>());
        m_invalidClicks = AZStd::make_unique<InvalidClicks>(AZStd::move(invalidClicks));
    }

    CursorEntityIdQuery EditorHelpers::FindEntityIdUnderCursor(
        const AzFramework::CameraState& cameraState, const ViewportInteraction::MouseInteractionEvent& mouseInteraction)
    {
        AZ_PROFILE_FUNCTION(AzToolsFramework);

        const int viewportId = mouseInteraction.m_mouseInteraction.m_interactionId.m_viewportId;

        const bool helpersVisible = HelpersVisible();

        // selecting new entities
        AZ::EntityId entityIdUnderCursor;
        float closestDistance = std::numeric_limits<float>::max();
        for (size_t entityCacheIndex = 0; entityCacheIndex < m_entityDataCache->VisibleEntityDataCount(); ++entityCacheIndex)
        {
            const AZ::EntityId entityId = m_entityDataCache->GetVisibleEntityId(entityCacheIndex);

            if (m_entityDataCache->IsVisibleEntityLocked(entityCacheIndex) || !m_entityDataCache->IsVisibleEntityVisible(entityCacheIndex))
            {
                continue;
            }

            // 2d screen space selection - did we click an icon
            if (helpersVisible)
            {
                // some components choose to hide their icons (e.g. meshes)
                if (!m_entityDataCache->IsVisibleEntityIconHidden(entityCacheIndex))
                {
                    const AZ::Vector3& entityPosition = m_entityDataCache->GetVisibleEntityPosition(entityCacheIndex);

                    // selecting based on 2d icon - should only do it when visible and not selected
                    const AzFramework::ScreenPoint screenPosition = AzFramework::WorldToScreen(entityPosition, cameraState);

                    const float distSqFromCamera = cameraState.m_position.GetDistanceSq(entityPosition);
                    const auto iconRange = static_cast<float>(GetIconScale(distSqFromCamera) * s_iconSize * 0.5f);
                    const auto screenCoords = mouseInteraction.m_mouseInteraction.m_mousePick.m_screenCoordinates;

                    if (screenCoords.m_x >= screenPosition.m_x - iconRange && screenCoords.m_x <= screenPosition.m_x + iconRange &&
                        screenCoords.m_y >= screenPosition.m_y - iconRange && screenCoords.m_y <= screenPosition.m_y + iconRange)
                    {
                        entityIdUnderCursor = entityId;
                        break;
                    }
                }
            }

            using AzFramework::ViewportInfo;
            // check if components provide an aabb
            if (const AZ::Aabb aabb = CalculateEditorEntitySelectionBounds(entityId, ViewportInfo{ viewportId }); aabb.IsValid())
            {
                // coarse grain check
                if (AabbIntersectMouseRay(mouseInteraction.m_mouseInteraction, aabb))
                {
                    // if success, pick against specific component
                    if (PickEntity(entityId, mouseInteraction.m_mouseInteraction, closestDistance, viewportId))
                    {
                        entityIdUnderCursor = entityId;
                    }
                }
            }
        }

        // verify if the entity Id corresponds to an entity that is focused; if not, halt selection.
        if (entityIdUnderCursor.IsValid() && !IsSelectableAccordingToFocusMode(entityIdUnderCursor))
        {
<<<<<<< HEAD
            return CursorEntityIdQuery(AZ::EntityId(), AZ::EntityId());
=======
            if (mouseInteraction.m_mouseInteraction.m_mouseButtons.Left() &&
                    mouseInteraction.m_mouseEvent == ViewportInteraction::MouseEvent::Down ||
                mouseInteraction.m_mouseEvent == ViewportInteraction::MouseEvent::DoubleClick)
            {
                m_invalidClicks->AddInvalidClick(mouseInteraction.m_mouseInteraction.m_mousePick.m_screenCoordinates);
            }

            return AZ::EntityId();
>>>>>>> bc29e57b
        }

        // container entity support - if the entity that is being selected is part of a closed container,
        // change the selection to the container instead.
        if (ContainerEntityInterface* containerEntityInterface = AZ::Interface<ContainerEntityInterface>::Get())
        {
            const auto highestSelectableEntity = containerEntityInterface->FindHighestSelectableEntity(entityIdUnderCursor);
            return CursorEntityIdQuery(entityIdUnderCursor, highestSelectableEntity);
        }

        return CursorEntityIdQuery(entityIdUnderCursor, AZ::EntityId());
    }

    void EditorHelpers::Display2d(
        [[maybe_unused]] const AzFramework::ViewportInfo& viewportInfo, AzFramework::DebugDisplayRequests& debugDisplay)
    {
        m_invalidClicks->Display2d(viewportInfo, debugDisplay);
    }

    void EditorHelpers::DisplayHelpers(
        const AzFramework::ViewportInfo& viewportInfo,
        const AzFramework::CameraState& cameraState,
        AzFramework::DebugDisplayRequests& debugDisplay,
        const AZStd::function<bool(AZ::EntityId)>& showIconCheck)
    {
        AZ_PROFILE_FUNCTION(AzToolsFramework);

        if (HelpersVisible())
        {
            for (size_t entityCacheIndex = 0; entityCacheIndex < m_entityDataCache->VisibleEntityDataCount(); ++entityCacheIndex)
            {
                const AZ::EntityId entityId = m_entityDataCache->GetVisibleEntityId(entityCacheIndex);

                if (!m_entityDataCache->IsVisibleEntityVisible(entityCacheIndex) || !IsSelectableInViewport(entityId))
                {
                    continue;
                }

                // notify components to display
                DisplayComponents(entityId, viewportInfo, debugDisplay);

                if (m_entityDataCache->IsVisibleEntityIconHidden(entityCacheIndex) ||
                    (m_entityDataCache->IsVisibleEntitySelected(entityCacheIndex) && !showIconCheck(entityId)))
                {
                    continue;
                }

                int iconTextureId = 0;
                EditorEntityIconComponentRequestBus::EventResult(
                    iconTextureId, entityId, &EditorEntityIconComponentRequests::GetEntityIconTextureId);

                const AZ::Vector3& entityPosition = m_entityDataCache->GetVisibleEntityPosition(entityCacheIndex);
                const float distSqFromCamera = cameraState.m_position.GetDistanceSq(entityPosition);

                const float iconScale = GetIconScale(distSqFromCamera);
                const float iconSize = s_iconSize * iconScale;

                using ComponentEntityAccentType = Components::EditorSelectionAccentSystemComponent::ComponentEntityAccentType;
                const AZ::Color iconHighlight = [this, entityCacheIndex]()
                {
                    if (m_entityDataCache->IsVisibleEntityLocked(entityCacheIndex))
                    {
                        return AZ::Color(AZ::u8(100), AZ::u8(100), AZ::u8(100), AZ::u8(255));
                    }

                    if (m_entityDataCache->GetVisibleEntityAccent(entityCacheIndex) == ComponentEntityAccentType::Hover)
                    {
                        return AZ::Color(AZ::u8(255), AZ::u8(120), AZ::u8(0), AZ::u8(204));
                    }

                    return AZ::Color(1.0f, 1.0f, 1.0f, 1.0f);
                }();

                EditorViewportIconDisplay::Get()->DrawIcon({ viewportInfo.m_viewportId, iconTextureId, iconHighlight, entityPosition,
                                                             EditorViewportIconDisplayInterface::CoordinateSpace::WorldSpace,
                                                             AZ::Vector2{ iconSize, iconSize } });
            }
        }
    }

    bool EditorHelpers::IsSelectableInViewport(const AZ::EntityId entityId) const
    {
        return IsSelectableAccordingToFocusMode(entityId) && IsSelectableAccordingToContainerEntities(entityId);
    }

    bool EditorHelpers::IsSelectableAccordingToFocusMode(const AZ::EntityId entityId) const
    {
        return m_focusModeInterface->IsInFocusSubTree(entityId);
    }

    bool EditorHelpers::IsSelectableAccordingToContainerEntities(const AZ::EntityId entityId) const
    {
        if (const auto* containerEntityInterface = AZ::Interface<ContainerEntityInterface>::Get())
        {
            return !containerEntityInterface->IsUnderClosedContainerEntity(entityId);
        }

        return true;
    }
} // namespace AzToolsFramework<|MERGE_RESOLUTION|>--- conflicted
+++ resolved
@@ -222,9 +222,6 @@
         // verify if the entity Id corresponds to an entity that is focused; if not, halt selection.
         if (entityIdUnderCursor.IsValid() && !IsSelectableAccordingToFocusMode(entityIdUnderCursor))
         {
-<<<<<<< HEAD
-            return CursorEntityIdQuery(AZ::EntityId(), AZ::EntityId());
-=======
             if (mouseInteraction.m_mouseInteraction.m_mouseButtons.Left() &&
                     mouseInteraction.m_mouseEvent == ViewportInteraction::MouseEvent::Down ||
                 mouseInteraction.m_mouseEvent == ViewportInteraction::MouseEvent::DoubleClick)
@@ -232,8 +229,7 @@
                 m_invalidClicks->AddInvalidClick(mouseInteraction.m_mouseInteraction.m_mousePick.m_screenCoordinates);
             }
 
-            return AZ::EntityId();
->>>>>>> bc29e57b
+            return CursorEntityIdQuery(AZ::EntityId(), AZ::EntityId());
         }
 
         // container entity support - if the entity that is being selected is part of a closed container,
