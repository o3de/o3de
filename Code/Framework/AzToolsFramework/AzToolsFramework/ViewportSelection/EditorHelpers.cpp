--- conflicted
+++ resolved
@@ -273,17 +273,6 @@
             return CursorEntityIdQuery(entityIdUnderCursor, highestSelectableEntity);
         }
 
-<<<<<<< HEAD
-        // Container Entity support - if the entity that is being selected is part of a closed container,
-        // change the selection to the container instead.
-        ContainerEntityInterface* containerEntityInterface = AZ::Interface<ContainerEntityInterface>::Get();
-        if (containerEntityInterface)
-        {
-            return containerEntityInterface->FindHighestSelectableEntity(entityIdUnderCursor);
-        }
-
-        return entityIdUnderCursor;
-=======
         return CursorEntityIdQuery(entityIdUnderCursor, AZ::EntityId());
     }
 
@@ -291,7 +280,6 @@
         [[maybe_unused]] const AzFramework::ViewportInfo& viewportInfo, AzFramework::DebugDisplayRequests& debugDisplay)
     {
         m_invalidClicks->Display2d(viewportInfo, debugDisplay);
->>>>>>> b4b7e5a0
     }
 
     void EditorHelpers::DisplayHelpers(
