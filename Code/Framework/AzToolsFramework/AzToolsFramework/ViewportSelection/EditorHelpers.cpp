--- conflicted
+++ resolved
@@ -14,7 +14,6 @@
 #include <AzFramework/Viewport/CameraState.h>
 #include <AzFramework/Viewport/ViewportScreen.h>
 #include <AzFramework/Visibility/BoundsBus.h>
-#include <AzToolsFramework/FocusMode/FocusModeInterface.h>
 #include <AzToolsFramework/API/EditorViewportIconDisplayInterface.h>
 #include <AzToolsFramework/ContainerEntity/ContainerEntityInterface.h>
 #include <AzToolsFramework/FocusMode/FocusModeInterface.h>
@@ -123,8 +122,6 @@
         }
     }
 
-<<<<<<< HEAD
-=======
     CursorEntityIdQuery::CursorEntityIdQuery(AZ::EntityId entityId, AZ::EntityId rootEntityId)
         : m_entityId(entityId)
         , m_containerAncestorEntityId(rootEntityId)
@@ -151,7 +148,6 @@
         return false;
     }
 
->>>>>>> 7100d48e
     EditorHelpers::EditorHelpers(const EditorVisibleEntityDataCache* entityDataCache)
         : m_entityDataCache(entityDataCache)
     {
@@ -161,11 +157,6 @@
             "EditorHelpers - "
             "Focus Mode Interface could not be found. "
             "Check that it is being correctly initialized.");
-<<<<<<< HEAD
-    }
-
-    AZ::EntityId EditorHelpers::HandleMouseInteraction(
-=======
 
         AZStd::vector<AZStd::unique_ptr<InvalidClick>> invalidClicks;
         invalidClicks.push_back(AZStd::make_unique<FadingText>("Not in focus"));
@@ -174,7 +165,6 @@
     }
 
     CursorEntityIdQuery EditorHelpers::FindEntityIdUnderCursor(
->>>>>>> 7100d48e
         const AzFramework::CameraState& cameraState, const ViewportInteraction::MouseInteractionEvent& mouseInteraction)
     {
         AZ_PROFILE_FUNCTION(AzToolsFramework);
@@ -238,15 +228,6 @@
             }
         }
 
-<<<<<<< HEAD
-        // Verify if the entity Id corresponds to an entity that is focused; if not, halt selection.
-        if (!m_focusModeInterface->IsInFocusSubTree(entityIdUnderCursor))
-        {
-            return AZ::EntityId();
-        }
-
-        return entityIdUnderCursor;
-=======
         // verify if the entity Id corresponds to an entity that is focused; if not, halt selection.
         if (entityIdUnderCursor.IsValid() && !IsSelectableAccordingToFocusMode(entityIdUnderCursor))
         {
@@ -285,7 +266,6 @@
         [[maybe_unused]] const AzFramework::ViewportInfo& viewportInfo, AzFramework::DebugDisplayRequests& debugDisplay)
     {
         m_invalidClicks->Display2d(viewportInfo, debugDisplay);
->>>>>>> 7100d48e
     }
 
     void EditorHelpers::DisplayHelpers(
