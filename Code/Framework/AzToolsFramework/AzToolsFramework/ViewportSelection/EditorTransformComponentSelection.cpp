--- conflicted
+++ resolved
@@ -984,8 +984,6 @@
         ToolsApplicationNotificationBus::Broadcast(&ToolsApplicationNotificationBus::Events::InvalidatePropertyDisplay, Refresh_Values);
     }
 
-<<<<<<< HEAD
-=======
     // leaves focus mode by focusing on the parent of the current prefab in the entity outliner
     static void LeaveFocusMode()
     {
@@ -1009,7 +1007,6 @@
         return origin + direction * GetDefaultEntityPlacementDistance();
     }
 
->>>>>>> 6ddd3d3a
     EditorTransformComponentSelection::EditorTransformComponentSelection(const EditorVisibleEntityDataCacheInterface* entityDataCache)
         : m_entityDataCache(entityDataCache)
     {
