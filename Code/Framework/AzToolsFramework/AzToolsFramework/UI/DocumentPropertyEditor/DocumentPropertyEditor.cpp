--- conflicted
+++ resolved
@@ -552,7 +552,6 @@
         const bool entryAtEnd = (pathIndex == fullPath.Size() - 1); // this is the last entry in the path
 
         if (!entryIsIndex && entryAtEnd)
-<<<<<<< HEAD
         {
             // patch isn't addressing a child index like a child row or widget, it's an attribute,
             // refresh this row from its corresponding DOM node
@@ -563,18 +562,6 @@
         }
         else if (entryAtEnd)
         {
-=======
-        {
-            // patch isn't addressing a child index like a child row or widget, it's an attribute,
-            // refresh this row from its corresponding DOM node
-            auto subPath = fullPath;
-            subPath.Pop();
-            const auto valueAtSubPath = GetDPE()->GetAdapter()->GetContents()[subPath];
-            SetValueFromDom(valueAtSubPath);
-        }
-        else if (entryAtEnd)
-        {
->>>>>>> fde61880
             // if we're on the last entry in the path, this row widget is the direct owner
             const auto childCount = m_domOrderedChildren.size();
             size_t childIndex = 0;
