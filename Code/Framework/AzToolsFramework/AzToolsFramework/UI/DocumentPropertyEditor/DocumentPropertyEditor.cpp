/*
 * Copyright (c) Contributors to the Open 3D Engine Project.
 * For complete copyright and license terms please see the LICENSE at the root of this distribution.
 *
 * SPDX-License-Identifier: Apache-2.0 OR MIT
 *
 */
#include "DocumentPropertyEditor.h"

#include <AzQtComponents/Components/Widgets/ElidingLabel.h>
#include <QCheckBox>
#include <QDialog>
#include <QLineEdit>
#include <QTimer>
#include <QVBoxLayout>

#include <AzCore/Console/IConsole.h>
#include <AzCore/DOM/DomUtils.h>
#include <AzFramework/DocumentPropertyEditor/PropertyEditorNodes.h>
#include <AzFramework/DocumentPropertyEditor/PropertyEditorSystem.h>
#include <AzQtComponents/Components/Widgets/CheckBox.h>
#include <AzToolsFramework/UI/DPEDebugViewer/DPEDebugModel.h>
#include <AzToolsFramework/UI/DPEDebugViewer/DPEDebugWindow.h>
#include <AzToolsFramework/UI/DocumentPropertyEditor/KeyQueryDPE.h>
#include <AzToolsFramework/UI/DocumentPropertyEditor/PropertyEditorToolsSystemInterface.h>

AZ_CVAR(
    bool,
    ed_enableDPE,
    false,
    nullptr,
    AZ::ConsoleFunctorFlags::DontReplicate | AZ::ConsoleFunctorFlags::DontDuplicate,
    "If set, enables experimental Document Property Editor support, replacing the Reflected Property Editor where possible");

namespace AzToolsFramework
{
    DPELayout::DPELayout(int depth, QWidget* parentWidget)
        : QHBoxLayout(parentWidget)
        , m_depth(depth)
    {
    }

    DPELayout::~DPELayout()
    {
        if (m_expanderWidget)
        {
            delete m_expanderWidget;
            m_expanderWidget = nullptr;
        }
    }

    void DPELayout::SetExpanderShown(bool shouldShow)
    {
        if (m_showExpander != shouldShow)
        {
            m_showExpander = shouldShow;
            if (m_expanderWidget && !shouldShow)
            {
                delete m_expanderWidget;
                m_expanderWidget = nullptr;
            }
            update();
        }
    }

    void DPELayout::SetExpanded(bool expanded)
    {
        if (m_expanded != expanded)
        {
            m_expanded = expanded;
            if (m_expanderWidget)
            {
                Qt::CheckState newCheckState = (expanded ? Qt::Checked : Qt::Unchecked);
                if (m_expanderWidget->checkState() != newCheckState)
                {
                    m_expanderWidget->setCheckState(newCheckState);
                }
            }

            emit expanderChanged(expanded);
        }
    }

    bool DPELayout::IsExpanded() const
    {
        return m_expanded;
    }

    void DPELayout::invalidate()
    {
        QHBoxLayout::invalidate();
        m_cachedLayoutSize = QSize();
        m_cachedMinLayoutSize = QSize();
    }

    QSize DPELayout::sizeHint() const
    {
        if (m_cachedLayoutSize.isValid())
        {
            return m_cachedLayoutSize;
        }

        int cumulativeWidth = 0;
        int preferredHeight = 0;

        // sizeHint for this horizontal layout is the sum of the preferred widths,
        // and the maximum of the preferred heights
        for (int layoutIndex = 0; layoutIndex < count(); ++layoutIndex)
        {
            auto widgetSizeHint = itemAt(layoutIndex)->sizeHint();
            cumulativeWidth += widgetSizeHint.width();
            preferredHeight = AZStd::max(widgetSizeHint.height(), preferredHeight);
        }

        m_cachedLayoutSize = QSize(cumulativeWidth, preferredHeight);

        return { cumulativeWidth, preferredHeight };
    }

    QSize DPELayout::minimumSize() const
    {
        if (m_cachedMinLayoutSize.isValid())
        {
            return m_cachedMinLayoutSize;
        }

        int cumulativeWidth = 0;
        int minimumHeight = 0;

        // minimumSize for this horizontal layout is the sum of the min widths,
        // and the maximum of the preferred heights
        for (int layoutIndex = 0; layoutIndex < count(); ++layoutIndex)
        {
            QWidget* widgetChild = itemAt(layoutIndex)->widget();
            if (widgetChild)
            {
                const auto minWidth = widgetChild->minimumSizeHint().width();
                if (minWidth > 0)
                {
                    cumulativeWidth += minWidth;
                }
                minimumHeight = AZStd::max(widgetChild->sizeHint().height(), minimumHeight);
            }
        }

        m_cachedMinLayoutSize = QSize(cumulativeWidth, minimumHeight);

        return { cumulativeWidth, minimumHeight };
    }

    void DPELayout::setGeometry(const QRect& rect)
    {
        QLayout::setGeometry(rect);

        // todo: implement QSplitter-like functionality to allow the user to resize columns within a DPE

        //! Treat all widgets in a shared column as one item.
        //! Sum all the widgets, but remove all shared widgets other than the first widget of each shared column.
        const int itemCount = count() - SharedWidgetCount() + static_cast<int>(m_sharePriorColumn.size());

        if (itemCount > 0)
        {
            // divide evenly, unless there are 2 columns, in which case follow the 2/5ths rule here:
            // https://www.o3de.org/docs/tools-ui/ux-patterns/component-card/overview/
            int perItemWidth = (itemCount == 2 ? (rect.width() * 3) / 5 : rect.width() / itemCount);

            // special case the first item to handle indent and the 2/5ths rule
            constexpr int indentSize = 15; // child indent of first item, in pixels
            QRect itemGeometry(rect);
            itemGeometry.setRight(itemCount == 2 ? itemGeometry.width() - perItemWidth : perItemWidth);
            itemGeometry.setLeft(itemGeometry.left() + (m_depth * indentSize));

            if (m_showExpander)
            {
                if (!m_expanderWidget)
                {
                    CreateExpanderWidget();
                }
                m_expanderWidget->move(itemGeometry.topLeft());
                m_expanderWidget->show();
            }

            // space to leave for expander, whether it's there or not
            constexpr int expanderSpace = 16;
            itemGeometry.setLeft(itemGeometry.left() + expanderSpace);

            // used to iterate through the vector containing a shared column's first widget and size
            int sharedVectorIndex = 0;
            // iterate over each item, laying them left to right
            int layoutIndex = 0;
            const int itemCountActual = count();
            while (layoutIndex  < itemCountActual)
            {
                size_t currentWidget = static_cast<size_t>(layoutIndex);
                AzToolsFramework::DPERowWidget::AttributeInfo* attributes = GetRow()->GetAttributes(currentWidget);

                //! If the current widget is the first widget of a shared column, create the shared column layout and add widgets to it
                if (sharedVectorIndex < m_sharePriorColumn.size() && layoutIndex == static_cast<int>(m_sharePriorColumn[sharedVectorIndex][0]))
                {
                    QHBoxLayout* sharedColumnLayout = new QHBoxLayout;
<<<<<<< HEAD
                    int numItems = static_cast<int>(m_sharePriorColumn[sharedVectorIndex].size());
=======
                    const int numItems = static_cast<int>(m_sharePriorColumn[sharedVectorIndex].size());
>>>>>>> 181022cc
                    int sharedWidgetIndex = 0;
                    // values used to remember the alignment of each widget
                    bool startSpacer = false, endSpacer = false;
                    // number of widgets that should be set to their minimum size
                    int minWidthCount = 0;

                    // Iterate over each item in the current shared column, adding them to a single layout
                    while (sharedWidgetIndex < numItems)
                    {
                        currentWidget = m_sharePriorColumn[sharedVectorIndex][sharedWidgetIndex];
                        attributes = GetRow()->GetAttributes(currentWidget);
                        // Save the alignment of the last widget in the shared column with an alignment attribute
                        if (attributes)
                        {
                            switch (attributes->m_alignment)
                            {
                            case AZ::Dpe::Nodes::PropertyEditor::Align::AlignLeft:
                                startSpacer = false;
                                endSpacer = true;
                                break;
                            case AZ::Dpe::Nodes::PropertyEditor::Align::AlignCenter:
                                startSpacer = true;
                                endSpacer = true;
                                break;
                            case AZ::Dpe::Nodes::PropertyEditor::Align::AlignRight:
                                startSpacer = true;
                                endSpacer = false;
                                break;
                            }
                        }
                        sharedColumnLayout->addItem(itemAt(layoutIndex + sharedWidgetIndex));

                        // If a widget should only take up its minimum width, do not stretch it
                        if (attributes && attributes->m_minimumWidth)
                        {
                            minWidthCount++;
                        }
                        else
                        {
                            sharedColumnLayout->setStretch(sharedColumnLayout->count() - 1, 1);
                        }
                        sharedWidgetIndex++;
                    }

                    // if all widgets in this shared column take up only their minimum width, set the appropriate alignment with spacers
                    if (minWidthCount == numItems)
                    {
                        if (startSpacer)
                        {
                            QSpacerItem* spacer = new QSpacerItem(perItemWidth, 1, QSizePolicy::Expanding, QSizePolicy::Fixed);
                            sharedColumnLayout->insertSpacerItem(0, spacer);
                        }
                        if (endSpacer)
                        {
                            QSpacerItem* spacer = new QSpacerItem(perItemWidth, 1, QSizePolicy::Expanding, QSizePolicy::Fixed);
                            sharedColumnLayout->addSpacerItem(spacer);
                        }
                    }

                    // Special case if this is the first column in a row
                    if (layoutIndex == 0)
                    {
                        sharedColumnLayout->setGeometry(itemGeometry);
                    }
                    else
                    {
                        itemGeometry.setLeft(itemGeometry.right() + 1);
                        itemGeometry.setRight(itemGeometry.left() + perItemWidth);
                        sharedColumnLayout->setGeometry(itemGeometry);
                    }
                    sharedVectorIndex++;
                    // Increase the layout index by the amount of widgets in the shared column we have iterated over
                    layoutIndex = layoutIndex + sharedWidgetIndex;
                }
                // Widget is not in a shared column, lay it individually with its appropriate alignment
                else
                {
                    if (layoutIndex == 0)
                    {
                        itemAt(layoutIndex)->setGeometry(itemGeometry);
                    }
                    else
                    {
                        itemGeometry.setLeft(itemGeometry.right() + 1);
                        itemGeometry.setRight(itemGeometry.left() + perItemWidth);
                        if (attributes)
                        {
                            switch (attributes->m_alignment)
                            {
                            case AZ::Dpe::Nodes::PropertyEditor::Align::AlignLeft:
                                itemAt(layoutIndex)->setAlignment(Qt::AlignLeft);
                                break;
                            case AZ::Dpe::Nodes::PropertyEditor::Align::AlignCenter:
                                itemAt(layoutIndex)->setAlignment(Qt::AlignCenter);
                                break;
                            case AZ::Dpe::Nodes::PropertyEditor::Align::AlignRight:
                                itemAt(layoutIndex)->setAlignment(Qt::AlignRight);
                                break;
                            }
                        }
                        itemAt(layoutIndex)->setGeometry(itemGeometry);
                    }
                    layoutIndex++;
                }
            }
        }
    }

    Qt::Orientations DPELayout::expandingDirections() const
    {
        return Qt::Vertical | Qt::Horizontal;
    }

    void DPELayout::onCheckstateChanged(int expanderState)
    {
        SetExpanded(expanderState == Qt::Checked);
    }

    DocumentPropertyEditor* DPELayout::GetDPE() const
    {
        DocumentPropertyEditor* dpe = nullptr;
        const auto parent = parentWidget();
        if (parent)
        {
            dpe = qobject_cast<DocumentPropertyEditor*>(parent->parentWidget());
            AZ_Assert(dpe, "A DPELayout must be the child of a DPERowWidget, which must be the child of a DocumentPropertyEditor!");
        }
        return dpe;
    }

    AzToolsFramework::DPERowWidget* DPELayout::GetRow() const
    {
        return static_cast<DPERowWidget*>(parentWidget());
    }

    void DPELayout::CreateExpanderWidget()
    {
        m_expanderWidget = new QCheckBox(parentWidget());
        m_expanderWidget->setCheckState(m_expanded ? Qt::Checked : Qt::Unchecked);
        AzQtComponents::CheckBox::applyExpanderStyle(m_expanderWidget);
        connect(m_expanderWidget, &QCheckBox::stateChanged, this, &DPELayout::onCheckstateChanged);
    }

    void DPELayout::AddSharePriorColumn(size_t previousIndex, size_t widgetIndex)
    {
        // Add to an existing sharePrior group if the previous widget's index is already there, otherwise create a new group
        if (!m_sharePriorColumn.empty() && m_sharePriorColumn.back().back() == previousIndex)
        {
            m_sharePriorColumn.back().push_back(widgetIndex);
        }
        else
        {
            AZStd::vector<size_t> newEntry;
            newEntry.push_back(previousIndex);
            newEntry.push_back(widgetIndex);
            m_sharePriorColumn.push_back(newEntry);
        }
    }

    void DPELayout::RemoveSharePriorColumn(size_t widgetIndex)
    {
        for (auto groupIt = m_sharePriorColumn.begin(); groupIt != m_sharePriorColumn.end(); ++groupIt)
        {
            AZStd::vector<size_t> currentGroup = *groupIt;
            for (int currentGroupIndex = 0; currentGroupIndex < currentGroup.size(); currentGroupIndex++)
            {
                if (widgetIndex != currentGroup[currentGroupIndex])
                {
                    continue;
                }
                else
                {
                    if (currentGroupIndex == currentGroup.size() - 1)
                    {
                        // If we are removing from shared group of 2 or less, erase the group
                        if (currentGroup.size() <= 2)
                        {
                            m_sharePriorColumn.erase(groupIt);
                            return;
                        }
                        // Group size is bigger than 2 and widget is at the end of the group, so just remove it
                        else
                        {
                            currentGroup.erase(currentGroup.begin() + currentGroupIndex);
                            return;
                        }
                    }
                    // If the widget is the second member of the group, remove the first widget in the group
                    else if (currentGroupIndex == 1)
                    {
                        currentGroup.erase(currentGroup.begin());
                        return;
                    }
                    //! The widget being removed is in the middle of a sharedGroup,
                    //! Create a vector of all the widgets in the group until you reach the element to be removed from the group
                    //! Create a new group of all the elements in the group after the element to be removed
                    else if (currentGroupIndex != 0)
                    {
                        AZStd::vector<size_t> oldGroup;
                        AZStd::vector<size_t> newGroup;
                        bool switchGroups = false;
                        for (int elementIt = 0; elementIt < currentGroup.size(); elementIt++)
                        {
                            if (elementIt == currentGroupIndex)
                            {
                                switchGroups = true;
                            }
                            if (!switchGroups)
                            {
                                oldGroup.emplace_back(currentGroup[elementIt]);
                            }
                            else
                            {
                                newGroup.emplace_back(currentGroup[elementIt]);
                            }
                        }
                        m_sharePriorColumn.insert(groupIt + 1, newGroup);
                        currentGroup.swap(oldGroup);
                        return;
                    }
                }
            }
        }
    }

    // Returns the total number of widgets in all shared columns.
    int DPELayout::SharedWidgetCount()
    {
        int numWidgets = 0;
        for (int currentGroup = 0; currentGroup < m_sharePriorColumn.size(); currentGroup++)
        {
            numWidgets = numWidgets + static_cast<int>(m_sharePriorColumn[currentGroup].size());
        }
        return numWidgets;
    }

    DPERowWidget::DPERowWidget(int depth, DPERowWidget* parentRow)
        : QFrame(nullptr) // parent will be set when the row is added to its layout
        , m_parentRow(parentRow)
        , m_depth(depth)
        , m_columnLayout(new DPELayout(depth, this))
    {
        // allow horizontal stretching, but use the vertical size hint exactly
        setSizePolicy(QSizePolicy::Expanding, QSizePolicy::Fixed);
        QObject::connect(m_columnLayout, &DPELayout::expanderChanged, this, &DPERowWidget::onExpanderChanged);
    }

    DPERowWidget::~DPERowWidget()
    {
        Clear();
    }

    void DPERowWidget::Clear()
    {
        if (!m_widgetToPropertyHandlerInfo.empty())
        {
            DocumentPropertyEditor* dpe = GetDPE();
            // propertyHandlers own their widgets, so don't destroy them here. Set them free!
            for (auto propertyWidgetIter = m_widgetToPropertyHandlerInfo.begin(), endIter = m_widgetToPropertyHandlerInfo.end();
                 propertyWidgetIter != endIter;
                 ++propertyWidgetIter)
            {
                QWidget* propertyWidget = propertyWidgetIter->first;
                auto toRemove = AZStd::remove(m_domOrderedChildren.begin(), m_domOrderedChildren.end(), propertyWidget);
                m_domOrderedChildren.erase(toRemove, m_domOrderedChildren.end());
                propertyWidget->hide();
                m_columnLayout->removeWidget(propertyWidget);
                propertyWidget->setParent(nullptr);
                dpe->ReleaseHandler(AZStd::move(propertyWidgetIter->second.hanlderInterface));
            }
            m_widgetToPropertyHandlerInfo.clear();
            ClearAttributes();
        }

        // delete all remaining child widgets, this will also remove them from their layout
        for (auto entry : m_domOrderedChildren)
        {
            if (entry)
            {
                delete entry;
            }
        }
        m_domOrderedChildren.clear();
    }

    void DPERowWidget::AddChildFromDomValue(const AZ::Dom::Value& childValue, size_t domIndex)
    {
        // create a child widget from the given DOM value and add it to the correct layout
        auto childType = childValue.GetNodeName();

        if (childType == AZ::Dpe::GetNodeName<AZ::Dpe::Nodes::Row>())
        {
            m_columnLayout->SetExpanderShown(true);

            if (IsExpanded())
            {
                // determine where to put this new row in the main DPE layout
                auto newRow = new DPERowWidget(m_depth + 1, this);
                DPERowWidget* priorWidgetInLayout = nullptr;

                // search for an existing row sibling with a lower dom index
                for (int priorWidgetIndex = static_cast<int>(domIndex) - 1; priorWidgetInLayout == nullptr && priorWidgetIndex >= 0; --priorWidgetIndex)
                {
                    priorWidgetInLayout = qobject_cast<DPERowWidget*>(m_domOrderedChildren[priorWidgetIndex]);
                }

                // if we found a prior DPERowWidget, put this one after the last of its children,
                // if not, put this new row immediately after its parent -- this
                if (priorWidgetInLayout)
                {
                    priorWidgetInLayout = priorWidgetInLayout->GetLastDescendantInLayout();
                }
                else
                {
                    priorWidgetInLayout = this;
                }
                AddDomChildWidget(domIndex, newRow);
                GetDPE()->AddAfterWidget(priorWidgetInLayout, newRow);

                // if it's a row, recursively populate the children from the DOM array in the passed value
                newRow->SetValueFromDom(childValue);
            }
            else
            {
                // this row isn't expanded, don't create any row children, just log that there's a null widget at
                // the given DOM index
                AddDomChildWidget(domIndex, nullptr);
            }
        }
        else // not a row, so it's a column widget
        {
            QWidget* addedWidget = nullptr;
            if (childType == AZ::Dpe::GetNodeName<AZ::Dpe::Nodes::Label>())
            {
                auto labelString = AZ::Dpe::Nodes::Label::Value.ExtractFromDomNode(childValue).value_or("");
                addedWidget =
                    new AzQtComponents::ElidingLabel(QString::fromUtf8(labelString.data(), aznumeric_cast<int>(labelString.size())), this);
            }
            else if (childType == AZ::Dpe::GetNodeName<AZ::Dpe::Nodes::PropertyEditor>())
            {
                auto handlerId = AZ::Interface<PropertyEditorToolsSystemInterface>::Get()->GetPropertyHandlerForNode(childValue);
                addedWidget = CreateWidgetForHandler(handlerId, childValue);
            }
            else
            {
                AZ_Assert(0, "unknown node type for DPE");
                return;
            }

            AddColumnWidget(addedWidget, domIndex, childValue);
            AddDomChildWidget(domIndex, addedWidget);
        }
    }

    void DPERowWidget::SetValueFromDom(const AZ::Dom::Value& domArray)
    {
        Clear();

        m_domPath = BuildDomPath();
        SetAttributesFromDom(domArray);

        // determine whether this node should be expanded
        if (m_forceAutoExpand.has_value())
        {
            // forced attribute always wins, set the expansion state
            SetExpanded(m_forceAutoExpand.value());
        }
        else
        {
            // nothing forced, so the user's saved expansion state, if it exists, should be used
            DocumentPropertyEditor* dpe = GetDPE();
            if (dpe->IsRecursiveExpansionOngoing())
            {
                SetExpanded(true);
                dpe->SetSavedExpanderStateForRow(m_domPath, true);
            }
            else if (dpe->HasSavedExpanderStateForRow(m_domPath))
            {
                SetExpanded(dpe->GetSavedExpanderStateForRow(m_domPath));
            }
            else
            {
                // no prior expansion state set, use the AutoExpand attribute, if it's set
                if (m_expandByDefault.has_value())
                {
                    SetExpanded(m_expandByDefault.value());
                }
                else
                {
                    // expander state is not explicitly set or saved anywhere, default to expanded
                    SetExpanded(true);
                }
            }
        }

        // populate all direct children of this row
        for (size_t arrayIndex = 0, numIndices = domArray.ArraySize(); arrayIndex < numIndices; ++arrayIndex)
        {
            auto& childValue = domArray[arrayIndex];
            AddChildFromDomValue(childValue, arrayIndex);
        }
    }

    void DPERowWidget::SetAttributesFromDom(const AZ::Dom::Value& domArray)
    {
        m_forceAutoExpand = AZ::Dpe::Nodes::Row::ForceAutoExpand.ExtractFromDomNode(domArray);
        m_expandByDefault = AZ::Dpe::Nodes::Row::AutoExpand.ExtractFromDomNode(domArray);
    }

    void DPERowWidget::SetPropertyEditorAttributes(size_t domIndex, const AZ::Dom::Value& domArray, QWidget* childWidget)
    {
        // Extract all attributes from dom value
        auto alignment = AZ::Dpe::Nodes::PropertyEditor::Alignment.ExtractFromDomNode(domArray).value_or(AZ::Dpe::Nodes::PropertyEditor::Align::UseDefaultAlignment);
        auto sharePrior = AZ::Dpe::Nodes::PropertyEditor::SharePriorColumn.ExtractFromDomNode(domArray).value_or(false);
        auto minimumWidth = AZ::Dpe::Nodes::PropertyEditor::UseMinimumWidth.ExtractFromDomNode(domArray).value_or(false);
        auto descriptionString = AZ::Dpe::Nodes::PropertyEditor::Description.ExtractFromDomNode(domArray).value_or("");
        auto shouldDisable = AZ::Dpe::Nodes::PropertyEditor::Disabled.ExtractFromDomNode(domArray).value_or(false);

        // Check for a widget in the previous column
        int priorColumnIndex = -1;
        for (int searchIndex = static_cast<int>(domIndex) - 1; (priorColumnIndex == -1 && searchIndex >= 0); --searchIndex)
        {
            priorColumnIndex = m_columnLayout->indexOf(m_domOrderedChildren[searchIndex]);
        }

        auto foundEntry = m_domOrderToAttributeInfo.find(domIndex);

        // If there is no existing attribute entry in the map, try to create a new one
        if (foundEntry == m_domOrderToAttributeInfo.end())
        {
            bool validAttribute = false;
            AttributeInfo* newAttribute = new AttributeInfo;

            // Check Alignment
            if (alignment != AZ::Dpe::Nodes::PropertyEditor::Align::UseDefaultAlignment)
            {
                newAttribute->m_alignment = alignment;
                validAttribute = true;
            }

            // Check SharePrior
            if (sharePrior)
            {
                AZ_Assert(priorColumnIndex != -1, "Tried to share column with an out of bounds index!");
                if (priorColumnIndex != -1)
                {
                    m_columnLayout->AddSharePriorColumn(priorColumnIndex, domIndex);
                    newAttribute->m_sharePriorColumn = true;
                    validAttribute = true;
                }
            }
            // Check MinimumWidth
            if (minimumWidth)
            {
                newAttribute->m_minimumWidth = true;
                validAttribute = true;
            }

            //Check DescriptionString
            if (!descriptionString.empty())
            {
                if (toolTip().isEmpty())
                {
                    setToolTip(QString::fromUtf8(descriptionString.data(), aznumeric_cast<int>(descriptionString.size())));
                }
                if (childWidget->toolTip().isEmpty())
                {
                    setToolTip(QString::fromUtf8(descriptionString.data(), aznumeric_cast<int>(descriptionString.size())));
                }
                newAttribute->m_descriptionString = descriptionString;
                validAttribute = true;
            }

            // Check Disabled
            if (shouldDisable)
            {
                childWidget->setEnabled(false);
                validAttribute = true;
            }

            // If there are any valid attributes, add the new entry to the map
            if (validAttribute)
            {
                m_domOrderToAttributeInfo[domIndex] = newAttribute;
            }

        }

        // If an attribute entry already exists at this index, either update it or remove it
        else if (foundEntry != m_domOrderToAttributeInfo.end())
        {
            // If none of the extracted attributes are valid, delete the attribute entry at this index
            if (alignment == AZ::Dpe::Nodes::PropertyEditor::Align::UseDefaultAlignment && !sharePrior && !minimumWidth && descriptionString.empty() && !shouldDisable)
            {
                m_columnLayout->RemoveSharePriorColumn(domIndex);
                m_domOrderToAttributeInfo.erase(foundEntry);
            }
            // At least one attribute is valid, check if we need to update the existing attribute entry
            else
            {
                // Check Alignment
                if (alignment != foundEntry->second->m_alignment)
                {
                    foundEntry->second->m_alignment = alignment;
                }

                // Check SharePrior
                if (sharePrior && !foundEntry->second->m_sharePriorColumn)
                {
                    AZ_Assert(priorColumnIndex != -1, "Tried to share column with an out of bounds index!")
                    if (priorColumnIndex != -1)
                    {
                        m_columnLayout->AddSharePriorColumn(priorColumnIndex, domIndex);
                        foundEntry->second->m_sharePriorColumn = true;
                    }
                }
                else if (!sharePrior && foundEntry->second->m_sharePriorColumn)
                {
                    m_columnLayout->RemoveSharePriorColumn(domIndex);
                    foundEntry->second->m_sharePriorColumn = false;
                }

                //Check MinimumWidth
                if (minimumWidth != foundEntry->second->m_minimumWidth)
                {
                    foundEntry->second->m_minimumWidth = minimumWidth;
                }

                // Check DescriptionString
                if (descriptionString.empty() && !foundEntry->second->m_descriptionString.empty())
                {
                    if (!toolTip().isEmpty())
                    {
                        setToolTip(QString());
                    }
                    if (!childWidget->toolTip().isEmpty())
                    {
                        childWidget->setToolTip(QString());
                    }
                    foundEntry->second->m_descriptionString = "";
                }
                else if (!descriptionString.empty() && foundEntry->second->m_descriptionString.empty())
                {
                    if (toolTip().isEmpty())
                    {
                        setToolTip(QString::fromUtf8(descriptionString.data(), aznumeric_cast<int>(descriptionString.size())));
                    }
                    if (childWidget->toolTip().isEmpty())
                    {
                        childWidget->setToolTip(QString::fromUtf8(descriptionString.data(), aznumeric_cast<int>(descriptionString.size())));
                    }
                    foundEntry->second->m_descriptionString = descriptionString;
                }

                // Check Disabled
                if (shouldDisable != foundEntry->second->m_shouldDisable)
                {
                    foundEntry->second->m_shouldDisable = shouldDisable;
                }
            }
        }
    }

    AzToolsFramework::DPERowWidget::AttributeInfo* DPERowWidget::GetAttributes(size_t domIndex)
    {
        auto foundEntry = m_domOrderToAttributeInfo.find(domIndex);
        if (foundEntry != m_domOrderToAttributeInfo.end())
        {
            return foundEntry->second;
        }
        else
        {
            return nullptr;
        }
    }

    void DPERowWidget::RemoveAttributes(size_t domIndex)
    {
        auto foundEntry = m_domOrderToAttributeInfo.find(domIndex);
        if (foundEntry != m_domOrderToAttributeInfo.end())
        {
            m_domOrderToAttributeInfo.erase(foundEntry);
            m_columnLayout->RemoveSharePriorColumn(domIndex);
        }
    }

    void DPERowWidget::ClearAttributes()
    {
        m_domOrderToAttributeInfo.clear();
        for (AZStd::vector<size_t> sharedGroup : m_columnLayout->m_sharePriorColumn)
        {
            sharedGroup.clear();
        }
        m_columnLayout->m_sharePriorColumn.clear();
    }

    void DPERowWidget::HandleOperationAtPath(const AZ::Dom::PatchOperation& domOperation, size_t pathIndex)
    {
        const auto& fullPath = domOperation.GetDestinationPath();
        auto pathEntry = fullPath[pathIndex];

        const bool entryIsIndex = pathEntry.IsIndex();
        const bool entryAtEnd = (pathIndex == fullPath.Size() - 1); // this is the last entry in the path

        if (!entryIsIndex && entryAtEnd)
        {
            // patch isn't addressing a child index like a child row or widget, it's an attribute,
            // refresh this row from its corresponding DOM node
            auto subPath = fullPath;
            subPath.Pop();
            const auto valueAtSubPath = GetDPE()->GetAdapter()->GetContents()[subPath];
            SetAttributesFromDom(valueAtSubPath);
        }
        else if (entryAtEnd)
        {
            // if we're on the last entry in the path, this row widget is the direct owner
            const auto childCount = m_domOrderedChildren.size();
            size_t childIndex = 0;
            if (pathEntry.IsIndex())
            {
                // remove and replace operations must match an existing index. Add operations can be one past the current end.
                childIndex = pathEntry.GetIndex();
                const bool indexValid =
                    (domOperation.GetType() == AZ::Dom::PatchOperation::Type::Add ? childIndex <= childCount : childIndex < childCount);
                AZ_Assert(indexValid, "patch index is beyond the array bounds!");
                if (!indexValid)
                {
                    return;
                }
            }

            // if this is a remove or replace, remove the existing entry first,
            // then, if this is a replace or add, add the new entry
            if (domOperation.GetType() == AZ::Dom::PatchOperation::Type::Remove ||
                domOperation.GetType() == AZ::Dom::PatchOperation::Type::Replace)
            {
                const auto childIterator = m_domOrderedChildren.begin() + childIndex;
                auto childWidget = *childIterator;
                DPERowWidget* rowToRemove = qobject_cast<DPERowWidget*>(childWidget);
                if (rowToRemove)
                {
                    // we're removing a row, remove any associated saved expander state
                    GetDPE()->RemoveExpanderStateForRow(rowToRemove->GetPath());
                }
                if (auto foundEntry = m_widgetToPropertyHandlerInfo.find(childWidget); foundEntry != m_widgetToPropertyHandlerInfo.end())
                {
                    GetDPE()->ReleaseHandler(AZStd::move(foundEntry->second.hanlderInterface));
                    m_widgetToPropertyHandlerInfo.erase(foundEntry);
                    RemoveAttributes(childIndex);
                    childWidget->hide();
                    m_columnLayout->removeWidget(childWidget);
                    childWidget->setParent(nullptr);
                }
                else
                {
                    delete childWidget;
                }
                m_domOrderedChildren.erase(childIterator);

                // check if the last row widget child was removed, and hide the expander if necessary
                const bool expanded = IsExpanded();
                auto isDPERow = [expanded](auto* widget)
                {
                    // when not expanded, null children are just unseen child rows
                    return ((!widget && !expanded) || qobject_cast<DPERowWidget*>(widget) != nullptr);
                };
                if (AZStd::find_if(m_domOrderedChildren.begin(), m_domOrderedChildren.end(), isDPERow) == m_domOrderedChildren.end())
                {
                    m_columnLayout->SetExpanderShown(false);
                }
            }

            if (domOperation.GetType() == AZ::Dom::PatchOperation::Type::Replace ||
                domOperation.GetType() == AZ::Dom::PatchOperation::Type::Add)
            {
                AddChildFromDomValue(domOperation.GetValue(), childIndex);
            }
        }
        else // not the direct owner of the entry to patch
        {
            const auto childCount = m_domOrderedChildren.size();
            // find the next widget in the path and delegate the operation to them
            auto childIndex = (pathEntry.IsIndex() ? pathEntry.GetIndex() : childCount - 1);
            AZ_Assert(childIndex < childCount, "DPE: Patch failed to apply, invalid child index specified");
            if (childIndex >= childCount)
            {
                return;
            }

            QWidget* childWidget = m_domOrderedChildren[childIndex];
            DPERowWidget* widgetAsDpeRow = qobject_cast<DPERowWidget*>(childWidget);
            if (widgetAsDpeRow)
            {
                // child is a DPERowWidget, pass patch processing to it
                widgetAsDpeRow->HandleOperationAtPath(domOperation, pathIndex + 1);
            }
            else // child must be a label or a PropertyEditor
            {
                // pare down the path to this node, then look up and set the value from the DOM
                auto subPath = fullPath;
                for (size_t pathEntryIndex = fullPath.size() - 1; pathEntryIndex > pathIndex; --pathEntryIndex)
                {
                    subPath.Pop();
                }
                const auto valueAtSubPath = GetDPE()->GetAdapter()->GetContents()[subPath];

                if (!childWidget)
                {
                    // if there's a null entry in the current place for m_domOrderedChildren,
                    // that's ok if this entry isn't expanded to that depth and need not follow the change any further
                    // if we are expanded, then this patch references an unsupported handler, which might a problem
                    if (IsExpanded())
                    {
                        // widget doesn't exist, but maybe we can make one now with the known contents
                        auto handlerId =
                            AZ::Interface<PropertyEditorToolsSystemInterface>::Get()->GetPropertyHandlerForNode(valueAtSubPath);

                        if (handlerId)
                        {
                            // have a proper handlerID now, see if we can make a widget from this value now
                            auto replacementWidget = CreateWidgetForHandler(handlerId, valueAtSubPath);
                            if (replacementWidget)
                            {
                                AddColumnWidget(replacementWidget, childIndex, valueAtSubPath);
                                m_domOrderedChildren[childIndex] = replacementWidget;
                            }
                        }
                        else
                        {
                            AZ_Warning("Document Property Editor", false, "got patch for unimplemented PropertyHandler");
                        }
                    }
                    // new handler was created with the current value from the DOM, or not. Either way, we're done
                    return;
                }

                // check if it's a PropertyHandler; if it is, just set it from the DOM directly
                auto foundEntry = m_widgetToPropertyHandlerInfo.find(childWidget);
                if (foundEntry != m_widgetToPropertyHandlerInfo.end())
                {
                    auto handlerId = AZ::Interface<PropertyEditorToolsSystemInterface>::Get()->GetPropertyHandlerForNode(valueAtSubPath);

                    // check if this patch has morphed the PropertyHandler into a different type
                    if (handlerId != foundEntry->second.handlerId)
                    {
                        // CreateWidgetForHandler will add a new entry to m_widgetToPropertyHandlerInfo, kill the old entry
                        GetDPE()->ReleaseHandler(AZStd::move(foundEntry->second.hanlderInterface));
                        m_widgetToPropertyHandlerInfo.erase(foundEntry);
                        m_columnLayout->RemoveSharePriorColumn(childIndex);
                        childWidget->hide();
                        m_columnLayout->removeWidget(childWidget);

                        // Replace the existing handler widget with one appropriate for the new type
                        auto replacementWidget = CreateWidgetForHandler(handlerId, valueAtSubPath);
                        AddColumnWidget(replacementWidget, childIndex, valueAtSubPath);
                        m_domOrderedChildren[childIndex] = replacementWidget;
                    }
                    else
                    {
                        // handler is the same, set the existing handler with the new value
                        SetPropertyEditorAttributes(childIndex, valueAtSubPath, childWidget);
                        foundEntry->second.hanlderInterface->SetValueFromDom(valueAtSubPath);
                    }
                }
                else
                {
                    auto changedLabel = qobject_cast<AzQtComponents::ElidingLabel*>(childWidget);
                    AZ_Assert(changedLabel, "not a label, unknown widget discovered!");
                    if (changedLabel)
                    {
                        auto labelString = AZ::Dpe::Nodes::Label::Value.ExtractFromDomNode(valueAtSubPath).value_or("");
                        changedLabel->setText(QString::fromUtf8(labelString.data(), aznumeric_cast<int>(labelString.size())));
                    }
                }
            }
        }
    }
    
    DocumentPropertyEditor* DPERowWidget::GetDPE() const
    {
        DocumentPropertyEditor* theDPE = nullptr;
        QWidget* ancestorWidget = parentWidget();
        while (ancestorWidget && !theDPE)
        {
            theDPE = qobject_cast<DocumentPropertyEditor*>(ancestorWidget);
            ancestorWidget = ancestorWidget->parentWidget();
        }
        AZ_Assert(theDPE, "the top level widget in any DPE hierarchy must be the DocumentPropertyEditor itself!");
        return theDPE;
    }
    
    void DPERowWidget::AddDomChildWidget(size_t domIndex, QWidget* childWidget)
    {
        const bool validIndex = (domIndex <= m_domOrderedChildren.size());
        AZ_Assert(validIndex, "trying to add an out-of-bounds child!");
        if (validIndex)
        {
            m_domOrderedChildren.insert(m_domOrderedChildren.begin() + domIndex, childWidget);
        }
    }

    void DPERowWidget::AddColumnWidget(QWidget* columnWidget, size_t domIndex, const AZ::Dom::Value& domValue)
    {
        if (!columnWidget)
        {
            return;
        }
        columnWidget->setSizePolicy(QSizePolicy::Expanding, QSizePolicy::Fixed);

        // search for an existing column sibling with a lower dom index
        int priorColumnIndex = -1;
        for (int searchIndex = static_cast<int>(domIndex) - 1; (priorColumnIndex == -1 && searchIndex >= 0); --searchIndex)
        {
            priorColumnIndex = m_columnLayout->indexOf(m_domOrderedChildren[searchIndex]);
        }

        SetPropertyEditorAttributes(domIndex, domValue, columnWidget);

        // insert after the found index; even if nothing were found and priorIndex is -1,
        // insert one after it, at position 0
        m_columnLayout->insertWidget(priorColumnIndex + 1, columnWidget);
    }

    QWidget* DPERowWidget::CreateWidgetForHandler(
        PropertyEditorToolsSystemInterface::PropertyHandlerId handlerId, const AZ::Dom::Value& domValue)
    {
        QWidget* createdWidget = nullptr;
        // if we found a valid handler, grab its widget to add to the column layout
        if (handlerId)
        {
            // store, then reference the unique_ptr that will manage the handler's lifetime
            auto handler = AZ::Interface<PropertyEditorToolsSystemInterface>::Get()->CreateHandlerInstance(handlerId);
            handler->SetValueFromDom(domValue);
            createdWidget = handler->GetWidget();
            createdWidget->setEnabled(true);
            m_widgetToPropertyHandlerInfo[createdWidget] = { handlerId, AZStd::move(handler) };
        }
        return createdWidget;
    }

    DPERowWidget* DPERowWidget::GetLastDescendantInLayout()
    {
        // search for the last row child, which will be the last in the vertical layout for this level
        // if we find one, recurse to check if it has row children, which would be the last in the layout for the next level
        DPERowWidget* lastDescendant = nullptr;
        for (auto childIter = m_domOrderedChildren.rbegin(); (lastDescendant == nullptr && childIter != m_domOrderedChildren.rend());
             ++childIter)
        {
            lastDescendant = qobject_cast<DPERowWidget*>(*childIter);
        }

        if (lastDescendant)
        {
            // recurse to check for any child rows that would be displayed after this row
            lastDescendant = lastDescendant->GetLastDescendantInLayout();
        }
        else
        {
            // didn't find any row children, this row widget is the last descendant
            lastDescendant = this;
        }
        return lastDescendant;
    }

    AZ::Dom::Path DPERowWidget::BuildDomPath()
    {
        auto pathToRoot = GetDPE()->GetPathToRoot(this);
        AZ::Dom::Path rowPath = AZ::Dom::Path();

        for (auto reversePathEntry : pathToRoot | AZStd::views::reverse)
        {
            rowPath.Push(reversePathEntry);
        }

        return rowPath;
    }

    void DPERowWidget::SaveExpanderStatesForChildRows(bool isExpanded)
    {
        AZStd::stack<DPERowWidget*> stack;

        const auto pushAllChildRowsToStack = [&stack](AZStd::deque<QWidget*> children)
        {
            for (auto& child : children)
            {
                DPERowWidget* row = qobject_cast<DPERowWidget*>(child);
                if (row)
                {
                    stack.push(row);
                }
            }
        };

        pushAllChildRowsToStack(m_domOrderedChildren);

        while (!stack.empty())
        {
            DPERowWidget* row = stack.top();
            stack.pop();

            pushAllChildRowsToStack(row->m_domOrderedChildren);

            GetDPE()->SetSavedExpanderStateForRow(row->GetPath(), isExpanded);
        }
    }

    void DPERowWidget::SetExpanded(bool expanded, bool recurseToChildRows)
    {
        m_columnLayout->SetExpanded(expanded);

        if (recurseToChildRows)
        {
            for (auto& currentChild : m_domOrderedChildren)
            {
                DPERowWidget* rowChild = qobject_cast<DPERowWidget*>(currentChild);
                if (rowChild)
                {
                    rowChild->SetExpanded(expanded, recurseToChildRows);
                }
            }
        }
    }

    bool DPERowWidget::IsExpanded() const
    {
        return m_columnLayout->IsExpanded();
    }

    void DPERowWidget::onExpanderChanged(int expanderState)
    {
        DocumentPropertyEditor* dpe = GetDPE();
        bool isExpanded = expanderState != Qt::Unchecked;

        if (!isExpanded)
        {
            if (QGuiApplication::keyboardModifiers().testFlag(Qt::ShiftModifier))
            {
                // Store collapsed state for all children before deletion if shift was pressed
                SaveExpanderStatesForChildRows(false);
            }

            // expander is collapsed; search for row children and delete them,
            // which will zero out their QPointer in the deque, and remove them from the layout
            for (auto& currentChild : m_domOrderedChildren)
            {
                DPERowWidget* rowChild = qobject_cast<DPERowWidget*>(currentChild);
                if (rowChild)
                {
                    delete rowChild;
                    currentChild = nullptr;
                }
            }
        }
        else
        {
            if (QGuiApplication::keyboardModifiers().testFlag(Qt::ShiftModifier))
            {
                // Flag DPE as in the middle of a recursive expand operation if shift was pressed
                dpe->SetRecursiveExpansionOngoing(true);
            }

            auto myValue = dpe->GetDomValueForRow(this);
            AZ_Assert(myValue.ArraySize() == m_domOrderedChildren.size(), "known child count does not match child count!");
            for (int valueIndex = 0; valueIndex < m_domOrderedChildren.size(); ++valueIndex)
            {
                if (m_domOrderedChildren[valueIndex] == nullptr)
                {
                    m_domOrderedChildren.erase(m_domOrderedChildren.begin() + valueIndex);
                    AddChildFromDomValue(myValue[valueIndex], valueIndex);
                }
            }

            dpe->SetRecursiveExpansionOngoing(false);
        }

        dpe->SetSavedExpanderStateForRow(m_domPath, isExpanded);
    }

    const AZ::Dom::Path DPERowWidget::GetPath() const
    {
        return m_domPath;
    }

    bool DPERowWidget::HasChildRows() const
    {
        return !m_domOrderedChildren.empty();
    }

    int DPERowWidget::GetLevel() const
    {
        return m_depth;
    }

    DocumentPropertyEditor::DocumentPropertyEditor(QWidget* parentWidget)
        : QScrollArea(parentWidget)
    {
        QWidget* scrollSurface = new QWidget(this);
        m_layout = new QVBoxLayout(scrollSurface);
        setWidget(scrollSurface);
        setWidgetResizable(true);

        m_handlerCleanupTimer = new QTimer(this);
        m_handlerCleanupTimer->setSingleShot(true);
        m_handlerCleanupTimer->setInterval(0);
        connect(m_handlerCleanupTimer, &QTimer::timeout, this, &DocumentPropertyEditor::CleanupReleasedHandlers);

        m_spawnDebugView = AZ::DocumentPropertyEditor::PropertyEditorSystem::DPEDebugEnabled();

        setHorizontalScrollBarPolicy(Qt::ScrollBarAlwaysOff);
    }

    DocumentPropertyEditor::~DocumentPropertyEditor()
    {
        Clear();
    }

    void DocumentPropertyEditor::SetAdapter(AZ::DocumentPropertyEditor::DocumentAdapterPtr theAdapter)
    {
        if (m_spawnDebugView)
        {
            QPointer<AzToolsFramework::DPEDebugWindow> theWindow = new AzToolsFramework::DPEDebugWindow(nullptr);
            theWindow->SetAdapter(theAdapter);
            theWindow->show();
        }

        m_adapter = theAdapter;
        m_resetHandler = AZ::DocumentPropertyEditor::DocumentAdapter::ResetEvent::Handler(
            [this]()
            {
                this->HandleReset();
            });
        m_adapter->ConnectResetHandler(m_resetHandler);

        m_changedHandler = AZ::DocumentPropertyEditor::DocumentAdapter::ChangedEvent::Handler(
            [this](const AZ::Dom::Patch& patch)
            {
                this->HandleDomChange(patch);
            });
        m_adapter->ConnectChangedHandler(m_changedHandler);

        m_domMessageHandler = AZ::DocumentPropertyEditor::DocumentAdapter::MessageEvent::Handler(
            [this](const AZ::DocumentPropertyEditor::AdapterMessage& message, AZ::Dom::Value& value)
            {
                this->HandleDomMessage(message, value);
            });
        m_adapter->ConnectMessageHandler(m_domMessageHandler);

        // Free the settings ptr which in turn saves any in-memory settings to disk
        m_dpeSettings.reset();

        // populate the view from the full adapter contents, just like a reset
        HandleReset();
    }

    void DocumentPropertyEditor::Clear()
    {
        delete m_rootNode;
    }

    void DocumentPropertyEditor::AddAfterWidget(QWidget* precursor, QWidget* widgetToAdd)
    {
        if (precursor == m_rootNode)
        {
            m_layout->insertWidget(0, widgetToAdd);
        }
        else
        {
            int foundIndex = m_layout->indexOf(precursor);
            const bool validInsert = (foundIndex >= 0);
            AZ_Assert(validInsert, "AddAfterWidget: no existing widget found!");

            if (validInsert)
            {
                m_layout->insertWidget(foundIndex + 1, widgetToAdd);
            }
        }
    }

    void DocumentPropertyEditor::SetSavedStateKey(AZ::u32 key, AZStd::string propertyEditorName)
    {
        // We need to append some alphabetical characters to the key or it will be treated as a very large json array index
        AZStd::string_view keyStr = AZStd::string::format("uuid%s", AZStd::to_string(key).c_str());
        m_dpeSettings = AZStd::make_unique<DocumentPropertyEditorSettings>(keyStr, propertyEditorName);

        if (m_dpeSettings && m_dpeSettings->WereSettingsLoaded())
        {
            m_dpeSettings->SetCleanExpanderStateCallback(
                [this](DocumentPropertyEditorSettings::ExpanderStateMap& storedStates)
                {
                    const auto& rootValue = m_adapter->GetContents();
                    auto numErased = AZStd::erase_if(storedStates,
                        [&rootValue](const AZStd::pair<AZStd::string, bool>& statePair)
                        {
                            return !rootValue.FindChild(AZ::Dom::Path(statePair.first)) ? true : false;
                        });
                    return numErased > 0;
                });

            // We need to rebuild the view using the stored expander states
            HandleReset();
        }
    }

    void DocumentPropertyEditor::SetSavedExpanderStateForRow(const AZ::Dom::Path& rowPath, bool isExpanded)
    {
        if (m_dpeSettings)
        {
            m_dpeSettings->SetExpanderStateForRow(rowPath, isExpanded);
        }
    }

    bool DocumentPropertyEditor::GetSavedExpanderStateForRow(const AZ::Dom::Path& rowPath) const
    {
        if (m_dpeSettings)
        {
            return m_dpeSettings->GetExpanderStateForRow(rowPath);
        }
        return false;
    }

    bool DocumentPropertyEditor::HasSavedExpanderStateForRow(const AZ::Dom::Path& rowPath) const
    {
        if (m_dpeSettings)
        {
            return m_dpeSettings->HasSavedExpanderStateForRow(rowPath);
        }
        return false;
    }

    void DocumentPropertyEditor::RemoveExpanderStateForRow(const AZ::Dom::Path& rowPath)
    {
        if (m_dpeSettings)
        {
            return m_dpeSettings->RemoveExpanderStateForRow(rowPath);
        }
    }

    void DocumentPropertyEditor::ExpandAll()
    {
        for (auto child : m_rootNode->m_domOrderedChildren)
        {
            // all direct children of the root are rows
            auto row = static_cast<DPERowWidget*>(child);
            row->SetExpanded(true, true);
        }
    }

    void DocumentPropertyEditor::CollapseAll()
    {
        for (auto child : m_rootNode->m_domOrderedChildren)
        {
            // all direct children of the root are rows
            auto row = static_cast<DPERowWidget*>(child);
            row->SetExpanded(false, true);
        }
    }

    AZ::Dom::Value DocumentPropertyEditor::GetDomValueForRow(DPERowWidget* row) const
    {
        // Get the index of each dom child going up the chain. We can then reverse this
        // and use these indices to walk the adapter tree and get the Value for the node at this path
        AZStd::vector<size_t> reversePath = GetPathToRoot(row);

        // full index path is built, now get the value from the adapter
        auto returnValue = m_adapter->GetContents();
        for (auto reverseIter = reversePath.rbegin(); reverseIter != reversePath.rend(); ++reverseIter)
        {
            returnValue = returnValue[*reverseIter];
        }
        return returnValue;
    }

    void DocumentPropertyEditor::ReleaseHandler(AZStd::unique_ptr<PropertyHandlerWidgetInterface>&& handler)
    {
        m_unusedHandlers.emplace_back(AZStd::move(handler));
        m_handlerCleanupTimer->start();
    }

    void DocumentPropertyEditor::SetSpawnDebugView(bool shouldSpawn)
    {
        m_spawnDebugView = shouldSpawn;
    }

    bool DocumentPropertyEditor::ShouldReplaceRPE()
    {
        bool dpeEnabled = false;
        if (auto* console = AZ::Interface<AZ::IConsole>::Get(); console != nullptr)
        {
            console->GetCvarValue(GetEnableDPECVarName(), dpeEnabled);
        }
        return dpeEnabled;
    }

    QVBoxLayout* DocumentPropertyEditor::GetVerticalLayout()
    {
        return m_layout;
    }

    AZStd::vector<size_t> DocumentPropertyEditor::GetPathToRoot(DPERowWidget* row) const
    {
        AZStd::vector<size_t> pathToRoot;
        const DPERowWidget* thisRow = row;
        const DPERowWidget* parentRow = thisRow->m_parentRow;

        // little lambda for reuse in two different container settings
        auto pushPathPiece = [&pathToRoot](auto container, const auto& element)
        {
            auto pathPiece = AZStd::find(container.begin(), container.end(), element);
            AZ_Assert(pathPiece != container.end(), "these path indices should always be found!");
            pathToRoot.push_back(pathPiece - container.begin());
        };

        // search upwards and get the index of each dom child going up the chain
        while (parentRow)
        {
            pushPathPiece(parentRow->m_domOrderedChildren, thisRow);
            thisRow = parentRow;
            parentRow = parentRow->m_parentRow;
        }
        return pathToRoot;
    }

    bool DocumentPropertyEditor::IsRecursiveExpansionOngoing() const
    {
        return m_isRecursiveExpansionOngoing;
    }

    void DocumentPropertyEditor::SetRecursiveExpansionOngoing(bool isExpanding)
    {
        m_isRecursiveExpansionOngoing = isExpanding;
    }

    void DocumentPropertyEditor::HandleReset()
    {
        // clear any pre-existing DPERowWidgets
        Clear();

        // invisible root node has a "depth" of -1; its children are all at indent 0
        m_rootNode = new DPERowWidget(-1, nullptr);
        m_rootNode->setParent(this);
        m_rootNode->hide();

        auto topContents = m_adapter->GetContents();

        for (size_t arrayIndex = 0, numIndices = topContents.ArraySize(); arrayIndex < numIndices; ++arrayIndex)
        {
            auto& rowValue = topContents[arrayIndex];
            auto domName = rowValue.GetNodeName().GetStringView();
            const bool isRow = (domName == AZ::DocumentPropertyEditor::Nodes::Row::Name);
            AZ_Assert(isRow, "adapters must only have rows as direct children!");

            if (isRow)
            {
                m_rootNode->AddChildFromDomValue(topContents[arrayIndex], arrayIndex);
            }
        }
        m_layout->addStretch();
    }

    void DocumentPropertyEditor::HandleDomChange(const AZ::Dom::Patch& patch)
    {
        for (auto operationIterator = patch.begin(), endIterator = patch.end(); operationIterator != endIterator; ++operationIterator)
        {
            m_rootNode->HandleOperationAtPath(*operationIterator, 0);
        }
    }

    void DocumentPropertyEditor::HandleDomMessage(
        const AZ::DocumentPropertyEditor::AdapterMessage& message, [[maybe_unused]] AZ::Dom::Value& value)
    {
        // message match for QueryKey
        auto showKeyQueryDialog = [&](AZ::DocumentPropertyEditor::DocumentAdapterPtr* adapter, AZ::Dom::Path containerPath)
        {
            KeyQueryDPE keyQueryUi(adapter);
            if (keyQueryUi.exec() == QDialog::Accepted)
            {
                AZ::DocumentPropertyEditor::Nodes::Adapter::AddContainerKey.InvokeOnDomNode(
                    m_adapter->GetContents(), adapter, containerPath);
            }
            else
            {
                AZ::DocumentPropertyEditor::Nodes::Adapter::RejectContainerKey.InvokeOnDomNode(
                    m_adapter->GetContents(), adapter, containerPath);
            }
        };

        message.Match(AZ::DocumentPropertyEditor::Nodes::Adapter::QueryKey, showKeyQueryDialog);
    }

    void DocumentPropertyEditor::CleanupReleasedHandlers()
    {
        // Release unused handlers from the pool, thereby destroying them and their associated widgets
        m_unusedHandlers.clear();
    }
} // namespace AzToolsFramework<|MERGE_RESOLUTION|>--- conflicted
+++ resolved
@@ -198,11 +198,7 @@
                 if (sharedVectorIndex < m_sharePriorColumn.size() && layoutIndex == static_cast<int>(m_sharePriorColumn[sharedVectorIndex][0]))
                 {
                     QHBoxLayout* sharedColumnLayout = new QHBoxLayout;
-<<<<<<< HEAD
-                    int numItems = static_cast<int>(m_sharePriorColumn[sharedVectorIndex].size());
-=======
                     const int numItems = static_cast<int>(m_sharePriorColumn[sharedVectorIndex].size());
->>>>>>> 181022cc
                     int sharedWidgetIndex = 0;
                     // values used to remember the alignment of each widget
                     bool startSpacer = false, endSpacer = false;
