--- conflicted
+++ resolved
@@ -508,11 +508,6 @@
                     }
                 }
             }
-<<<<<<< HEAD
-=======
-            m_widgetToPropertyHandlerInfo.clear();
-            ClearAttributes();
->>>>>>> ec0e72df
         }
 
         m_widgetToPropertyHandlerInfo.clear();
@@ -890,14 +885,7 @@
                 {
                     GetDPE()->ReleaseHandler(AZStd::move(foundEntry->second.hanlderInterface));
                     m_widgetToPropertyHandlerInfo.erase(foundEntry);
-<<<<<<< HEAD
                     DocumentPropertyEditor::RecycledWidgets::DetachAndHide(childWidget);
-=======
-                    RemoveAttributes(childIndex);
-                    childWidget->hide();
-                    m_columnLayout->removeWidget(childWidget);
-                    childWidget->setParent(nullptr);
->>>>>>> ec0e72df
                 }
                 else // not a row, not a PropertyHandler, must be a label
                 {
