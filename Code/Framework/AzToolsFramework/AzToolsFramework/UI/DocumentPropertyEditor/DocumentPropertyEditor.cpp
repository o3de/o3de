/*
 * Copyright (c) Contributors to the Open 3D Engine Project.
 * For complete copyright and license terms please see the LICENSE at the root of this distribution.
 *
 * SPDX-License-Identifier: Apache-2.0 OR MIT
 *
 */
#include "DocumentPropertyEditor.h"

#include <QCheckBox>
#include <QDialog>
#include <QInputDialog>
#include <QLineEdit>
#include <QSignalBlocker>
#include <QTimer>
#include <QVBoxLayout>

#include <AzCore/Console/IConsole.h>
#include <AzCore/DOM/DomUtils.h>
#include <AzFramework/DocumentPropertyEditor/PropertyEditorNodes.h>
#include <AzFramework/DocumentPropertyEditor/PropertyEditorSystem.h>
#include <AzQtComponents/Components/Widgets/CheckBox.h>
#include <AzToolsFramework/UI/DPEDebugViewer/DPEDebugModel.h>
#include <AzToolsFramework/UI/DPEDebugViewer/DPEDebugWindow.h>
#include <AzToolsFramework/UI/DocumentPropertyEditor/KeyQueryDPE.h>

AZ_CVAR(
    bool,
    ed_enableCVarDPE,
    true,
    nullptr,
    AZ::ConsoleFunctorFlags::DontReplicate | AZ::ConsoleFunctorFlags::DontDuplicate,
    "If set, enables experimental DPE-based CVar Editor");

static constexpr const char* GetHandlerPropertyName()
{
    return "handlerId";
}

template<class T>
void DetachAndHide(T* widget)
{
    if (widget)
    {
        QSignalBlocker widgetBlocker(widget);
        widget->hide();
        widget->setParent(nullptr);
    }
}

namespace AzToolsFramework
{
    DPELayout::DPELayout(QWidget* parent)
        : QHBoxLayout(parent)
        , m_depth(-1)
    {
        setContentsMargins(0, 0, 0, 0);
        setSpacing(0);
    }

    void DPELayout::Init(int depth, bool enforceMinWidth, [[maybe_unused]] QWidget* parentWidget)
    {
        m_depth = depth;
        m_enforceMinWidth = enforceMinWidth;
    }

    void DPELayout::Clear()
    {
        m_showExpander = false;
        m_expanded = true;
        delete m_expanderWidget;
        m_expanderWidget = nullptr;
        m_columnStarts.clear();
        m_cachedLayoutSize = QSize();
        m_cachedMinLayoutSize = QSize();
        for (int index = count(); index > 0; --index)
        {
            auto theItem = takeAt(index - 1);
            auto theWidget = theItem->widget();
            if (theWidget)
            {
                theWidget->deleteLater();
            }
        }
    }

    DPELayout::~DPELayout()
    {
        if (m_expanderWidget)
        {
            delete m_expanderWidget;
            m_expanderWidget = nullptr;
        }
    }

    void DPELayout::SetExpanderShown(bool shouldShow)
    {
        if (m_showExpander != shouldShow)
        {
            m_showExpander = shouldShow;
            if (m_expanderWidget && !shouldShow)
            {
                delete m_expanderWidget;
                m_expanderWidget = nullptr;
            }
            update();
        }
    }

    void DPELayout::SetExpanded(bool expanded)
    {
        if (m_expanded != expanded)
        {
            m_expanded = expanded;
            if (m_expanderWidget)
            {
                Qt::CheckState newCheckState = (expanded ? Qt::Checked : Qt::Unchecked);
                if (m_expanderWidget->checkState() != newCheckState)
                {
                    m_expanderWidget->setCheckState(newCheckState);
                }
            }

            emit expanderChanged(expanded);
        }
    }

    bool DPELayout::IsExpanded() const
    {
        return m_expanded;
    }

    void DPELayout::invalidate()
    {
        QHBoxLayout::invalidate();
        m_cachedLayoutSize = QSize();
        m_cachedMinLayoutSize = QSize();
    }

    QSize DPELayout::sizeHint() const
    {
        if (m_cachedLayoutSize.isValid())
        {
            return m_cachedLayoutSize;
        }

        int cumulativeWidth = 0;
        int preferredHeight = 0;

        // sizeHint for this horizontal layout is the sum of the preferred widths,
        // and the maximum of the preferred heights
        for (int layoutIndex = 0, numItems = count(); layoutIndex < numItems; ++layoutIndex)
        {
            auto widgetSizeHint = itemAt(layoutIndex)->sizeHint();
            cumulativeWidth += widgetSizeHint.width();

            if (widgetSizeHint.height() > preferredHeight)
            {
                preferredHeight = widgetSizeHint.height();
            }
        }

        m_cachedLayoutSize.setWidth(cumulativeWidth);
        m_cachedLayoutSize.setHeight(preferredHeight);
        return m_cachedLayoutSize;
    }

    QSize DPELayout::minimumSize() const
    {
        if (m_cachedMinLayoutSize.isValid())
        {
            return m_cachedMinLayoutSize;
        }

        int cumulativeWidth = 0;
        int minimumHeight = 0;

        // minimumSize for this horizontal layout is the sum of the min widths,
        // and the maximum of the preferred heights
        for (int layoutIndex = 0; layoutIndex < count(); ++layoutIndex)
        {
            QWidget* widgetChild = itemAt(layoutIndex)->widget();
            if (widgetChild)
            {
                const auto minWidth = widgetChild->minimumSizeHint().width();
                if (minWidth > 0)
                {
                    cumulativeWidth += minWidth;
                }
                minimumHeight = AZStd::max(widgetChild->sizeHint().height(), minimumHeight);
            }
        }

        m_cachedMinLayoutSize = QSize(cumulativeWidth, minimumHeight);

        return { (m_enforceMinWidth ? cumulativeWidth : 0), minimumHeight };
    }

    void DPELayout::CloseColumn(
        QHBoxLayout* currentColumnLayout,
        QRect& itemGeometry,
        int& currentColumnCount,
        const int columnWidth,
        bool allWidgetsUnstretched,
        bool startSpacer,
        bool endSpacer
    )
    {
        // if all widgets in this shared column take up only their minimum width, set the appropriate alignment with spacers
        if (allWidgetsUnstretched)
        {
            if (startSpacer)
            {
                currentColumnLayout->insertSpacerItem(0, new QSpacerItem(columnWidth, 1, QSizePolicy::Expanding, QSizePolicy::Fixed));
            }
            if (endSpacer)
            {
                currentColumnLayout->addSpacerItem(new QSpacerItem(columnWidth, 1, QSizePolicy::Expanding, QSizePolicy::Fixed));
            }
        }

        // Correctly set the geometry based on the column.
        if (currentColumnCount > 0)
        {
            itemGeometry.setLeft(itemGeometry.right() + 1);
            itemGeometry.setRight(itemGeometry.left() + columnWidth);
        }
        currentColumnLayout->setGeometry(itemGeometry);

        // Count completed columns.
        ++currentColumnCount;
    }

    void DPELayout::setGeometry(const QRect& rect)
    {
        QLayout::setGeometry(rect);

        // todo: implement QSplitter-like functionality to allow the user to resize columns within a DPE
        
        // Determine the number of columns.
        const int columnCount = aznumeric_cast<int>(m_columnStarts.size());

        // Early out if no columns are detected.
        if (columnCount == 0)
        {
            return;
        }

        // Divide horizontal space evenly, unless there are 2 columns, in which case follow the 2/5ths rule here:
        // https://www.o3de.org/docs/tools-ui/ux-patterns/component-card/overview/
        const int columnWidth = (columnCount == 2 ? (rect.width() * 3) / 5 : rect.width() / columnCount);

        // special case the first item to handle indent and the 2/5ths rule
        constexpr int indentSize = 15; // child indent of first item, in pixels
        QRect itemGeometry(rect);
        itemGeometry.setRight(columnCount == 2 ? itemGeometry.width() - columnWidth : columnWidth);
        itemGeometry.setLeft(itemGeometry.left() + (m_depth * indentSize));

        // Show Expander if needed.
        if (m_showExpander)
        {
            if (!m_expanderWidget)
            {
                CreateExpanderWidget();
            }

            m_expanderWidget->move(itemGeometry.topLeft());

            if (auto* widgetParent = parentWidget(); widgetParent && widgetParent->isVisible())
            {
                m_expanderWidget->show();
            }
        }

        // Leave space for Expander even if it's not there.
        constexpr int expanderSpace = 16;
        itemGeometry.setLeft(itemGeometry.left() + expanderSpace);

        // Helper variables for column handling
        QHBoxLayout* currentColumnLayout = nullptr;
        int currentColumnCount = 0;
        int currentColumnWidgetsCount = 0;
        int currentColumnNonStretchedWidgetsCount = 0;
        bool isFirstColumn = true;

        // Store spacing info from last element of each column.
        bool startSpacer = false;
        bool endSpacer = false;

        // Loop through all items one by one.
        auto* myRow = GetRow();
        const int itemCount = count();
        for (int itemIndex = 0; itemIndex < itemCount; ++itemIndex)
        {
            auto* currentItem = itemAt(itemIndex);
            auto* currentWidget = currentItem->widget();

            // Only handle widgets here.
            if (currentWidget == nullptr)
            {
                if (currentColumnLayout)
                {
                    currentColumnLayout->addItem(currentItem);
                }
                continue;
            }

            // Retrieve the dom index for this widget, which is what is used in m_columnStarts.
            auto domIndex = myRow->GetDomIndexOfChild(currentWidget);
            AZ_Assert(domIndex != -1, "widget in layout was not found in row's dom list!");

            // Retrieve attributes.
            AzToolsFramework::DPERowWidget::AttributeInfo* domAttributes = myRow->GetCachedAttributes(domIndex);

            // Save the alignment of the last widget in the shared column with an alignment attribute
            if (domAttributes)
            {
                switch (domAttributes->m_alignment)
                {
                case AZ::Dpe::Nodes::PropertyEditor::Align::AlignLeft:
                    {
                        endSpacer = true;
                        break;
                    }
                case AZ::Dpe::Nodes::PropertyEditor::Align::AlignCenter:
                    {
                        startSpacer = true;
                        endSpacer = true;
                        break;
<<<<<<< HEAD
                    }
                case AZ::Dpe::Nodes::PropertyEditor::Align::AlignRight:
                    {
                        startSpacer = true;
                        break;
                    }
=======
                    }
                case AZ::Dpe::Nodes::PropertyEditor::Align::AlignRight:
                    {
                        startSpacer = true;
                        break;
                    }
>>>>>>> b08fd45f
                default:
                    break;
                }
            }

            // If the current widget is the first widget of a column, create the shared column layout and add widgets to it.
            // First widget always creates a column.
            if (m_columnStarts.contains(domIndex) || isFirstColumn)
            {
                // Close previous column.
                if (!isFirstColumn)
                {
                    CloseColumn(
                        currentColumnLayout,
                        itemGeometry,
                        currentColumnCount,
                        columnWidth,
                        (currentColumnNonStretchedWidgetsCount == currentColumnWidgetsCount),
                        startSpacer,
                        endSpacer
                    );
                }

                // Create new column.
                currentColumnLayout = new QHBoxLayout;
                currentColumnWidgetsCount = 0;
                currentColumnNonStretchedWidgetsCount = 0;
                startSpacer = false;
                endSpacer = false;

                if (isFirstColumn)
                {
                    isFirstColumn = false;
                }
            }

            // Add widget to column
            currentColumnLayout->addItem(currentItem);

            // If a widget should only take up its minimum width, do not stretch it
            if (domAttributes && domAttributes->m_minimumWidth)
            {
                ++currentColumnNonStretchedWidgetsCount;
            }
            else
            {
                currentColumnLayout->setStretch(currentColumnLayout->count() - 1, 1);
            }

            ++currentColumnWidgetsCount;
        }

        // Close the last column
        CloseColumn(
            currentColumnLayout,
            itemGeometry,
            currentColumnCount,
            columnWidth,
            (currentColumnNonStretchedWidgetsCount == currentColumnWidgetsCount),
            startSpacer,
            endSpacer
        );
    }

    Qt::Orientations DPELayout::expandingDirections() const
    {
        return Qt::Vertical | Qt::Horizontal;
    }

    void DPELayout::onCheckstateChanged(int expanderState)
    {
        SetExpanded(expanderState == Qt::Checked);
    }

    AzToolsFramework::DPERowWidget* DPELayout::GetRow() const
    {
        return static_cast<DPERowWidget*>(parentWidget());
    }

    void DPELayout::CreateExpanderWidget()
    {
        m_expanderWidget = new QCheckBox(parentWidget());
        m_expanderWidget->setCheckState(m_expanded ? Qt::Checked : Qt::Unchecked);
        AzQtComponents::CheckBox::applyExpanderStyle(m_expanderWidget);
        connect(m_expanderWidget, &QCheckBox::stateChanged, this, &DPELayout::onCheckstateChanged);
    }

    void DPELayout::SetAsStartOfNewColumn(size_t widgetIndex)
    {
        m_columnStarts.insert(widgetIndex);
    }

    DPERowWidget::DPERowWidget()
        : QFrame(nullptr) // parent will be set when the row is added to its layout
        , m_columnLayout(new DPELayout(this))
    {
        m_columnLayout->Init(-1, m_enforceMinWidth, this);
        // allow horizontal stretching, but use the vertical size hint exactly
        setSizePolicy(QSizePolicy::Expanding, QSizePolicy::Fixed);
        QObject::connect(m_columnLayout, &DPELayout::expanderChanged, this, &DPERowWidget::onExpanderChanged);
    }

    void DPERowWidget::Clear()
    {
        for (auto childWidget : m_domOrderedChildren)
        {
            if (childWidget)
            {
                auto handlerInfo = DocumentPropertyEditor::GetInfoFromWidget(childWidget);
                if (!handlerInfo.IsNull())
                {
                    childWidget->hide();
                    m_columnLayout->removeWidget(childWidget);
                    DocumentPropertyEditor::ReleaseHandler(handlerInfo);
                }
                else if (auto rowWidget = qobject_cast<DPERowWidget*>(childWidget))
                {
                    DocumentPropertyEditor::GetRowPool()->RecycleInstance(rowWidget);
                }
                else // if it's not a row or a PropertyHandler, it must be a label
                {
                    auto* label = qobject_cast<AzQtComponents::ElidingLabel*>(childWidget);
                    AZ_Assert(label, "unknown widget in DPERowWidget!");
                    if (label)
                    {
                        DocumentPropertyEditor::GetLabelPool()->RecycleInstance(label);
                    }
                }
            }
        }
        ClearCachedAttributes();
        m_domOrderedChildren.clear();
        m_columnLayout->Clear();

        m_parentRow = nullptr;
        m_depth = -1;
        m_enforceMinWidth = true;
        m_expandingProgrammatically = false;
        m_forceAutoExpand.reset();
        m_expandByDefault.reset();
    }

    DPERowWidget::~DPERowWidget()
    {
        Clear();
    }

    DPERowWidget* DPERowWidget::GetPriorRowInLayout(size_t domIndex)
    {
        DPERowWidget* priorRowInLayout = nullptr;

        // search for an existing row sibling with a lower dom index
        for (int priorWidgetIndex = static_cast<int>(domIndex) - 1; priorRowInLayout == nullptr && priorWidgetIndex >= 0;
             --priorWidgetIndex)
        {
            priorRowInLayout = qobject_cast<DPERowWidget*>(m_domOrderedChildren[priorWidgetIndex]);
        }

        // if we found a prior DPERowWidget, put this one after the last of its children,
        // if not, put this new row immediately after its parent -- this
        if (priorRowInLayout)
        {
            priorRowInLayout = priorRowInLayout->GetLastDescendantInLayout();
        }
        else
        {
            priorRowInLayout = this;
        }
        return priorRowInLayout;
    }

    int DPERowWidget::GetDomIndexOfChild(const QWidget* childWidget) const
    {
        for (int searchIndex = 0, numEntries = aznumeric_cast<int>(m_domOrderedChildren.size()); searchIndex < numEntries; ++searchIndex)
        {
            if (m_domOrderedChildren[searchIndex] == childWidget)
            {
                return searchIndex;
            }
        }
        return -1;
    }

    QWidget* DPERowWidget::GetChild(size_t domIndex)
    {
        AZ_Assert(domIndex < m_domOrderedChildren.size(), "DOM index out of bounds!");
        return m_domOrderedChildren[domIndex];
    }

    void DPERowWidget::AddChildFromDomValue(const AZ::Dom::Value& childValue, size_t domIndex)
    {
        // create a child widget from the given DOM value and add it to the correct layout
        auto childType = childValue.GetNodeName();

        if (childType == AZ::Dpe::GetNodeName<AZ::Dpe::Nodes::Row>())
        {
            if (IsExpanded())
            {
                // create and add the row child to m_domOrderedChildren
                auto newRow = DocumentPropertyEditor::GetRowPool()->GetInstance();
                AddRowChild(newRow, domIndex);

                // if it's a row, recursively populate the children from the DOM array in the passed value
                newRow->SetValueFromDom(childValue);
            }
            else
            {
                // this row isn't expanded, don't create any row children, just log that there's a null widget at
                // the given DOM index
                AddRowChild(nullptr, domIndex);
            }
        }
        else // not a row, so it's a column widget
        {
            QWidget* addedWidget = nullptr;
            if (childType == AZ::Dpe::GetNodeName<AZ::Dpe::Nodes::Label>())
            {
                auto labelString = AZ::Dpe::Nodes::Label::Value.ExtractFromDomNode(childValue).value_or("");
                auto label = DocumentPropertyEditor::GetLabelPool()->GetInstance();
                label->SetText(QString::fromUtf8(labelString.data(), aznumeric_cast<int>(labelString.size())));
                label->setParent(this);
                addedWidget = label;
            }
            else if (childType == AZ::Dpe::GetNodeName<AZ::Dpe::Nodes::PropertyEditor>())
            {
                auto handlerId = AZ::Interface<PropertyEditorToolsSystemInterface>::Get()->GetPropertyHandlerForNode(childValue);

                addedWidget = GetDPE()->CreateWidgetForHandler(handlerId, childValue);
            }
            else
            {
                AZ_Assert(0, "unknown node type for DPE");
                return;
            }

            AddDomChildWidget(domIndex, addedWidget);
            AddColumnWidget(addedWidget, domIndex, childValue);
        }
    }

    void DPERowWidget::RemoveChildAt(size_t childIndex, QWidget** newOwner)
    {
        const auto childIterator = m_domOrderedChildren.begin() + childIndex;
        auto childWidget = *childIterator;
        if (childWidget)
        {
            if (newOwner)
            {
                // transfer ownership
                *newOwner = childWidget;
            }

            // remove the existing child from this row and do any necessary book-keeping
            DPERowWidget* rowToRemove = qobject_cast<DPERowWidget*>(childWidget);
            if (rowToRemove)
            {
                // we're removing a row, remove any associated saved expander state
                auto dpe = GetDPE();
                if (dpe->ShouldEraseExpanderStateWhenRowRemoved())
                {
                    dpe->RemoveExpanderStateForRow(rowToRemove->BuildDomPath());
                }
                if (!newOwner)
                {
                    DocumentPropertyEditor::GetRowPool()->RecycleInstance(rowToRemove);
                }
            }
            else if (auto handlerInfo = DocumentPropertyEditor::GetInfoFromWidget(childWidget); !handlerInfo.IsNull())
            {
                childWidget->hide();
                m_columnLayout->removeWidget(childWidget);
                RemoveCachedAttributes(childIndex);
                if (!newOwner)
                {
                    DocumentPropertyEditor::ReleaseHandler(handlerInfo);
                }
            }
            else // not a row, not a PropertyHandler, must be a label
            {
                auto label = qobject_cast<AzQtComponents::ElidingLabel*>(childWidget);
                AZ_Assert(label, "not a label, unknown widget discovered!");
                if (label && !newOwner)
                {
                    DocumentPropertyEditor::GetLabelPool()->RecycleInstance(label);
                }
            }
        }
        m_domOrderedChildren.erase(childIterator);

        // check if the last row widget child was removed, and hide the expander if necessary
        const bool expanded = IsExpanded();
        auto isDPERow = [expanded](auto* widget)
        {
            // when not expanded, null children are just unseen child rows
            return ((!widget && !expanded) || qobject_cast<DPERowWidget*>(widget) != nullptr);
        };
        if (AZStd::find_if(m_domOrderedChildren.begin(), m_domOrderedChildren.end(), isDPERow) == m_domOrderedChildren.end())
        {
            m_columnLayout->SetExpanderShown(false);
        }
    }

    void DPERowWidget::SetValueFromDom(const AZ::Dom::Value& domArray)
    {
        auto domPath = BuildDomPath();
        SetAttributesFromDom(domArray);

        if (ValueHasChildRows(domArray))
        {
            // determine whether this node should be expanded, so we know whether to populate row children
            ApplyExpansionState(domPath, nullptr);
        }

        // populate all direct children of this row
        for (size_t arrayIndex = 0, numIndices = domArray.ArraySize(); arrayIndex < numIndices; ++arrayIndex)
        {
            auto& childValue = domArray[arrayIndex];
            AddChildFromDomValue(childValue, arrayIndex);
        }
    }

    void DPERowWidget::SetAttributesFromDom(const AZ::Dom::Value& domArray)
    {
        m_forceAutoExpand = AZ::Dpe::Nodes::Row::ForceAutoExpand.ExtractFromDomNode(domArray);
        m_expandByDefault = AZ::Dpe::Nodes::Row::AutoExpand.ExtractFromDomNode(domArray);
    }

    void DPERowWidget::SetPropertyEditorAttributes(size_t domIndex, const AZ::Dom::Value& domArray, QWidget* childWidget)
    {
        AttributeInfo updatedLayoutAttributes;
        updatedLayoutAttributes.m_alignment = AZ::Dpe::Nodes::PropertyEditor::Alignment.ExtractFromDomNode(domArray).value_or(
            AZ::Dpe::Nodes::PropertyEditor::Align::UseDefaultAlignment);
        updatedLayoutAttributes.m_sharePriorColumn =
            AZ::Dpe::Nodes::PropertyEditor::SharePriorColumn.ExtractFromDomNode(domArray).value_or(false);
        updatedLayoutAttributes.m_minimumWidth =
            AZ::Dpe::Nodes::PropertyEditor::UseMinimumWidth.ExtractFromDomNode(domArray).value_or(false);

        if (!updatedLayoutAttributes.m_sharePriorColumn)
        {
            m_columnLayout->SetAsStartOfNewColumn(domIndex);
        }

        // Remove any cached attribute info that is default, else cache it for the layout to use.
        // This way we only cache what is needed.
        auto layoutAttributeInfoIter = m_childIndexToCachedAttributeInfo.find(domIndex);
        if (layoutAttributeInfoIter != m_childIndexToCachedAttributeInfo.end() && updatedLayoutAttributes.IsDefault())
        {
            m_childIndexToCachedAttributeInfo.erase(layoutAttributeInfoIter);
        }
        else
        {
            m_childIndexToCachedAttributeInfo[domIndex] = updatedLayoutAttributes;
        }

        AZStd::string_view descriptionView = AZ::Dpe::Nodes::PropertyEditor::Description.ExtractFromDomNode(domArray).value_or("");
        QString descriptionString = QString::fromUtf8(descriptionView.data(), aznumeric_cast<int>(descriptionView.size()));
        if (descriptionString != childWidget->toolTip())
        {
            setToolTip(descriptionString);
            childWidget->setToolTip(descriptionString);
        }

        bool isDisabled = AZ::Dpe::Nodes::PropertyEditor::Disabled.ExtractFromDomNode(domArray).value_or(false) ||
            AZ::Dpe::Nodes::PropertyEditor::AncestorDisabled.ExtractFromDomNode(domArray).value_or(false);
        childWidget->setEnabled(!isDisabled);
    }

    DPERowWidget::AttributeInfo* DPERowWidget::GetCachedAttributes(size_t domIndex)
    {
        auto foundEntry = m_childIndexToCachedAttributeInfo.find(domIndex);
        if (foundEntry != m_childIndexToCachedAttributeInfo.end())
        {
            return &foundEntry->second;
        }
        else
        {
            return nullptr;
        }
    }

    void DPERowWidget::RemoveCachedAttributes(size_t domIndex)
    {
        auto foundEntry = m_childIndexToCachedAttributeInfo.find(domIndex);
        if (foundEntry != m_childIndexToCachedAttributeInfo.end())
        {
            m_childIndexToCachedAttributeInfo.erase(foundEntry);
            m_columnLayout->m_columnStarts.erase(domIndex);
        }
    }

    void DPERowWidget::ClearCachedAttributes()
    {
        m_childIndexToCachedAttributeInfo.clear();
        m_columnLayout->m_columnStarts.clear();
    }

    void DPERowWidget::HandleOperationAtPath(const AZ::Dom::PatchOperation& domOperation, size_t pathIndex)
    {
        if (domOperation.GetType() == AZ::Dom::PatchOperation::Type::Move)
        {
            /* For a move operation, note that source and/or destination widgets might not exist due to collapsed nodes.
             * if both source and destination location exist, move the existing widget
             * if source exists but not destination, it's a remove
             * if destination exists but not source, we need to look up the value and instantiate it. */
            auto* theDPE = GetDPE();
            auto sourceParentPath = domOperation.GetSourcePath();
            auto sourceIndex = sourceParentPath.Back().GetIndex();
            sourceParentPath.Pop();
            auto* sourceParentRow = qobject_cast<DPERowWidget*>(theDPE->GetWidgetAtPath(sourceParentPath));
            auto* sourceWidget =
                (sourceParentRow && sourceParentRow->m_domOrderedChildren.size() > sourceIndex
                     ? sourceParentRow->m_domOrderedChildren[sourceIndex]
                     : nullptr);

            auto destinationParentPath = domOperation.GetDestinationPath();
            auto destinationIndex = destinationParentPath.Back().GetIndex();
            destinationParentPath.Pop();
            auto* destinationParentRow = qobject_cast<DPERowWidget*>(theDPE->GetWidgetAtPath(destinationParentPath));

            if (sourceWidget)
            {
                if (destinationParentRow)
                {
                    auto widgetAsRow = qobject_cast<DPERowWidget*>(sourceWidget);
                    if (destinationParentRow->IsExpanded() || !widgetAsRow)
                    {
                        // both endpoints already exist, this is a real widget relocation
                        QWidget* newOwner = nullptr;
                        sourceParentRow->RemoveChildAt(sourceIndex, &newOwner);
                        AZ_Assert(newOwner == sourceWidget, "source widget could not be taken!");
                        if (widgetAsRow)
                        {
                            // this is a row move, change its position in the main DPE layout
                            destinationParentRow->AddRowChild(widgetAsRow, destinationIndex);
                        }
                        else
                        {
                            // this is a column widget move, consume its layout attributes and add
                            // it to the correct place in the (possibly) new layout
                            const auto valueForAttributes = theDPE->GetAdapter()->GetContents()[domOperation.GetDestinationPath()];
                            destinationParentRow->AddColumnWidget(newOwner, destinationIndex, valueForAttributes);
                        }
                    }
                    else if (destinationParentRow)
                    {
                        // new child is a row, but the destination parent isn't expanded. Just create a null placeholder
                        destinationParentRow->AddRowChild(nullptr, destinationIndex);

                        // remove old widget
                        sourceParentRow->RemoveChildAt(sourceIndex);
                    }
                }
                else
                {
                    // destination doesn't exist because it has a collapsed ancestor
                    // just remove the source widget - the destination will be instantiated if/when it is expanded
                    sourceParentRow->RemoveChildAt(sourceIndex);
                }
            }
            else
            {
                if (destinationParentRow)
                {
                    // check if the parent row exists but isn't expanded
                    if (sourceParentRow)
                    {
                        AZ_Assert(!sourceParentRow->IsExpanded(), "row should only have null children if it's not expanded!");
                        sourceParentRow->RemoveChildAt(sourceIndex);
                    }
                    // source is missing, but destination exists. Look up the value and treat it as an add at that location
                    auto parentValue = theDPE->GetDomValueForRow(destinationParentRow);
                    destinationParentRow->AddChildFromDomValue(parentValue[destinationIndex], destinationIndex);
                }
                // NB: no else case here. If neither source nor destination exist, the widgets aren't instantiated and nothing is moved
            }
        }
        else
        {
            const auto& fullPath = domOperation.GetDestinationPath();
            auto pathEntry = fullPath[pathIndex];

            const bool entryIsIndex = pathEntry.IsIndex();
            const bool entryAtEnd = (pathIndex == fullPath.Size() - 1); // this is the last entry in the path

            if (!entryIsIndex && entryAtEnd)
            {
                // patch isn't addressing a child index like a child row or widget, it's an attribute,
                // refresh this row from its corresponding DOM node
                auto subPath = fullPath;
                subPath.Pop();
                const auto valueAtSubPath = GetDPE()->GetAdapter()->GetContents()[subPath];
                SetAttributesFromDom(valueAtSubPath);
            }
            else if (entryAtEnd)
            {
                // if we're on the last entry in the path, this row widget is the direct owner
                const auto childCount = m_domOrderedChildren.size();
                size_t childIndex = 0;
                if (pathEntry.IsIndex())
                {
                    // remove and replace operations must match an existing index. Add operations can be one past the current end.
                    childIndex = pathEntry.GetIndex();
                    const bool indexValid =
                        (domOperation.GetType() == AZ::Dom::PatchOperation::Type::Add ? childIndex <= childCount : childIndex < childCount);
                    AZ_Assert(indexValid, "patch index is beyond the array bounds!");
                    if (!indexValid)
                    {
                        return;
                    }
                }

                // if this is a remove or replace, remove the existing entry first,
                // then, if this is a replace or add, add the new entry
                if (domOperation.GetType() == AZ::Dom::PatchOperation::Type::Remove ||
                    domOperation.GetType() == AZ::Dom::PatchOperation::Type::Replace)
                {
                    RemoveChildAt(childIndex);
                }

                if (domOperation.GetType() == AZ::Dom::PatchOperation::Type::Replace ||
                    domOperation.GetType() == AZ::Dom::PatchOperation::Type::Add)
                {
                    AddChildFromDomValue(domOperation.GetValue(), childIndex);
                }
            }
            else // not the direct owner of the entry to patch
            {
                auto theDPE = GetDPE();
                const auto childCount = m_domOrderedChildren.size();
                // find the next widget in the path and delegate the operation to them
                auto childIndex = (pathEntry.IsIndex() ? pathEntry.GetIndex() : childCount - 1);
                AZ_Assert(childIndex < childCount, "DPE: Patch failed to apply, invalid child index specified");
                if (childIndex >= childCount)
                {
                    return;
                }

                QWidget* childWidget = m_domOrderedChildren[childIndex];
                DPERowWidget* widgetAsDpeRow = qobject_cast<DPERowWidget*>(childWidget);
                if (widgetAsDpeRow)
                {
                    // child is a DPERowWidget, pass patch processing to it
                    widgetAsDpeRow->HandleOperationAtPath(domOperation, pathIndex + 1);
                }
                else // child must be a label or a PropertyEditor
                {
                    // pare down the path to this node, then look up and set the value from the DOM
                    auto subPath = fullPath;
                    for (size_t pathEntryIndex = fullPath.size() - 1; pathEntryIndex > pathIndex; --pathEntryIndex)
                    {
                        subPath.Pop();
                    }
                    const auto valueAtSubPath = theDPE->GetAdapter()->GetContents()[subPath];

                    if (!childWidget)
                    {
                        // if there's a null entry in the current place for m_domOrderedChildren,
                        // that's ok if this entry isn't expanded to that depth and need not follow the change any further
                        // if we are expanded, then this patch references an unsupported handler, which might a problem
                        if (IsExpanded())
                        {
                            // widget doesn't exist, but maybe we can make one now with the known contents
                            auto handlerId =
                                AZ::Interface<PropertyEditorToolsSystemInterface>::Get()->GetPropertyHandlerForNode(valueAtSubPath);

                            if (handlerId)
                            {
                                // have a proper handlerID now, see if we can make a widget from this value now
                                auto replacementWidget = theDPE->CreateWidgetForHandler(handlerId, valueAtSubPath);
                                if (replacementWidget)
                                {
                                    m_domOrderedChildren[childIndex] = replacementWidget;
                                    AddColumnWidget(replacementWidget, childIndex, valueAtSubPath);
                                }
                            }
                            else if (AZ::DocumentPropertyEditor::PropertyEditorSystem::DPEDebugEnabled())
                            {
                                /* there are many unimplemented PropertyHandlers, so receiving an update for one is fine.
                                 * However, a warning here is useful when debugging a missing widget that is expected to appear */
                                AZ_Warning("Document Property Editor", false, "got patch for unimplemented PropertyHandler");
                            }
                        }
                        // new handler was created with the current value from the DOM, or not. Either way, we're done
                        return;
                    }

                    // check if it's a PropertyHandler; if it is, just set it from the DOM directly
                    if (auto handlerInfo = DocumentPropertyEditor::GetInfoFromWidget(childWidget); !handlerInfo.IsNull())
                    {
                        auto handlerId =
                            AZ::Interface<PropertyEditorToolsSystemInterface>::Get()->GetPropertyHandlerForNode(valueAtSubPath);

                        // check if this patch has morphed the PropertyHandler into a different type
                        if (handlerId != handlerInfo.handlerId)
                        {
                            childWidget->hide();
                            m_columnLayout->removeWidget(childWidget);
                            DocumentPropertyEditor::ReleaseHandler(handlerInfo);

                            // Replace the existing handler widget with one appropriate for the new type
                            auto replacementWidget = theDPE->CreateWidgetForHandler(handlerId, valueAtSubPath);
                            m_domOrderedChildren[childIndex] = replacementWidget;
                            AddColumnWidget(replacementWidget, childIndex, valueAtSubPath);
                        }
                        else
                        {
                            // handler is the same, set the existing handler with the new value
                            RemoveCachedAttributes(childIndex);
                            SetPropertyEditorAttributes(childIndex, valueAtSubPath, childWidget);
                            handlerInfo.handlerInterface->SetValueFromDom(valueAtSubPath);
                        }
                    }
                    else
                    {
                        auto changedLabel = qobject_cast<AzQtComponents::ElidingLabel*>(childWidget);
                        AZ_Assert(changedLabel, "not a label, unknown widget discovered!");
                        if (changedLabel)
                        {
                            auto labelString = AZ::Dpe::Nodes::Label::Value.ExtractFromDomNode(valueAtSubPath).value_or("");
                            changedLabel->setText(QString::fromUtf8(labelString.data(), aznumeric_cast<int>(labelString.size())));
                        }
                    }
                }
            }
        }
    }

    DocumentPropertyEditor* DPERowWidget::GetDPE() const
    {
        DocumentPropertyEditor* theDPE = nullptr;
        QWidget* ancestorWidget = parentWidget();
        while (ancestorWidget && !theDPE)
        {
            theDPE = qobject_cast<DocumentPropertyEditor*>(ancestorWidget);
            ancestorWidget = ancestorWidget->parentWidget();
        }
        AZ_Assert(theDPE, "the top level widget in any DPE hierarchy must be the DocumentPropertyEditor itself!");
        return theDPE;
    }

    void DPERowWidget::AddDomChildWidget(size_t domIndex, QWidget* childWidget)
    {
        const bool validIndex = (domIndex <= m_domOrderedChildren.size());
        AZ_Assert(validIndex, "trying to add an out-of-bounds child!");
        if (validIndex)
        {
            m_domOrderedChildren.insert(m_domOrderedChildren.begin() + domIndex, childWidget);
        }
    }

    void DPERowWidget::AddColumnWidget(QWidget* columnWidget, size_t domIndex, const AZ::Dom::Value& domValue)
    {
        if (!columnWidget)
        {
            return;
        }
        columnWidget->setSizePolicy(QSizePolicy::Expanding, QSizePolicy::Fixed);

        // search for an existing column sibling with a lower dom index
        int priorColumnIndex = -1;
        for (int searchIndex = static_cast<int>(domIndex) - 1; (priorColumnIndex == -1 && searchIndex >= 0); --searchIndex)
        {
            priorColumnIndex = m_columnLayout->indexOf(GetChild(searchIndex));
        }

        SetPropertyEditorAttributes(domIndex, domValue, columnWidget);

        // insert after the found index; even if nothing were found and priorIndex is -1,
        // insert one after it, at position 0
        m_columnLayout->insertWidget(priorColumnIndex + 1, columnWidget);
        columnWidget->show();
    }

    void DPERowWidget::AddRowChild(DPERowWidget* rowWidget, size_t domIndex)
    {
        if (rowWidget)
        {
            rowWidget->m_parentRow = this;
            rowWidget->m_depth = m_depth + 1;
            rowWidget->m_enforceMinWidth = m_enforceMinWidth;
            rowWidget->m_columnLayout->Init(rowWidget->m_depth, m_enforceMinWidth, this);
        }

        m_columnLayout->SetExpanderShown(true);
        AddDomChildWidget(domIndex, rowWidget);

        if (rowWidget)
        {
            PlaceRowChild(rowWidget, domIndex);
        }
    }

    void DPERowWidget::PlaceRowChild(DPERowWidget* rowWidget, size_t domIndex)
    {
        rowWidget->setParent(this);
        auto dpe = GetDPE();

        // determine where to put this new row in the main DPE layout
        DPERowWidget* priorRowInLayout = GetPriorRowInLayout(domIndex);
        dpe->AddAfterWidget(priorRowInLayout, rowWidget);

        if (rowWidget->IsExpanded())
        {
            for (int childIndex = 0, numChildren = static_cast<int>(rowWidget->m_domOrderedChildren.size()); childIndex < numChildren;
                 ++childIndex)
            {
                DPERowWidget* childRow = qobject_cast<DPERowWidget*>(rowWidget->m_domOrderedChildren[childIndex]);
                if (childRow)
                {
                    rowWidget->PlaceRowChild(childRow, childIndex);
                }
            }
        }
    }

    DPERowWidget* DPERowWidget::GetLastDescendantInLayout()
    {
        // search for the last row child, which will be the last in the vertical layout for this level
        // if we find one, recurse to check if it has row children, which would be the last in the layout for the next level
        DPERowWidget* lastDescendant = nullptr;
        for (auto childIter = m_domOrderedChildren.rbegin(); (lastDescendant == nullptr && childIter != m_domOrderedChildren.rend());
             ++childIter)
        {
            lastDescendant = qobject_cast<DPERowWidget*>(*childIter);
        }

        if (lastDescendant)
        {
            // recurse to check for any child rows that would be displayed after this row
            lastDescendant = lastDescendant->GetLastDescendantInLayout();
        }
        else
        {
            // didn't find any row children, this row widget is the last descendant
            lastDescendant = this;
        }
        return lastDescendant;
    }

    AZ::Dom::Path DPERowWidget::BuildDomPath() const
    {
        auto pathToRoot = GetDPE()->GetPathToRoot(this);
        AZ::Dom::Path rowPath = AZ::Dom::Path();

        for (auto pathIter = pathToRoot.rbegin(); pathIter != pathToRoot.rend(); ++pathIter)
        {
            auto&& reversePathEntry = *pathIter;
            rowPath.Push(reversePathEntry);
        }

        return rowPath;
    }

    void DPERowWidget::SaveExpanderStatesForChildRows(bool isExpanded)
    {
        AZStd::stack<DPERowWidget*> stack;

        const auto pushAllChildRowsToStack = [&stack](AZStd::deque<QWidget*> children)
        {
            for (auto& child : children)
            {
                DPERowWidget* row = qobject_cast<DPERowWidget*>(child);
                if (row)
                {
                    stack.push(row);
                }
            }
        };

        pushAllChildRowsToStack(m_domOrderedChildren);

        while (!stack.empty())
        {
            DPERowWidget* row = stack.top();
            stack.pop();

            pushAllChildRowsToStack(row->m_domOrderedChildren);

            GetDPE()->SetSavedExpanderStateForRow(row->BuildDomPath(), isExpanded);
        }
    }

    bool DPERowWidget::ValueHasChildRows(const AZ::Dom::Value& rowValue)
    {
        bool childRowFound = false;

        for (size_t arrayIndex = 0, numIndices = rowValue.ArraySize(); arrayIndex < numIndices && !childRowFound; ++arrayIndex)
        {
            auto& childValue = rowValue[arrayIndex];
            if (childValue.GetNodeName() == AZ::Dpe::GetNodeName<AZ::Dpe::Nodes::Row>())
            {
                childRowFound = true;
            }
        }
        return childRowFound;
    }

    void DPERowWidget::SetExpanded(bool expanded, bool recurseToChildRows)
    {
        m_expandingProgrammatically = true;
        m_columnLayout->SetExpanded(expanded);

        if (recurseToChildRows)
        {
            for (auto& currentChild : m_domOrderedChildren)
            {
                DPERowWidget* rowChild = qobject_cast<DPERowWidget*>(currentChild);
                if (rowChild)
                {
                    rowChild->SetExpanded(expanded, recurseToChildRows);
                }
            }
        }
        m_expandingProgrammatically = false;
    }

    bool DPERowWidget::IsExpanded() const
    {
        return m_columnLayout->IsExpanded();
    }

    void DPERowWidget::ApplyExpansionState(const AZ::Dom::Path& rowPath, DocumentPropertyEditor* rowDPE)
    {
        if (m_forceAutoExpand.has_value())
        {
            // forced attribute always wins, set the expansion state
            SetExpanded(m_forceAutoExpand.value());
        }
        else
        {
            // nothing forced, so the user's saved expansion state, if it exists, should be used
            if (!rowDPE)
            {
                rowDPE = GetDPE();
            }
            if (rowDPE->IsRecursiveExpansionOngoing())
            {
                SetExpanded(true);
                rowDPE->SetSavedExpanderStateForRow(rowPath, true);
            }
            else if (rowDPE->HasSavedExpanderStateForRow(rowPath))
            {
                SetExpanded(rowDPE->GetSavedExpanderStateForRow(rowPath));
            }
            else
            {
                // no prior expansion state set, use the AutoExpand attribute, if it's set
                if (m_expandByDefault.has_value())
                {
                    SetExpanded(m_expandByDefault.value());
                }
                else
                {
                    // expander state is not explicitly set or saved anywhere, default to expanded
                    SetExpanded(true);
                }
            }
        }
    }

    void DPERowWidget::onExpanderChanged(int expanderState)
    {
        DocumentPropertyEditor* dpe = GetDPE();
        bool isExpanded = expanderState != Qt::Unchecked;

        const bool expandRecursively = (!m_expandingProgrammatically && QGuiApplication::keyboardModifiers().testFlag(Qt::ShiftModifier));
        if (!isExpanded)
        {
            if (expandRecursively)
            {
                // Store collapsed state for all children before deletion if expanding recursively
                SaveExpanderStatesForChildRows(false);
            }

            // expander is collapsed; search for row children and delete them,
            // which will zero out their QPointer in the deque, and remove them from the layout
            for (auto& currentChild : m_domOrderedChildren)
            {
                DPERowWidget* rowChild = qobject_cast<DPERowWidget*>(currentChild);
                if (rowChild)
                {
                    DocumentPropertyEditor::GetRowPool()->RecycleInstance(rowChild);
                    currentChild = nullptr;
                }
            }
        }
        else
        {
            bool initialRecursiveExpander = false;
            if (expandRecursively)
            {
                // Flag DPE as in the middle of a recursive expand operation if expanding recursively
                dpe->SetRecursiveExpansionOngoing(true);
                initialRecursiveExpander = true;
            }

            auto myValue = dpe->GetDomValueForRow(this);
            AZ_Assert(myValue.ArraySize() == m_domOrderedChildren.size(), "known child count does not match child count!");
            for (int valueIndex = 0; valueIndex < m_domOrderedChildren.size(); ++valueIndex)
            {
                if (m_domOrderedChildren[valueIndex] == nullptr)
                {
                    m_domOrderedChildren.erase(m_domOrderedChildren.begin() + valueIndex);
                    AddChildFromDomValue(myValue[valueIndex], valueIndex);
                }
            }
            if (initialRecursiveExpander)
            {
                dpe->SetRecursiveExpansionOngoing(false);
                SaveExpanderStatesForChildRows(true);
            }
        }

        if (!m_expandingProgrammatically)
        {
            // only save our expander state if our expanse/collapse was user-driven
            dpe->SetSavedExpanderStateForRow(BuildDomPath(), isExpanded);
            dpe->updateGeometry();
            dpe->ExpanderChangedByUser();
        }
    }

    bool DPERowWidget::HasChildRows() const
    {
        for (auto currChild : m_domOrderedChildren)
        {
            if (qobject_cast<DPERowWidget*>(currChild))
            {
                return true;
            }
        }
        return false;
    }

    int DPERowWidget::GetLevel() const
    {
        return m_depth;
    }

    DocumentPropertyEditor::DocumentPropertyEditor(QWidget* parentWidget)
        : QScrollArea(parentWidget)
    {
        QWidget* scrollSurface = new QWidget(this);
        m_layout = new QVBoxLayout(scrollSurface);
        m_layout->setContentsMargins(0, 0, 0, 0);
        m_layout->setSpacing(2);

        setWidget(scrollSurface);
        setWidgetResizable(true);

        m_spawnDebugView = AZ::DocumentPropertyEditor::PropertyEditorSystem::DPEDebugEnabled();

        setHorizontalScrollBarPolicy(Qt::ScrollBarAlwaysOff);
        setVerticalScrollBarPolicy(Qt::ScrollBarAsNeeded);

        // register as a co-owner of the recycled widgets lists if they exist; create if not
        auto poolManager = static_cast<AZ::InstancePoolManager*>(AZ::Interface<AZ::InstancePoolManagerInterface>::Get());
        if (m_rowPool = poolManager->GetPool<DPERowWidget>(); !m_rowPool)
        {
            AZStd::function<void(DPERowWidget&)> resetRow = [](DPERowWidget& row)
            {
                row.Clear();
                DetachAndHide(&row);
            };
            m_rowPool = poolManager->CreatePool<DPERowWidget>(resetRow).GetValue();
        }
        if (m_labelPool = poolManager->GetPool<AzQtComponents::ElidingLabel>(); !m_labelPool)
        {
            AZStd::function<void(AzQtComponents::ElidingLabel&)> resetLabel = [](AzQtComponents::ElidingLabel& label)
            {
                DetachAndHide(&label);
            };
            m_labelPool = poolManager->CreatePool<AzQtComponents::ElidingLabel>(resetLabel).GetValue();
        }
    }

    DocumentPropertyEditor::~DocumentPropertyEditor()
    {
        Clear();
    }

    void DocumentPropertyEditor::SetAdapter(AZ::DocumentPropertyEditor::DocumentAdapterPtr theAdapter)
    {
        if (m_spawnDebugView)
        {
            QPointer<AzToolsFramework::DPEDebugWindow> theWindow = new AzToolsFramework::DPEDebugWindow(nullptr);
            theWindow->SetAdapter(theAdapter);
            theWindow->show();
        }

        m_adapter = theAdapter;
        m_resetHandler = AZ::DocumentPropertyEditor::DocumentAdapter::ResetEvent::Handler(
            [this]()
            {
                this->HandleReset();
            });
        m_adapter->ConnectResetHandler(m_resetHandler);

        m_changedHandler = AZ::DocumentPropertyEditor::DocumentAdapter::ChangedEvent::Handler(
            [this](const AZ::Dom::Patch& patch)
            {
                this->HandleDomChange(patch);
            });
        m_adapter->ConnectChangedHandler(m_changedHandler);

        m_domMessageHandler = AZ::DocumentPropertyEditor::DocumentAdapter::MessageEvent::Handler(
            [this](const AZ::DocumentPropertyEditor::AdapterMessage& message, AZ::Dom::Value& value)
            {
                this->HandleDomMessage(message, value);
            });
        m_adapter->ConnectMessageHandler(m_domMessageHandler);

        // Free the settings ptr which saves any in-memory settings to disk and replace it
        // with a default in-memory only settings object until a saved state key is specified
        m_dpeSettings.reset();
        m_dpeSettings = AZStd::unique_ptr<AZ::DocumentPropertyEditor::ExpanderSettings>(m_adapter->CreateExpanderSettings(m_adapter.get()));

        // populate the view from the full adapter contents, just like a reset
        HandleReset();
    }

    void DocumentPropertyEditor::Clear()
    {
        m_rowPool->RecycleInstance(m_rootNode);
        m_rootNode = nullptr;
    }

    void DocumentPropertyEditor::SetAllowVerticalScroll(bool allowVerticalScroll)
    {
        m_allowVerticalScroll = allowVerticalScroll;
        setVerticalScrollBarPolicy(allowVerticalScroll ? Qt::ScrollBarAsNeeded : Qt::ScrollBarAlwaysOff);

        auto existingPolicy = sizePolicy();
        setSizePolicy(existingPolicy.horizontalPolicy(), (allowVerticalScroll ? existingPolicy.verticalPolicy() : QSizePolicy::Fixed));
    }

    void DocumentPropertyEditor::SetEnforceMinWidth(bool enforceMinWidth)
    {
        if (m_enforceMinWidth != enforceMinWidth)
        {
            m_enforceMinWidth = enforceMinWidth;
            if (m_rootNode)
            {
                HandleReset();
            }
        }
    }

    QSize DocumentPropertyEditor::sizeHint() const
    {
        auto hint = QScrollArea::sizeHint();
        if (!m_allowVerticalScroll)
        {
            auto margins = QWidget::contentsMargins();
            hint.setHeight(m_layout->sizeHint().height() + margins.top() + margins.bottom());
        }
        return hint;
    }

    void DocumentPropertyEditor::AddAfterWidget(QWidget* precursor, QWidget* widgetToAdd)
    {
        if (precursor == m_rootNode)
        {
            m_layout->insertWidget(0, widgetToAdd);
        }
        else
        {
            int foundIndex = m_layout->indexOf(precursor);
            const bool validInsert = (foundIndex >= 0);
            AZ_Assert(validInsert, "AddAfterWidget: no existing widget found!");

            if (validInsert)
            {
                m_layout->insertWidget(foundIndex + 1, widgetToAdd);
            }
        }

        widgetToAdd->show();
    }

    void DocumentPropertyEditor::SetSavedStateKey(AZ::u32 key, AZStd::string propertyEditorName)
    {
        // We need to append some alphabetical characters to the key or it will be treated as a very large json array index
        AZStd::string_view keyStr = AZStd::string::format("uuid%s", AZStd::to_string(key).c_str());
        // Free the settings ptr before creating a new one. If the registry key is the same, we want
        // the in-memory settings to be saved to disk (in settings destructor) before they're loaded
        // from disk (in settings constructor)
        m_dpeSettings.reset();
        m_dpeSettings = AZStd::unique_ptr<AZ::DocumentPropertyEditor::ExpanderSettings>(
            m_adapter->CreateExpanderSettings(m_adapter.get(), keyStr, propertyEditorName));

        if (m_dpeSettings && m_dpeSettings->WereSettingsLoaded())
        {
            // Apply the newly loaded expansion states to the tree
            ApplyExpansionStates();
        }
    }

    void DocumentPropertyEditor::ClearInstances()
    {
        m_dpeSettings.reset();
        Clear();
    }

    void DocumentPropertyEditor::SetSavedExpanderStateForRow(const AZ::Dom::Path& rowPath, bool isExpanded)
    {
        if (m_dpeSettings)
        {
            m_dpeSettings->SetExpanderStateForRow(rowPath, isExpanded);
        }
    }

    bool DocumentPropertyEditor::GetSavedExpanderStateForRow(const AZ::Dom::Path& rowPath) const
    {
        if (m_dpeSettings)
        {
            return m_dpeSettings->GetExpanderStateForRow(rowPath);
        }
        return false;
    }

    bool DocumentPropertyEditor::HasSavedExpanderStateForRow(const AZ::Dom::Path& rowPath) const
    {
        if (m_dpeSettings)
        {
            return m_dpeSettings->HasSavedExpanderStateForRow(rowPath);
        }
        return false;
    }

    bool DocumentPropertyEditor::ShouldEraseExpanderStateWhenRowRemoved() const
    {
        return (m_dpeSettings && m_dpeSettings->ShouldEraseStateWhenRowRemoved());
    }

    void DocumentPropertyEditor::RemoveExpanderStateForRow(const AZ::Dom::Path& rowPath)
    {
        if (m_dpeSettings)
        {
            m_dpeSettings->RemoveExpanderStateForRow(rowPath);
        }
    }

    void DocumentPropertyEditor::ApplyExpansionStates()
    {
        auto applyExpansionRecursively =
            [](DPERowWidget* currRow, AZ::Dom::Path rowPath, DocumentPropertyEditor* theDPE, auto&& applyExpansionRecursively) -> void
        {
            // apply the saved expansion state to the current row and then each of its row children
            for (size_t childIndex = 0, numChildren = currRow->m_domOrderedChildren.size(); childIndex < numChildren; ++childIndex)
            {
                auto rowChild = qobject_cast<DPERowWidget*>(currRow->m_domOrderedChildren[childIndex]);
                auto childPath = rowPath / childIndex;
                if (rowChild)
                {
                    rowChild->ApplyExpansionState(childPath, theDPE);
                    applyExpansionRecursively(rowChild, childPath, theDPE, applyExpansionRecursively);
                }
            }
        };

        applyExpansionRecursively(m_rootNode, AZ::Dom::Path(), this, applyExpansionRecursively);
    }

    void DocumentPropertyEditor::ExpandAll()
    {
        for (auto child : m_rootNode->m_domOrderedChildren)
        {
            // all direct children of the root are rows
            auto row = static_cast<DPERowWidget*>(child);
            row->SetExpanded(true, true);
        }
    }

    void DocumentPropertyEditor::CollapseAll()
    {
        for (auto child : m_rootNode->m_domOrderedChildren)
        {
            // all direct children of the root are rows
            auto row = static_cast<DPERowWidget*>(child);
            row->SetExpanded(false, true);
        }
    }

    AZ::Dom::Value DocumentPropertyEditor::GetDomValueForRow(DPERowWidget* row) const
    {
        // Get the index of each dom child going up the chain. We can then reverse this
        // and use these indices to walk the adapter tree and get the Value for the node at this path
        AZStd::vector<size_t> reversePath = GetPathToRoot(row);

        // full index path is built, now get the value from the adapter
        auto returnValue = m_adapter->GetContents();
        for (auto reverseIter = reversePath.rbegin(); reverseIter != reversePath.rend(); ++reverseIter)
        {
            returnValue = returnValue[*reverseIter];
        }
        return returnValue;
    }

    void DocumentPropertyEditor::SetSpawnDebugView(bool shouldSpawn)
    {
        m_spawnDebugView = shouldSpawn;
    }

    bool DocumentPropertyEditor::ShouldReplaceCVarEditor()
    {
        bool dpeCVarEditorEnabled = false;
        if (auto* console = AZ::Interface<AZ::IConsole>::Get(); console != nullptr)
        {
            console->GetCvarValue(GetEnableCVarEditorName(), dpeCVarEditorEnabled);
        }
        return dpeCVarEditorEnabled;
    }

    QVBoxLayout* DocumentPropertyEditor::GetVerticalLayout()
    {
        return m_layout;
    }

    QWidget* DocumentPropertyEditor::GetWidgetAtPath(const AZ::Dom::Path& path)
    {
        DPERowWidget* currParent = m_rootNode;
        QWidget* currWidget = currParent;
        for (auto entry : path)
        {
            const auto entryIndex = entry.GetIndex();
            if (!currParent || currParent->m_domOrderedChildren.size() <= entryIndex)
            {
                return nullptr;
            }
            currWidget = currParent->m_domOrderedChildren[entryIndex];
            currParent = qobject_cast<DPERowWidget*>(currWidget);
        }
        return currWidget;
    }

    AZStd::vector<size_t> DocumentPropertyEditor::GetPathToRoot(const DPERowWidget* row) const
    {
        AZStd::vector<size_t> pathToRoot;
        const DPERowWidget* thisRow = row;
        const DPERowWidget* parentRow = thisRow->m_parentRow;

        // little lambda for reuse in two different container settings
        auto pushPathPiece = [&pathToRoot](auto container, const auto& element)
        {
            auto pathPiece = AZStd::find(container.begin(), container.end(), element);
            AZ_Assert(pathPiece != container.end(), "these path indices should always be found!");
            pathToRoot.push_back(pathPiece - container.begin());
        };

        // search upwards and get the index of each dom child going up the chain
        while (parentRow)
        {
            pushPathPiece(parentRow->m_domOrderedChildren, thisRow);
            thisRow = parentRow;
            parentRow = parentRow->m_parentRow;
        }
        return pathToRoot;
    }

    bool DocumentPropertyEditor::IsRecursiveExpansionOngoing() const
    {
        return m_isRecursiveExpansionOngoing;
    }

    void DocumentPropertyEditor::SetRecursiveExpansionOngoing(bool isExpanding)
    {
        m_isRecursiveExpansionOngoing = isExpanding;
    }

    void DocumentPropertyEditor::HandleReset()
    {
        // clear any pre-existing DPERowWidgets
        Clear();

        // invisible root node has a "depth" of -1; its children are all at indent 0
        m_rootNode = m_rowPool->GetInstance();
        m_rootNode->m_enforceMinWidth = m_enforceMinWidth;
        m_rootNode->setParent(this);
        m_rootNode->hide();

        auto topContents = m_adapter->GetContents();

        for (size_t arrayIndex = 0, numIndices = topContents.ArraySize(); arrayIndex < numIndices; ++arrayIndex)
        {
            auto& rowValue = topContents[arrayIndex];
            auto domName = rowValue.GetNodeName().GetStringView();
            const bool isRow = (domName == AZ::DocumentPropertyEditor::Nodes::Row::Name);
            AZ_Assert(isRow, "adapters must only have rows as direct children!");

            if (isRow)
            {
                m_rootNode->AddChildFromDomValue(topContents[arrayIndex], arrayIndex);
            }
        }
        m_layout->addStretch();
        updateGeometry();
        emit RequestSizeUpdate();
    }

    void DocumentPropertyEditor::HandleDomChange(const AZ::Dom::Patch& patch)
    {
        if (m_isBeingCleared)
        {
            AZ_Assert(false, "DocumentPropertyEditor::HandleDomChange called while being cleared.  check the callstack.  Suppress your signals during cleanup and destruction of widgets!");
            AZ_TracePrintf("Document Property Editor", "DocumentPropertyEditor::HandleDomChange leaving early");
            return;
        }

        if (m_rootNode)
        {
            bool needsReset = false;
            for (auto operationIterator = patch.begin(), endIterator = patch.end(); !needsReset && operationIterator != endIterator;
                 ++operationIterator)
            {
                if (operationIterator->GetDestinationPath().IsEmpty())
                {
                    needsReset = true;
                }
                else
                {
                    m_rootNode->HandleOperationAtPath(*operationIterator, 0);
                }
            }

            if (needsReset)
            {
                HandleReset();
            }
            else
            {
                updateGeometry();
                emit RequestSizeUpdate();
            }
        }
    }

    void DocumentPropertyEditor::HandleDomMessage(
        const AZ::DocumentPropertyEditor::AdapterMessage& message, [[maybe_unused]] AZ::Dom::Value& value)
    {
        // message match for QueryKey
        auto showKeyQueryDialog = [&](AZ::DocumentPropertyEditor::DocumentAdapterPtr* adapter, AZ::Dom::Path containerPath)
        {
            KeyQueryDPE keyQueryUi(*adapter);
            if (keyQueryUi.exec() == QDialog::Accepted)
            {
                AZ::DocumentPropertyEditor::Nodes::Adapter::AddContainerKey.InvokeOnDomNode(
                    m_adapter->GetContents(), adapter, containerPath);
            }
            else
            {
                AZ::DocumentPropertyEditor::Nodes::Adapter::RejectContainerKey.InvokeOnDomNode(m_adapter->GetContents(), containerPath);
            }
        };

        auto showQuerySubclassDialog =
            [&](AZStd::shared_ptr<AZStd::vector<const AZ::SerializeContext::ClassData*>>* sharedListPointer, AZ::Dom::Path containerPath)
        {
            auto sharedList(*sharedListPointer);
            if (sharedList->empty())
            {
                QMessageBox::warning(
                    this,
                    QString::fromUtf8("Add derived class"),
                    QString::fromUtf8("No suitable derived classes found!"),
                    QMessageBox::Ok,
                    QMessageBox::Ok);
            }
            else
            {
                const AZ::SerializeContext::ClassData* selectedClass = nullptr;
                QStringList derivedClassNames;
                for (auto& derivedClass : *sharedList)
                {
                    const char* derivedClassName = derivedClass->m_editData ? derivedClass->m_editData->m_name : derivedClass->m_name;
                    derivedClassNames.push_back(derivedClassName);
                }

                QString item;
                QInputDialog dialog(this);
                dialog.setWindowTitle(QObject::tr("Class to create"));
                dialog.setLabelText(QObject::tr("Classes"));
                dialog.setComboBoxItems(derivedClassNames);
                dialog.setTextValue(derivedClassNames.value(0));
                dialog.setComboBoxEditable(false);
                bool ok = dialog.exec();
                if (ok)
                {
                    auto selectedClassName = dialog.textValue().toUtf8();
                    for (size_t index = 0; index < sharedList->size() && !selectedClass; ++index)
                    {
                        auto& currentClass = (*sharedList)[index];
                        if (selectedClassName == (currentClass->m_editData ? currentClass->m_editData->m_name : currentClass->m_name))
                        {
                            selectedClass = currentClass;
                        }
                    }
                }
                if (selectedClass)
                {
                    AZ::DocumentPropertyEditor::Nodes::Adapter::AddContainerSubclass.InvokeOnDomNode(
                        m_adapter->GetContents(), selectedClass, containerPath);
                }
            }
        };

        message.Match(
            AZ::DocumentPropertyEditor::Nodes::Adapter::QueryKey,
            showKeyQueryDialog,
            AZ::DocumentPropertyEditor::Nodes::Adapter::QuerySubclass,
            showQuerySubclassDialog);
    }

    void DocumentPropertyEditor::RegisterHandlerPool(AZ::Name handlerName, AZStd::shared_ptr<AZ::InstancePoolBase> handlerPool)
    {
        AZ_Assert(
            m_handlerPools.find(handlerName) == m_handlerPools.end() || m_handlerPools[handlerName] == handlerPool,
            "Attempted to register a new handler pool to a handler name that is already in use.");

        // insertion to the handler pool hash map only succeeds if the handler name is a new key
        // so it won't overwrite any existing registered handler pool for that handler name
        m_handlerPools.insert({ handlerName, handlerPool });
    }

    DocumentPropertyEditor::HandlerInfo DocumentPropertyEditor::GetInfoFromWidget(const QWidget* widget)
    {
        auto infoVariant = widget->property(GetHandlerPropertyName());
        if (!infoVariant.isNull())
        {
            return infoVariant.value<HandlerInfo>();
        }
        return HandlerInfo{};
    }

    AZ::Name DocumentPropertyEditor::GetNameForHandlerId(PropertyEditorToolsSystemInterface::PropertyHandlerId handlerId)
    {
        auto name = AZStd::to_string(reinterpret_cast<uintptr_t>(handlerId));
        auto moduleId = AZ::Environment::GetModuleId();

        auto nameWithModuleId = AZStd::fixed_string<256>::format("%s%p", name.c_str(), moduleId);
        return AZ::Name(nameWithModuleId);
    }

    QWidget* DocumentPropertyEditor::CreateWidgetForHandler(
        PropertyEditorToolsSystemInterface::PropertyHandlerId handlerId, const AZ::Dom::Value& domValue)
    {
        QWidget* createdWidget = nullptr;
        // if we found a valid handler, grab its widget to add to the column layout
        if (handlerId)
        {
            // first try to get the instance pool from pool manager
            auto poolManager = static_cast<AZ::InstancePoolManager*>(AZ::Interface<AZ::InstancePoolManagerInterface>::Get());
            auto handlerName = GetNameForHandlerId(handlerId);
            auto handlerPool = poolManager->GetPool<PropertyHandlerWidgetInterface>(handlerName);

            // create the pool if it does not exist
            if (!handlerPool)
            {
                AZStd::function<void(PropertyHandlerWidgetInterface&)> resetHandler = [](PropertyHandlerWidgetInterface& handler)
                {
                    DetachAndHide(handler.GetWidget());
                };

                AZStd::function<PropertyHandlerWidgetInterface*()> createHandler = [handlerId]()
                {
                    auto createdHandler = AZ::Interface<PropertyEditorToolsSystemInterface>::Get()->CreateHandlerInstance(handlerId);
                    auto bareHandler = createdHandler.get();
                    createdHandler.release();
                    HandlerInfo handlerInfo = { handlerId, bareHandler };
                    bareHandler->GetWidget()->setProperty(GetHandlerPropertyName(), QVariant::fromValue(handlerInfo));
                    return bareHandler;
                };

                handlerPool = poolManager->CreatePool<PropertyHandlerWidgetInterface>(handlerName, resetHandler, createHandler).GetValue();
            }

            // register the handler pool in DPE view to co-own the handler pool
            // the registration is needed in case the handler pool is released by other DPE views
            RegisterHandlerPool(handlerName, handlerPool);

            auto handler = handlerPool->GetInstance();
            handler->SetValueFromDom(domValue);
            createdWidget = handler->GetWidget();
            createdWidget->setEnabled(true);
        }
        return createdWidget;
    }

    void DocumentPropertyEditor::ReleaseHandler(HandlerInfo& handler)
    {
        if (handler.handlerInterface->ResetToDefaults())
        {
            auto poolManager = static_cast<AZ::InstancePoolManager*>(AZ::Interface<AZ::InstancePoolManagerInterface>::Get());
            auto handlerName = GetNameForHandlerId(handler.handlerId);
            auto handlerPool = poolManager->GetPool<PropertyHandlerWidgetInterface>(handlerName);

            if (handlerPool)
            {
                handlerPool->RecycleInstance(handler.handlerInterface);
                return;
            }
        }

        // if the handler was not successfully recycled, then delete the handler immediately; parent widgets won't delete it twice
        delete handler.handlerInterface;
        handler.handlerInterface = nullptr;
    }
} // namespace AzToolsFramework<|MERGE_RESOLUTION|>--- conflicted
+++ resolved
@@ -327,21 +327,12 @@
                         startSpacer = true;
                         endSpacer = true;
                         break;
-<<<<<<< HEAD
                     }
                 case AZ::Dpe::Nodes::PropertyEditor::Align::AlignRight:
                     {
                         startSpacer = true;
                         break;
                     }
-=======
-                    }
-                case AZ::Dpe::Nodes::PropertyEditor::Align::AlignRight:
-                    {
-                        startSpacer = true;
-                        break;
-                    }
->>>>>>> b08fd45f
                 default:
                     break;
                 }
