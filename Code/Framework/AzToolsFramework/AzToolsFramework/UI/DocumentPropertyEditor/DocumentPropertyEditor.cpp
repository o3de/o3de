/*
 * Copyright (c) Contributors to the Open 3D Engine Project.
 * For complete copyright and license terms please see the LICENSE at the root of this distribution.
 *
 * SPDX-License-Identifier: Apache-2.0 OR MIT
 *
 */
#include "DocumentPropertyEditor.h"

#include <AzQtComponents/Components/Widgets/ElidingLabel.h>
#include <QCheckBox>
#include <QDialog>
#include <QLineEdit>
#include <QTimer>
#include <QVBoxLayout>

#include <AzCore/Console/IConsole.h>
#include <AzCore/DOM/DomUtils.h>
#include <AzFramework/DocumentPropertyEditor/PropertyEditorNodes.h>
#include <AzFramework/DocumentPropertyEditor/PropertyEditorSystem.h>
#include <AzQtComponents/Components/Widgets/CheckBox.h>
#include <AzToolsFramework/UI/DPEDebugViewer/DPEDebugModel.h>
#include <AzToolsFramework/UI/DPEDebugViewer/DPEDebugWindow.h>
#include <AzToolsFramework/UI/DocumentPropertyEditor/KeyQueryDPE.h>
#include <AzToolsFramework/UI/DocumentPropertyEditor/PropertyEditorToolsSystemInterface.h>

AZ_CVAR(
    bool,
    ed_enableDPE,
    false,
    nullptr,
    AZ::ConsoleFunctorFlags::DontReplicate | AZ::ConsoleFunctorFlags::DontDuplicate,
    "If set, enables experimental Document Property Editor support, replacing the Reflected Property Editor where possible");

namespace AzToolsFramework
{
    DPELayout::DPELayout(int depth, QWidget* parentWidget)
        : QHBoxLayout(parentWidget)
        , m_depth(depth)
    {
    }

    DPELayout::~DPELayout()
    {
        if (m_expanderWidget)
        {
            delete m_expanderWidget;
            m_expanderWidget = nullptr;
        }
    }

    void DPELayout::SetExpanderShown(bool shouldShow)
    {
        if (m_showExpander != shouldShow)
        {
            m_showExpander = shouldShow;
            if (m_expanderWidget && !shouldShow)
            {
                delete m_expanderWidget;
                m_expanderWidget = nullptr;
            }
            update();
        }
    }

    void DPELayout::SetExpanded(bool expanded)
    {
        if (m_expanded != expanded)
        {
            m_expanded = expanded;
            if (m_expanderWidget)
            {
                Qt::CheckState newCheckState = (expanded ? Qt::Checked : Qt::Unchecked);
                if (m_expanderWidget->checkState() != newCheckState)
                {
                    m_expanderWidget->setCheckState(newCheckState);
                }
            }

            emit expanderChanged(expanded);
        }
    }

    bool DPELayout::IsExpanded() const
    {
        return m_expanded;
    }

    void DPELayout::invalidate()
    {
        QHBoxLayout::invalidate();
        m_cachedLayoutSize = QSize();
        m_cachedMinLayoutSize = QSize();
    }

    QSize DPELayout::sizeHint() const
    {
        if (m_cachedLayoutSize.isValid())
        {
            return m_cachedLayoutSize;
        }

        int cumulativeWidth = 0;
        int preferredHeight = 0;

        // sizeHint for this horizontal layout is the sum of the preferred widths,
        // and the maximum of the preferred heights
        for (int layoutIndex = 0; layoutIndex < count(); ++layoutIndex)
        {
            auto widgetSizeHint = itemAt(layoutIndex)->sizeHint();
            cumulativeWidth += widgetSizeHint.width();
            preferredHeight = AZStd::max(widgetSizeHint.height(), preferredHeight);
        }

        m_cachedLayoutSize = QSize(cumulativeWidth, preferredHeight);

        return { cumulativeWidth, preferredHeight };
    }

    QSize DPELayout::minimumSize() const
    {
        if (m_cachedMinLayoutSize.isValid())
        {
            return m_cachedMinLayoutSize;
        }

        int cumulativeWidth = 0;
        int minimumHeight = 0;

        // minimumSize for this horizontal layout is the sum of the min widths,
        // and the maximum of the preferred heights
        for (int layoutIndex = 0; layoutIndex < count(); ++layoutIndex)
        {
            QWidget* widgetChild = itemAt(layoutIndex)->widget();
            if (widgetChild)
            {
                const auto minWidth = widgetChild->minimumSizeHint().width();
                if (minWidth > 0)
                {
                    cumulativeWidth += minWidth;
                }
                minimumHeight = AZStd::max(widgetChild->sizeHint().height(), minimumHeight);
            }
        }

        m_cachedMinLayoutSize = QSize(cumulativeWidth, minimumHeight);

        return { cumulativeWidth, minimumHeight };
    }

    void DPELayout::setGeometry(const QRect& rect)
    {
        QLayout::setGeometry(rect);

        // todo: implement QSplitter-like functionality to allow the user to resize columns within a DPE

        //! Treat all widgets in a shared column as one item.
        //! Sum all the widgets, but remove all shared widgets other than the first widget of each shared column.
        int itemCount = count() - SharedWidgetCount() + (int)m_sharePriorColumn.size();

        if (itemCount > 0)
        {
            // divide evenly, unless there are 2 columns, in which case follow the 2/5ths rule here:
            // https://www.o3de.org/docs/tools-ui/ux-patterns/component-card/overview/
            int perItemWidth = (itemCount == 2 ? (rect.width() * 3) / 5 : rect.width() / itemCount);

            // special case the first item to handle indent and the 2/5ths rule
            constexpr int indentSize = 15; // child indent of first item, in pixels
            QRect itemGeometry(rect);
            itemGeometry.setRight(itemCount == 2 ? itemGeometry.width() - perItemWidth : perItemWidth);
            itemGeometry.setLeft(itemGeometry.left() + (m_depth * indentSize));

            if (m_showExpander)
            {
                if (!m_expanderWidget)
                {
                    CreateExpanderWidget();
                }
                m_expanderWidget->move(itemGeometry.topLeft());
                m_expanderWidget->show();
            }

            // space to leave for expander, whether it's there or not
            constexpr int expanderSpace = 16;
            itemGeometry.setLeft(itemGeometry.left() + expanderSpace);

            // used to iterate through the vector containing a shared column's first widget and size
            int sharedVectorIndex = 0;
            // iterate over each item, laying them left to right
            int layoutIndex = 0;
            const int itemCountActual = count();
            while (layoutIndex  < itemCountActual)
            {
                QWidget* currentWidget = itemAt(layoutIndex)->widget();

                //! If the current widget is the first widget of a shared column, create the shared column layout and add widgets to it
                if (sharedVectorIndex < m_sharePriorColumn.size() && currentWidget == m_sharePriorColumn[sharedVectorIndex].first)
                {
                    QHBoxLayout* sharedColumnLayout = new QHBoxLayout;
                    int numItems = m_sharePriorColumn[sharedVectorIndex].second;
                    int sharedWidgetIndex = 0;
                    // values used to remember the alignment of each widget
                    bool startSpacer = false, endSpacer = false;
                    // number of widgets that should be set to their minimum size
                    int minWidthCount = 0;

                    // Iterate over each item in the current shared column, adding them to a single layout
                    while (sharedWidgetIndex < numItems)
                    {
                        currentWidget = itemAt(layoutIndex + sharedWidgetIndex)->widget();

                        // Save the alignment of the last widget in the shared column with an alignment attribute
                        if (m_widgetAlignment.contains(currentWidget))
                        {
                            switch (m_widgetAlignment[currentWidget])
                            {
                            case Qt::AlignLeft:
                                startSpacer = false;
                                endSpacer = true;
                                break;
                            case Qt::AlignCenter:
                                startSpacer = true;
                                endSpacer = true;
                                break;
                            case Qt::AlignRight:
                                startSpacer = true;
                                endSpacer = false;
                                break;
                            }
                        }
                        sharedColumnLayout->addItem(itemAt(layoutIndex + sharedWidgetIndex));

                        // If a widget should only take up its minimum width, do not stretch it
                        if (m_minimumWidthWidgets.contains(currentWidget))
                        {
                            minWidthCount++;
                        }
                        else
                        {
                            sharedColumnLayout->setStretch(sharedColumnLayout->count() - 1, 1);
                        }
                        sharedWidgetIndex++;
                    }

                    // if all widgets in this shared column take up only their minimum width, set the appropriate alignment with spacers
                    if (minWidthCount == numItems)
                    {
                        if (startSpacer)
                        {
                            QSpacerItem* spacer = new QSpacerItem(perItemWidth, 1, QSizePolicy::Expanding, QSizePolicy::Fixed);
                            sharedColumnLayout->insertSpacerItem(0, spacer);
                        }
                        if (endSpacer)
                        {
                            QSpacerItem* spacer = new QSpacerItem(perItemWidth, 1, QSizePolicy::Expanding, QSizePolicy::Fixed);
                            sharedColumnLayout->addSpacerItem(spacer);
                        }
                    }

                    // Special case if this is the first column in a row
                    if (layoutIndex == 0)
                    {
                        sharedColumnLayout->setGeometry(itemGeometry);
                    }
                    else
                    {
                        itemGeometry.setLeft(itemGeometry.right() + 1);
                        itemGeometry.setRight(itemGeometry.left() + perItemWidth);
                        sharedColumnLayout->setGeometry(itemGeometry);
                    }
                    sharedVectorIndex++;
                    // Increase the layout index by the amount of widgets in the shared column we have iterated over
                    layoutIndex = layoutIndex + sharedWidgetIndex;
                }
                // Widget is not in a shared column, lay it individually with its appropriate alignment
                else
                {
                    if (layoutIndex == 0)
                    {
                        itemAt(layoutIndex)->setGeometry(itemGeometry);
                    }
                    else
                    {
                        itemGeometry.setLeft(itemGeometry.right() + 1);
                        itemGeometry.setRight(itemGeometry.left() + perItemWidth);
                        if (m_widgetAlignment.contains(currentWidget))
                        {
                            itemAt(layoutIndex)->setAlignment(m_widgetAlignment[currentWidget]);
                        }
                        itemAt(layoutIndex)->setGeometry(itemGeometry);
                    }
                    layoutIndex++;
                }
            }
        }
    }

    Qt::Orientations DPELayout::expandingDirections() const
    {
        return Qt::Vertical | Qt::Horizontal;
    }

    void DPELayout::onCheckstateChanged(int expanderState)
    {
        SetExpanded(expanderState == Qt::Checked);
    }

    DocumentPropertyEditor* DPELayout::GetDPE() const
    {
        DocumentPropertyEditor* dpe = nullptr;
        const auto parent = parentWidget();
        if (parent)
        {
            dpe = qobject_cast<DocumentPropertyEditor*>(parent->parentWidget());
            AZ_Assert(dpe, "A DPELayout must be the child of a DPERowWidget, which must be the child of a DocumentPropertyEditor!");
        }
        return dpe;
    }

    void DPELayout::CreateExpanderWidget()
    {
        m_expanderWidget = new QCheckBox(parentWidget());
        m_expanderWidget->setCheckState(m_expanded ? Qt::Checked : Qt::Unchecked);
        AzQtComponents::CheckBox::applyExpanderStyle(m_expanderWidget);
        connect(m_expanderWidget, &QCheckBox::stateChanged, this, &DPELayout::onCheckstateChanged);
    }

    //! If we are currently adding to an existing shared column group, increase the number of elements in the pair by 1,
    //! otherwise create a new pair of the first widget in the shared column, with size of 2 elements.
    void DPELayout::SharePriorColumn(QWidget* headWidget)
    {
        if (ShouldSharePrior())
        {
            int newWidgetCount = m_sharePriorColumn.back().second + 1;
            m_sharePriorColumn[m_sharePriorColumn.size() - 1].second = newWidgetCount;
        }
        else
        {
            auto widgetColumnPair = AZStd::pair<QWidget*, int>(headWidget, 2);
            m_sharePriorColumn.push_back(widgetColumnPair);
        }
    }

    void DPELayout::SetSharePrior(bool sharePrior)
    {
        m_shouldSharePrior = sharePrior;
    }

    bool DPELayout::ShouldSharePrior()
    {
        return m_shouldSharePrior;
    }

    // Returns the total number of widgets in shared columns.
    int DPELayout::SharedWidgetCount()
    {
        int numWidgets = 0;
        for (int index = 0; index < m_sharePriorColumn.size(); index++)
        {
            numWidgets = numWidgets + m_sharePriorColumn[index].second;
        }
        return numWidgets;
    }

    // Add the widget with its appropriate alignment to the widget alignment map
    void DPELayout::WidgetAlignment(QWidget* alignedWidget, Qt::Alignment widgetAlignment)
    {
        m_widgetAlignment[alignedWidget] = widgetAlignment;
    }

    void DPELayout::AddMinimumWidthWidget(QWidget* widget)
    {
        m_minimumWidthWidgets.insert(widget);
    }

    DPERowWidget::DPERowWidget(int depth, DPERowWidget* parentRow)
        : QWidget(nullptr) // parent will be set when the row is added to its layout
        , m_parentRow(parentRow)
        , m_depth(depth)
        , m_columnLayout(new DPELayout(depth, this))
    {
        // allow horizontal stretching, but use the vertical size hint exactly
        setSizePolicy(QSizePolicy::Expanding, QSizePolicy::Fixed);
        QObject::connect(m_columnLayout, &DPELayout::expanderChanged, this, &DPERowWidget::onExpanderChanged);
    }

    DPERowWidget::~DPERowWidget()
    {
        Clear();
    }

    void DPERowWidget::Clear()
    {
        if (!m_widgetToPropertyHandlerInfo.empty())
        {
            DocumentPropertyEditor* dpe = GetDPE();
            // propertyHandlers own their widgets, so don't destroy them here. Set them free!
            for (auto propertyWidgetIter = m_widgetToPropertyHandlerInfo.begin(), endIter = m_widgetToPropertyHandlerInfo.end();
                 propertyWidgetIter != endIter;
                 ++propertyWidgetIter)
            {
                QWidget* propertyWidget = propertyWidgetIter->first;
                auto toRemove = AZStd::remove(m_domOrderedChildren.begin(), m_domOrderedChildren.end(), propertyWidget);
                m_domOrderedChildren.erase(toRemove, m_domOrderedChildren.end());
                m_columnLayout->removeWidget(propertyWidget);

                propertyWidgetIter->first->setParent(nullptr);
                dpe->ReleaseHandler(AZStd::move(propertyWidgetIter->second.hanlderInterface));
            }
            m_widgetToPropertyHandlerInfo.clear();
        }

        // delete all remaining child widgets, this will also remove them from their layout
        for (auto entry : m_domOrderedChildren)
        {
            if (entry)
            {
                delete entry;
            }
        }
        m_domOrderedChildren.clear();
    }

    void DPERowWidget::AddChildFromDomValue(const AZ::Dom::Value& childValue, size_t domIndex)
    {
        // create a child widget from the given DOM value and add it to the correct layout
        auto childType = childValue.GetNodeName();

        if (childType == AZ::Dpe::GetNodeName<AZ::Dpe::Nodes::Row>())
        {
            m_columnLayout->SetExpanderShown(true);

            if (IsExpanded())
            {
                // determine where to put this new row in the main DPE layout
                auto newRow = new DPERowWidget(m_depth + 1, this);
                DPERowWidget* priorWidgetInLayout = nullptr;

                // search for an existing row sibling with a lower dom index
                for (int priorWidgetIndex = static_cast<int>(domIndex) - 1; priorWidgetInLayout == nullptr && priorWidgetIndex >= 0; --priorWidgetIndex)
                {
                    priorWidgetInLayout = qobject_cast<DPERowWidget*>(m_domOrderedChildren[priorWidgetIndex]);
                }

                // if we found a prior DPERowWidget, put this one after the last of its children,
                // if not, put this new row immediately after its parent -- this
                if (priorWidgetInLayout)
                {
                    priorWidgetInLayout = priorWidgetInLayout->GetLastDescendantInLayout();
                }
                else
                {
                    priorWidgetInLayout = this;
                }
                AddDomChildWidget(domIndex, newRow);
                GetDPE()->AddAfterWidget(priorWidgetInLayout, newRow);

                // if it's a row, recursively populate the children from the DOM array in the passed value
                newRow->SetValueFromDom(childValue);
            }
            else
            {
                // this row isn't expanded, don't create any row children, just log that there's a null widget at
                // the given DOM index
                AddDomChildWidget(domIndex, nullptr);
            }
        }
        else // not a row, so it's a column widget
        {
            QWidget* addedWidget = nullptr;
            if (childType == AZ::Dpe::GetNodeName<AZ::Dpe::Nodes::Label>())
            {
                auto labelString = AZ::Dpe::Nodes::Label::Value.ExtractFromDomNode(childValue).value_or("");
                addedWidget =
                    new AzQtComponents::ElidingLabel(QString::fromUtf8(labelString.data(), aznumeric_cast<int>(labelString.size())), this);
            }
            else if (childType == AZ::Dpe::GetNodeName<AZ::Dpe::Nodes::PropertyEditor>())
            {
                auto handlerId = AZ::Interface<PropertyEditorToolsSystemInterface>::Get()->GetPropertyHandlerForNode(childValue);
                addedWidget = CreateWidgetForHandler(handlerId, childValue);
            }
            else
            {
                AZ_Assert(0, "unknown node type for DPE");
                return;
            }

            if (addedWidget)
            {
                AddColumnWidget(addedWidget, domIndex, childValue);
            }
            AddDomChildWidget(domIndex, addedWidget);
        }
    }

    void DPERowWidget::SetValueFromDom(const AZ::Dom::Value& domArray)
    {
        Clear();

        m_domPath = BuildDomPath();

        // determine whether this node should be expanded
        auto forceExpandAttribute = AZ::Dpe::Nodes::Row::ForceAutoExpand.ExtractFromDomNode(domArray);
        if (forceExpandAttribute.has_value())
        {
            // forced attribute always wins, set the expansion state
            SetExpanded(forceExpandAttribute.value());
        }
        else
        {
            // nothing forced, so the user's saved expansion state, if it exists, should be used
            DocumentPropertyEditor* dpe = GetDPE();
            if (dpe->IsRecursiveExpansionOngoing())
            {
                SetExpanded(true);
                dpe->SetSavedExpanderStateForRow(m_domPath, true);
            }
            else if (dpe->HasSavedExpanderStateForRow(m_domPath))
            {
                SetExpanded(dpe->GetSavedExpanderStateForRow(m_domPath));
            }
            else
            {
                // no prior expansion state set, use the AutoExpand attribute, if it's set
                auto autoExpandAttribute = AZ::Dpe::Nodes::Row::AutoExpand.ExtractFromDomNode(domArray);
                if (autoExpandAttribute.has_value())
                {
                    SetExpanded(autoExpandAttribute.value());
                }
                else
                {
                    // expander state is not explicitly set or saved anywhere, default to expanded
                    SetExpanded(true);
                }
            }
        }

        // populate all direct children of this row
        for (size_t arrayIndex = 0, numIndices = domArray.ArraySize(); arrayIndex < numIndices; ++arrayIndex)
        {
            auto& childValue = domArray[arrayIndex];
            AddChildFromDomValue(childValue, arrayIndex);
        }
    }

    void DPERowWidget::HandleOperationAtPath(const AZ::Dom::PatchOperation& domOperation, size_t pathIndex)
    {
        const auto& fullPath = domOperation.GetDestinationPath();
        auto pathEntry = fullPath[pathIndex];

        const bool isValidIndex = pathEntry.IsIndex() || pathEntry.IsEndOfArray();
        AZ_Assert(isValidIndex, "the direct children of a row must be referenced by index");
        if (!isValidIndex)
        {
            return;
        }

        auto childCount = m_domOrderedChildren.size();

        // if we're on the last entry in the path, this row widget is the direct owner
        if (pathIndex == fullPath.Size() - 1)
        {
            size_t childIndex = 0;
            if (pathEntry.IsIndex())
            {
                // remove and replace operations must match an existing index. Add operations can be one past the current end.
                childIndex = pathEntry.GetIndex();
                const bool indexValid =
                    (domOperation.GetType() == AZ::Dom::PatchOperation::Type::Add ? childIndex <= childCount : childIndex < childCount);
                AZ_Assert(indexValid, "patch index is beyond the array bounds!");
                if (!indexValid)
                {
                    return;
                }
            }
            else if (domOperation.GetType() == AZ::Dom::PatchOperation::Type::Add)
            {
                childIndex = childCount;
            }
            else // must be IsEndOfArray and a replace or remove, use the last existing index
            {
                childIndex = childCount - 1;
            }

            // if this is a remove or replace, remove the existing entry first,
            // then, if this is a replace or add, add the new entry
            if (domOperation.GetType() == AZ::Dom::PatchOperation::Type::Remove ||
                domOperation.GetType() == AZ::Dom::PatchOperation::Type::Replace)
            {
                const auto childIterator = m_domOrderedChildren.begin() + childIndex;
                DPERowWidget* rowToRemove = qobject_cast<DPERowWidget*>(*childIterator);
                if (rowToRemove)
                {
                    // we're removing a row, remove any associated saved expander state
                    GetDPE()->RemoveExpanderStateForRow(rowToRemove->GetPath());
                }

                delete (*childIterator); // deleting the widget also automatically removes it from the layout
                m_domOrderedChildren.erase(childIterator);

                // check if the last row widget child was removed, and hide the expander if necessary
                auto isDPERow = [](auto* widget)
                {
                    return qobject_cast<DPERowWidget*>(widget) != nullptr;
                };
                if (AZStd::find_if(m_domOrderedChildren.begin(), m_domOrderedChildren.end(), isDPERow) == m_domOrderedChildren.end())
                {
                    m_columnLayout->SetExpanderShown(false);
                }
            }

            if (domOperation.GetType() == AZ::Dom::PatchOperation::Type::Replace ||
                domOperation.GetType() == AZ::Dom::PatchOperation::Type::Add)
            {
                AddChildFromDomValue(domOperation.GetValue(), childIndex);
            }
        }
        else // not the direct owner of the entry to patch
        {
            // find the next widget in the path and delegate the operation to them
            auto childIndex = (pathEntry.IsIndex() ? pathEntry.GetIndex() : childCount - 1);
            AZ_Assert(childIndex <= childCount, "DPE: Patch failed to apply, invalid child index specified");
            if (childIndex > childCount)
            {
                return;
            }

            QWidget* childWidget = m_domOrderedChildren[childIndex];

            if (!childWidget)
            {
                // if there's a null entry in the current place for m_domOrderedChildren,
                // that's ok if this entry isn't expanded to that depth and need not follow the change any further
                // if we are expanded, then this patch references an unsupported handler, which might a problem
                if (IsExpanded())
                {
                    AZ_Warning("Document Property Editor", false, "got patch for unimplemented PropertyHandler");
                }
                return;
            }

            DPERowWidget* widgetAsDpeRow = qobject_cast<DPERowWidget*>(childWidget);
            if (widgetAsDpeRow)
            {
                // child is a DPERowWidget, pass patch processing to it
                widgetAsDpeRow->HandleOperationAtPath(domOperation, pathIndex + 1);
            }
            else // child must be a label or a PropertyEditor
            {
                // pare down the path to this node, then look up and set the value from the DOM
                auto subPath = fullPath;
                for (size_t pathEntryIndex = fullPath.size() - 1; pathEntryIndex > pathIndex; --pathEntryIndex)
                {
                    subPath.Pop();
                }
                const auto valueAtSubPath = GetDPE()->GetAdapter()->GetContents()[subPath];

                // check if it's a PropertyHandler; if it is, just set it from the DOM directly
                auto foundEntry = m_widgetToPropertyHandlerInfo.find(childWidget);
                if (foundEntry != m_widgetToPropertyHandlerInfo.end())
                {
                    auto handlerId = AZ::Interface<PropertyEditorToolsSystemInterface>::Get()->GetPropertyHandlerForNode(valueAtSubPath);

                    // check if this patch has morphed the PropertyHandler into a different type
                    if (handlerId != foundEntry->second.handlerId)
                    {
                        // CreateWidgetForHandler will add a new entry to m_widgetToPropertyHandlerInfo, kill the old entry
                        GetDPE()->ReleaseHandler(AZStd::move(foundEntry->second.hanlderInterface));
                        m_widgetToPropertyHandlerInfo.erase(foundEntry);

                        // Replace the existing handler widget with one appropriate for the new type
                        auto replacementWidget = CreateWidgetForHandler(handlerId, valueAtSubPath);
                        AddColumnWidget(replacementWidget, childIndex, valueAtSubPath);
                        AddDomChildWidget(childIndex, replacementWidget);
                    }
                    else
                    {
                        // handler is the same, set the existing handler with the new value
                        foundEntry->second.hanlderInterface->SetValueFromDom(valueAtSubPath);
                    }
                }
                else
                {
                    auto changedLabel = qobject_cast<AzQtComponents::ElidingLabel*>(childWidget);
                    AZ_Assert(changedLabel, "not a label, unknown widget discovered!");
                    if (changedLabel)
                    {
                        auto labelString = AZ::Dpe::Nodes::Label::Value.ExtractFromDomNode(valueAtSubPath).value_or("");
                        changedLabel->SetText(QString::fromUtf8(labelString.data(), aznumeric_cast<int>(labelString.size())));
                    }
                }
            }
        }
    }

    DocumentPropertyEditor* DPERowWidget::GetDPE() const
    {
        DocumentPropertyEditor* theDPE = nullptr;
        QWidget* ancestorWidget = parentWidget();
        while (ancestorWidget && !theDPE)
        {
            theDPE = qobject_cast<DocumentPropertyEditor*>(ancestorWidget);
            ancestorWidget = ancestorWidget->parentWidget();
        }
        AZ_Assert(theDPE, "the top level widget in any DPE hierarchy must be the DocumentPropertyEditor itself!");
        return theDPE;
    }

    void DPERowWidget::AddDomChildWidget(size_t domIndex, QWidget* childWidget)
    {
        if (m_domOrderedChildren.size() > domIndex)
        {
            delete m_domOrderedChildren[domIndex];
            m_domOrderedChildren[domIndex] = childWidget;
        }
        else if (m_domOrderedChildren.size() == domIndex)
        {
            m_domOrderedChildren.push_back(childWidget);
        }
        else
        {
            AZ_Assert(0, "error: trying to add an out of bounds index");
            return;
        }
    }

    void DPERowWidget::AddColumnWidget(QWidget* columnWidget, size_t domIndex, const AZ::Dom::Value& domValue)
    {
        columnWidget->setSizePolicy(QSizePolicy::Expanding, QSizePolicy::Fixed);

        // search for an existing column sibling with a lower dom index
        int priorColumnIndex = -1;
        for (int searchIndex = static_cast<int>(domIndex) - 1; (priorColumnIndex == -1 && searchIndex >= 0); --searchIndex)
        {
            priorColumnIndex = m_columnLayout->indexOf(m_domOrderedChildren[searchIndex]);
        }

        // if the alignment attribute is present, add the widget with its appropriate alignment to the column layout
        auto alignment = AZ::Dpe::Nodes::PropertyEditor::Alignment.ExtractFromDomNode(domValue);
        if (alignment.has_value())
        {
            Qt::Alignment widgetAlignment;
            switch (alignment.value())
            {
            case AZ::Dpe::Nodes::PropertyEditor::Align::AlignLeft:
                widgetAlignment = Qt::AlignLeft;
                break;
            case AZ::Dpe::Nodes::PropertyEditor::Align::AlignCenter:
                widgetAlignment = Qt::AlignCenter;
                break;
            case AZ::Dpe::Nodes::PropertyEditor::Align::AlignRight:
                widgetAlignment = Qt::AlignRight;
                break;
            }
            m_columnLayout->WidgetAlignment(columnWidget, widgetAlignment);
        }

        //! If the sharePrior attribute is present, add the previous widget to the column layout.
        //! Set the SharePrior boolean so we know to create a new shared column layout, or add to an existing one
        auto sharePrior = AZ::Dpe::Nodes::PropertyEditor::SharePriorColumn.ExtractFromDomNode(domValue);
        if (sharePrior.has_value() && sharePrior.value())
        {
            m_columnLayout->SharePriorColumn(m_columnLayout->itemAt(priorColumnIndex)->widget());
            m_columnLayout->SetSharePrior(true);
        }
        else
        {
            m_columnLayout->SetSharePrior(false);
        }

        // If the UseMinimumWidth attribute is present, add the widget to set of widgets using their minimum width
        auto minimumWidth = AZ::Dpe::Nodes::PropertyEditor::UseMinimumWidth.ExtractFromDomNode(domValue);
        if (minimumWidth.has_value() && minimumWidth.value())
        {
            m_columnLayout->AddMinimumWidthWidget(columnWidget);
        }

        // insert after the found index; even if nothing were found and priorIndex is -1,
        // insert one after it, at position 0
        m_columnLayout->insertWidget(priorColumnIndex + 1, columnWidget);
    }

    QWidget* DPERowWidget::CreateWidgetForHandler(
        PropertyEditorToolsSystemInterface::PropertyHandlerId handlerId, const AZ::Dom::Value& domValue)
    {
        QWidget* createdWidget = nullptr;
        // if we found a valid handler, grab its widget to add to the column layout
        if (handlerId)
        {
            auto descriptionString = AZ::Dpe::Nodes::PropertyEditor::Description.ExtractFromDomNode(domValue).value_or("");
            auto shouldDisable = AZ::Dpe::Nodes::PropertyEditor::Disabled.ExtractFromDomNode(domValue).value_or(false);

            // if this row doesn't already have a tooltip, use the first valid
            // tooltip from a child PropertyEditor (like the RPE)
            if (!descriptionString.empty() && toolTip().isEmpty())
            {
                setToolTip(QString::fromUtf8(descriptionString.data(), aznumeric_cast<int>(descriptionString.size())));
            }

            // store, then reference the unique_ptr that will manage the handler's lifetime
            auto handler = AZ::Interface<PropertyEditorToolsSystemInterface>::Get()->CreateHandlerInstance(handlerId);
            handler->SetValueFromDom(domValue);
            createdWidget = handler->GetWidget();
            createdWidget->setEnabled(!shouldDisable);

            // only set the widget's tooltip if it doesn't already have its own
            if (!descriptionString.empty() && createdWidget->toolTip().isEmpty())
            {
                createdWidget->setToolTip(QString::fromUtf8(descriptionString.data(), aznumeric_cast<int>(descriptionString.size())));
            }
            m_widgetToPropertyHandlerInfo[createdWidget] = { handlerId, AZStd::move(handler) };
        }
        return createdWidget;
    }

    DPERowWidget* DPERowWidget::GetLastDescendantInLayout()
    {
        // search for the last row child, which will be the last in the vertical layout for this level
        // if we find one, recurse to check if it has row children, which would be the last in the layout for the next level
        DPERowWidget* lastDescendant = nullptr;
        for (auto childIter = m_domOrderedChildren.rbegin(); (lastDescendant == nullptr && childIter != m_domOrderedChildren.rend());
             ++childIter)
        {
            lastDescendant = qobject_cast<DPERowWidget*>(*childIter);
        }

        if (lastDescendant)
        {
            // recurse to check for any child rows that would be displayed after this row
            lastDescendant = lastDescendant->GetLastDescendantInLayout();
        }
        else
        {
            // didn't find any row children, this row widget is the last descendant
            lastDescendant = this;
        }
        return lastDescendant;
    }

    AZ::Dom::Path DPERowWidget::BuildDomPath()
    {
        auto pathToRoot = GetDPE()->GetPathToRoot(this);
        AZ::Dom::Path rowPath = AZ::Dom::Path();

        for (auto reversePathEntry : pathToRoot | AZStd::views::reverse)
        {
            rowPath.Push(reversePathEntry);
        }

        return rowPath;
    }

    void DPERowWidget::SaveExpanderStatesForChildRows(bool isExpanded)
    {
        AZStd::stack<DPERowWidget*> stack;

        const auto pushAllChildRowsToStack = [&stack](AZStd::deque<QWidget*> children)
        {
            for (auto& child : children)
            {
                DPERowWidget* row = qobject_cast<DPERowWidget*>(child);
                if (row)
                {
                    stack.push(row);
                }
            }
        };

        pushAllChildRowsToStack(m_domOrderedChildren);

        while (!stack.empty())
        {
            DPERowWidget* row = stack.top();
            stack.pop();

            pushAllChildRowsToStack(row->m_domOrderedChildren);

            GetDPE()->SetSavedExpanderStateForRow(row->GetPath(), isExpanded);
        }
    }

    void DPERowWidget::SetExpanded(bool expanded, bool recurseToChildRows)
    {
        m_columnLayout->SetExpanded(expanded);

        if (recurseToChildRows)
        {
            for (auto& currentChild : m_domOrderedChildren)
            {
                DPERowWidget* rowChild = qobject_cast<DPERowWidget*>(currentChild);
                if (rowChild)
                {
                    rowChild->SetExpanded(expanded, recurseToChildRows);
                }
            }
        }
    }

    bool DPERowWidget::IsExpanded() const
    {
        return m_columnLayout->IsExpanded();
    }

    void DPERowWidget::onExpanderChanged(int expanderState)
    {
        DocumentPropertyEditor* dpe = GetDPE();
        bool isExpanded = expanderState != Qt::Unchecked;

        if (!isExpanded)
        {
            if (QGuiApplication::keyboardModifiers().testFlag(Qt::ShiftModifier))
            {
                // Store collapsed state for all children before deletion if shift was pressed
                SaveExpanderStatesForChildRows(false);
            }

            // expander is collapsed; search for row children and delete them,
            // which will zero out their QPointer in the deque, and remove them from the layout
            for (auto& currentChild : m_domOrderedChildren)
            {
                DPERowWidget* rowChild = qobject_cast<DPERowWidget*>(currentChild);
                if (rowChild)
                {
                    delete rowChild;
                    currentChild = nullptr;
                }
            }
        }
        else
        {
            if (QGuiApplication::keyboardModifiers().testFlag(Qt::ShiftModifier))
            {
                // Flag DPE as in the middle of a recursive expand operation if shift was pressed
                dpe->SetRecursiveExpansionOngoing(true);
            }

            auto myValue = dpe->GetDomValueForRow(this);
            AZ_Assert(myValue.ArraySize() == m_domOrderedChildren.size(), "known child count does not match child count!");
            for (int valueIndex = 0; valueIndex < m_domOrderedChildren.size(); ++valueIndex)
            {
                if (m_domOrderedChildren[valueIndex] == nullptr)
                {
                    AddChildFromDomValue(myValue[valueIndex], valueIndex);
                }
            }

            dpe->SetRecursiveExpansionOngoing(false);
        }

        dpe->SetSavedExpanderStateForRow(m_domPath, isExpanded);
    }

    const AZ::Dom::Path DPERowWidget::GetPath() const
    {
        return m_domPath;
    }

    DocumentPropertyEditor::DocumentPropertyEditor(QWidget* parentWidget)
        : QScrollArea(parentWidget)
    {
        QWidget* scrollSurface = new QWidget(this);
        m_layout = new QVBoxLayout(scrollSurface);
        setWidget(scrollSurface);
        setWidgetResizable(true);

        m_handlerCleanupTimer = new QTimer(this);
        m_handlerCleanupTimer->setSingleShot(true);
        m_handlerCleanupTimer->setInterval(0);
        connect(m_handlerCleanupTimer, &QTimer::timeout, this, &DocumentPropertyEditor::CleanupReleasedHandlers);

        m_spawnDebugView = AZ::DocumentPropertyEditor::PropertyEditorSystem::DPEDebugEnabled();

        setHorizontalScrollBarPolicy(Qt::ScrollBarAlwaysOff);
    }

    DocumentPropertyEditor::~DocumentPropertyEditor()
    {
        Clear();
    }

    void DocumentPropertyEditor::SetAdapter(AZ::DocumentPropertyEditor::DocumentAdapterPtr theAdapter)
    {
        if (m_spawnDebugView)
        {
            QPointer<AzToolsFramework::DPEDebugWindow> theWindow = new AzToolsFramework::DPEDebugWindow(nullptr);
            theWindow->SetAdapter(theAdapter);
            theWindow->show();
        }

        m_adapter = theAdapter;
        m_resetHandler = AZ::DocumentPropertyEditor::DocumentAdapter::ResetEvent::Handler(
            [this]()
            {
                this->HandleReset();
            });
        m_adapter->ConnectResetHandler(m_resetHandler);

        m_changedHandler = AZ::DocumentPropertyEditor::DocumentAdapter::ChangedEvent::Handler(
            [this](const AZ::Dom::Patch& patch)
            {
                this->HandleDomChange(patch);
            });
        m_adapter->ConnectChangedHandler(m_changedHandler);

        m_domMessageHandler = AZ::DocumentPropertyEditor::DocumentAdapter::MessageEvent::Handler(
            [this](const AZ::DocumentPropertyEditor::AdapterMessage& message, AZ::Dom::Value& value)
            {
                this->HandleDomMessage(message, value);
            });
        m_adapter->ConnectMessageHandler(m_domMessageHandler);

        // Free the settings ptr which in turn saves any in-memory settings to disk
        m_dpeSettings.reset();

        // populate the view from the full adapter contents, just like a reset
        HandleReset();
    }

    void DocumentPropertyEditor::Clear()
    {
<<<<<<< HEAD
        delete m_rootNode;
        m_expanderPaths.clear();
=======
        for (auto row : m_domOrderedRows)
        {
            delete row;
        }

        m_domOrderedRows.clear();
>>>>>>> 3b7fb38f
    }

    void DocumentPropertyEditor::AddAfterWidget(QWidget* precursor, QWidget* widgetToAdd)
    {
        if (precursor == m_rootNode)
        {
            m_layout->insertWidget(0, widgetToAdd);
        }
        else
        {
            int foundIndex = m_layout->indexOf(precursor);
            const bool validInsert = (foundIndex >= 0);
            AZ_Assert(validInsert, "AddAfterWidget: no existing widget found!");

            if (validInsert)
            {
                m_layout->insertWidget(foundIndex + 1, widgetToAdd);
            }
        }
    }

    void DocumentPropertyEditor::SetSavedStateKey(AZ::u32 key, AZStd::string propertyEditorName)
    {
        // We need to append some alphabetical characters to the key or it will be treated as a very large json array index
        AZStd::string_view keyStr = AZStd::string::format("uuid%s", AZStd::to_string(key).c_str());
        m_dpeSettings = AZStd::make_unique<DocumentPropertyEditorSettings>(keyStr, propertyEditorName);

        if (m_dpeSettings && m_dpeSettings->WereSettingsLoaded())
        {
            m_dpeSettings->SetCleanExpanderStateCallback(
                [this](DocumentPropertyEditorSettings::ExpanderStateMap& storedStates)
                {
                    auto rootValue = m_adapter->GetContents();
                    auto numErased = AZStd::erase_if(storedStates,
                        [&rootValue](const AZStd::pair<AZStd::string, bool>& statePair)
                        {
                            return !rootValue.FindChild(AZ::Dom::Path(statePair.first)) ? true : false;
                        });
                    return numErased > 0;
                });

            // We need to rebuild the view using the stored expander states
            HandleReset();
        }
    }

    void DocumentPropertyEditor::SetSavedExpanderStateForRow(const AZ::Dom::Path& rowPath, bool isExpanded)
    {
        if (m_dpeSettings)
        {
            m_dpeSettings->SetExpanderStateForRow(rowPath, isExpanded);
        }
    }

    bool DocumentPropertyEditor::GetSavedExpanderStateForRow(const AZ::Dom::Path& rowPath) const
    {
        if (m_dpeSettings)
        {
            return m_dpeSettings->GetExpanderStateForRow(rowPath);
        }
        return false;
    }

    bool DocumentPropertyEditor::HasSavedExpanderStateForRow(const AZ::Dom::Path& rowPath) const
    {
        if (m_dpeSettings)
        {
            return m_dpeSettings->HasSavedExpanderStateForRow(rowPath);
        }
        return false;
    }

    void DocumentPropertyEditor::RemoveExpanderStateForRow(const AZ::Dom::Path& rowPath)
    {
        if (m_dpeSettings)
        {
            return m_dpeSettings->RemoveExpanderStateForRow(rowPath);
        }
    }

    void DocumentPropertyEditor::ExpandAll()
    {
        for (auto child : m_rootNode->m_domOrderedChildren)
        {
            // all direct children of the root are rows
            auto row = static_cast<DPERowWidget*>(child);
            row->SetExpanded(true, true);
        }
    }

    void DocumentPropertyEditor::CollapseAll()
    {
        for (auto child : m_rootNode->m_domOrderedChildren)
        {
            // all direct children of the root are rows
            auto row = static_cast<DPERowWidget*>(child);
            row->SetExpanded(false, true);
        }
    }

    AZ::Dom::Value DocumentPropertyEditor::GetDomValueForRow(DPERowWidget* row) const
    {
        // Get the index of each dom child going up the chain. We can then reverse this
        // and use these indices to walk the adapter tree and get the Value for the node at this path
        AZStd::vector<size_t> reversePath = GetPathToRoot(row);

        // full index path is built, now get the value from the adapter
        auto returnValue = m_adapter->GetContents();
        for (auto reverseIter = reversePath.rbegin(); reverseIter != reversePath.rend(); ++reverseIter)
        {
            returnValue = returnValue[*reverseIter];
        }
        return returnValue;
    }

    void DocumentPropertyEditor::ReleaseHandler(AZStd::unique_ptr<PropertyHandlerWidgetInterface>&& handler)
    {
        m_unusedHandlers.emplace_back(AZStd::move(handler));
        m_handlerCleanupTimer->start();
    }

    void DocumentPropertyEditor::SetSpawnDebugView(bool shouldSpawn)
    {
        m_spawnDebugView = shouldSpawn;
    }

    bool DocumentPropertyEditor::ShouldReplaceRPE()
    {
        bool dpeEnabled = false;
        if (auto* console = AZ::Interface<AZ::IConsole>::Get(); console != nullptr)
        {
            console->GetCvarValue("ed_enableDPE", dpeEnabled);
        }
        return dpeEnabled;
    }

    QVBoxLayout* DocumentPropertyEditor::GetVerticalLayout()
    {
        return m_layout;
    }

    AZStd::vector<size_t> DocumentPropertyEditor::GetPathToRoot(DPERowWidget* row) const
    {
        AZStd::vector<size_t> pathToRoot;
        const DPERowWidget* thisRow = row;
        const DPERowWidget* parentRow = thisRow->m_parentRow;

        // little lambda for reuse in two different container settings
        auto pushPathPiece = [&pathToRoot](auto container, const auto& element)
        {
            auto pathPiece = AZStd::find(container.begin(), container.end(), element);
            AZ_Assert(pathPiece != container.end(), "these path indices should always be found!");
            pathToRoot.push_back(pathPiece - container.begin());
        };

        // search upwards and get the index of each dom child going up the chain
        while (parentRow)
        {
            pushPathPiece(parentRow->m_domOrderedChildren, thisRow);
            thisRow = parentRow;
            parentRow = parentRow->m_parentRow;
        }
        return pathToRoot;
    }

    bool DocumentPropertyEditor::IsRecursiveExpansionOngoing() const
    {
        return m_isRecursiveExpansionOngoing;
    }

    void DocumentPropertyEditor::SetRecursiveExpansionOngoing(bool isExpanding)
    {
        m_isRecursiveExpansionOngoing = isExpanding;
    }

    void DocumentPropertyEditor::HandleReset()
    {
        // clear any pre-existing DPERowWidgets
        Clear();

        // invisible root node has a "depth" of -1; its children are all at indent 0
        m_rootNode = new DPERowWidget(-1, nullptr);
        m_rootNode->setParent(this);
        m_rootNode->hide();

        auto topContents = m_adapter->GetContents();

        for (size_t arrayIndex = 0, numIndices = topContents.ArraySize(); arrayIndex < numIndices; ++arrayIndex)
        {
            auto& rowValue = topContents[arrayIndex];
            auto domName = rowValue.GetNodeName().GetStringView();
            const bool isRow = (domName == AZ::DocumentPropertyEditor::Nodes::Row::Name);
            AZ_Assert(isRow, "adapters must only have rows as direct children!");

            if (isRow)
            {
                m_rootNode->AddChildFromDomValue(topContents[arrayIndex], arrayIndex);
            }
        }
        m_layout->addStretch();
    }

    void DocumentPropertyEditor::HandleDomChange(const AZ::Dom::Patch& patch)
    {
        for (auto operationIterator = patch.begin(), endIterator = patch.end(); operationIterator != endIterator; ++operationIterator)
        {
            m_rootNode->HandleOperationAtPath(*operationIterator, 0);
        }
    }

    void DocumentPropertyEditor::HandleDomMessage(
        const AZ::DocumentPropertyEditor::AdapterMessage& message, [[maybe_unused]] AZ::Dom::Value& value)
    {
        // message match for QueryKey
        auto showKeyQueryDialog = [&](AZ::DocumentPropertyEditor::DocumentAdapterPtr* adapter, AZ::Dom::Path containerPath)
        {
            KeyQueryDPE keyQueryUi(adapter);
            if (keyQueryUi.exec() == QDialog::Accepted)
            {
                AZ::DocumentPropertyEditor::Nodes::Adapter::AddContainerKey.InvokeOnDomNode(
                    m_adapter->GetContents(), adapter, containerPath);
            }
            else
            {
                AZ::DocumentPropertyEditor::Nodes::Adapter::RejectContainerKey.InvokeOnDomNode(
                    m_adapter->GetContents(), adapter, containerPath);
            }
        };

        message.Match(AZ::DocumentPropertyEditor::Nodes::Adapter::QueryKey, showKeyQueryDialog);
    }

    void DocumentPropertyEditor::CleanupReleasedHandlers()
    {
        // Release unused handlers from the pool, thereby destroying them and their associated widgets
        m_unusedHandlers.clear();
    }
} // namespace AzToolsFramework<|MERGE_RESOLUTION|>--- conflicted
+++ resolved
@@ -1018,17 +1018,7 @@
 
     void DocumentPropertyEditor::Clear()
     {
-<<<<<<< HEAD
         delete m_rootNode;
-        m_expanderPaths.clear();
-=======
-        for (auto row : m_domOrderedRows)
-        {
-            delete row;
-        }
-
-        m_domOrderedRows.clear();
->>>>>>> 3b7fb38f
     }
 
     void DocumentPropertyEditor::AddAfterWidget(QWidget* precursor, QWidget* widgetToAdd)
