/*
 * Copyright (c) Contributors to the Open 3D Engine Project.
 * For complete copyright and license terms please see the LICENSE at the root of this distribution.
 *
 * SPDX-License-Identifier: Apache-2.0 OR MIT
 *
 */
#include "DocumentPropertyEditor.h"

#include <AzQtComponents/Components/Widgets/ElidingLabel.h>
#include <QCheckBox>
#include <QDialog>
#include <QLineEdit>
#include <QTimer>
#include <QVBoxLayout>

#include <AzCore/Console/IConsole.h>
#include <AzCore/DOM/DomUtils.h>
#include <AzFramework/DocumentPropertyEditor/PropertyEditorNodes.h>
#include <AzFramework/DocumentPropertyEditor/PropertyEditorSystem.h>
#include <AzQtComponents/Components/Widgets/CheckBox.h>
#include <AzToolsFramework/UI/DPEDebugViewer/DPEDebugModel.h>
#include <AzToolsFramework/UI/DPEDebugViewer/DPEDebugWindow.h>
#include <AzToolsFramework/UI/DocumentPropertyEditor/KeyQueryDPE.h>
#include <AzToolsFramework/UI/DocumentPropertyEditor/PropertyEditorToolsSystemInterface.h>

AZ_CVAR(
    bool,
    ed_enableDPE,
    false,
    nullptr,
    AZ::ConsoleFunctorFlags::DontReplicate | AZ::ConsoleFunctorFlags::DontDuplicate,
    "If set, enables experimental Document Property Editor support, replacing the Reflected Property Editor where possible");

namespace AzToolsFramework
{
    DPELayout::DPELayout(int depth, QWidget* parentWidget)
        : QHBoxLayout(parentWidget)
        , m_depth(depth)
    {
    }

    DPELayout::~DPELayout()
    {
        if (m_expanderWidget)
        {
            delete m_expanderWidget;
            m_expanderWidget = nullptr;
        }
    }

    void DPELayout::SetExpanderShown(bool shouldShow)
    {
        if (m_showExpander != shouldShow)
        {
            m_showExpander = shouldShow;
            if (m_expanderWidget && !shouldShow)
            {
                delete m_expanderWidget;
                m_expanderWidget = nullptr;
            }
            update();
        }
    }

    void DPELayout::SetExpanded(bool expanded)
    {
        if (m_expanded != expanded)
        {
            m_expanded = expanded;
            if (m_expanderWidget)
            {
                Qt::CheckState newCheckState = (expanded ? Qt::Checked : Qt::Unchecked);
                if (m_expanderWidget->checkState() != newCheckState)
                {
                    m_expanderWidget->setCheckState(newCheckState);
                }
            }
            emit expanderChanged(expanded);
        }
    }

    bool DPELayout::IsExpanded() const
    {
        return m_expanded;
    }

    void DPELayout::invalidate()
    {
        QHBoxLayout::invalidate();
        m_cachedLayoutSize = QSize();
        m_cachedMinLayoutSize = QSize();
    }

    QSize DPELayout::sizeHint() const
    {
        if (m_cachedLayoutSize.isValid())
        {
            return m_cachedLayoutSize;
        }

        int cumulativeWidth = 0;
        int preferredHeight = 0;

        // sizeHint for this horizontal layout is the sum of the preferred widths,
        // and the maximum of the preferred heights
        for (int layoutIndex = 0; layoutIndex < count(); ++layoutIndex)
        {
            auto widgetSizeHint = itemAt(layoutIndex)->sizeHint();
            cumulativeWidth += widgetSizeHint.width();
            preferredHeight = AZStd::max(widgetSizeHint.height(), preferredHeight);
        }

        m_cachedLayoutSize = QSize(cumulativeWidth, preferredHeight);

        return { cumulativeWidth, preferredHeight };
    }

    QSize DPELayout::minimumSize() const
    {
        if (m_cachedMinLayoutSize.isValid())
        {
            return m_cachedMinLayoutSize;
        }

        int cumulativeWidth = 0;
        int minimumHeight = 0;

        // minimumSize for this horizontal layout is the sum of the min widths,
        // and the maximum of the preferred heights
        for (int layoutIndex = 0; layoutIndex < count(); ++layoutIndex)
        {
            QWidget* widgetChild = itemAt(layoutIndex)->widget();
            if (widgetChild)
            {
                const auto minWidth = widgetChild->minimumSizeHint().width();
                if (minWidth > 0)
                {
                    cumulativeWidth += minWidth;
                }
                minimumHeight = AZStd::max(widgetChild->sizeHint().height(), minimumHeight);
            }
        }

        m_cachedMinLayoutSize = QSize(cumulativeWidth, minimumHeight);

        return { cumulativeWidth, minimumHeight };
    }

    void DPELayout::setGeometry(const QRect& rect)
    {
        QLayout::setGeometry(rect);

        // todo: implement QSplitter-like functionality to allow the user to resize columns within a DPE

        //! Treat all widgets in a shared column as one item.
        //! Sum all the widgets, but remove all shared widgets other than the first widget of each shared column.
        int itemCount = count() - SharedWidgetCount() + (int)m_sharePriorColumn.size();

        if (itemCount > 0)
        {
            // divide evenly, unless there are 2 columns, in which case follow the 2/5ths rule here:
            // https://www.o3de.org/docs/tools-ui/ux-patterns/component-card/overview/
            int perItemWidth = (itemCount == 2 ? (rect.width() * 3) / 5 : rect.width() / itemCount);

            // special case the first item to handle indent and the 2/5ths rule
            constexpr int indentSize = 15; // child indent of first item, in pixels
            QRect itemGeometry(rect);
            itemGeometry.setRight(itemCount == 2 ? itemGeometry.width() - perItemWidth : perItemWidth);
            itemGeometry.setLeft(itemGeometry.left() + (m_depth * indentSize));

            if (m_showExpander)
            {
                if (!m_expanderWidget)
                {
                    CreateExpanderWidget();
                }
                m_expanderWidget->move(itemGeometry.topLeft());
                m_expanderWidget->show();
            }

            // space to leave for expander, whether it's there or not
            constexpr int expanderSpace = 16;
            itemGeometry.setLeft(itemGeometry.left() + expanderSpace);

            // used to iterate through the vector containing a shared column's first widget and size
            int sharedVectorIndex = 0;
            // iterate over each item, laying them left to right
            int layoutIndex = 0;
            const int itemCountActual = count();
            while (layoutIndex  < itemCountActual)
            {
                QWidget* currentWidget = itemAt(layoutIndex)->widget();

                //! If the current widget is the first widget of a shared column, create the shared column layout and add widgets to it
                if (sharedVectorIndex < m_sharePriorColumn.size() && currentWidget == m_sharePriorColumn[sharedVectorIndex].first)
                {
                    QHBoxLayout* sharedColumnLayout = new QHBoxLayout;
                    int numItems = m_sharePriorColumn[sharedVectorIndex].second;
                    int sharedWidgetIndex = 0;
                    // values used to remember the alignment of each widget
                    bool startSpacer = false, endSpacer = false;
                    // number of widgets that should be set to their minimum size
                    int minWidthCount = 0;

                    // Iterate over each item in the current shared column, adding them to a single layout
                    while (sharedWidgetIndex < numItems)
                    {
                        currentWidget = itemAt(layoutIndex + sharedWidgetIndex)->widget();

                        // Save the alignment of the last widget in the shared column with an alignment attribute
                        if (m_widgetAlignment.contains(currentWidget))
                        {
                            switch (m_widgetAlignment[currentWidget])
                            {
                            case Qt::AlignLeft:
                                startSpacer = false;
                                endSpacer = true;
                                break;
                            case Qt::AlignCenter:
                                startSpacer = true;
                                endSpacer = true;
                                break;
                            case Qt::AlignRight:
                                startSpacer = true;
                                endSpacer = false;
                                break;
                            }
                        }
                        sharedColumnLayout->addItem(itemAt(layoutIndex + sharedWidgetIndex));

                        // If a widget should only take up its minimum width, do not stretch it
                        if (m_minimumWidthWidgets.contains(currentWidget))
                        {
                            minWidthCount++;
                        }
                        else
                        {
                            sharedColumnLayout->setStretch(sharedColumnLayout->count() - 1, 1);
                        }
                        sharedWidgetIndex++;
                    }

                    // if all widgets in this shared column take up only their minimum width, set the appropriate alignment with spacers
                    if (minWidthCount == numItems)
                    {
                        if (startSpacer)
                        {
                            QSpacerItem* spacer = new QSpacerItem(perItemWidth, 1, QSizePolicy::Expanding, QSizePolicy::Fixed);
                            sharedColumnLayout->insertSpacerItem(0, spacer);
                        }
                        if (endSpacer)
                        {
                            QSpacerItem* spacer = new QSpacerItem(perItemWidth, 1, QSizePolicy::Expanding, QSizePolicy::Fixed);
                            sharedColumnLayout->addSpacerItem(spacer);
                        }
                    }

                    // Special case if this is the first column in a row
                    if (layoutIndex == 0)
                    {
                        sharedColumnLayout->setGeometry(itemGeometry);
                    }
                    else
                    {
                        itemGeometry.setLeft(itemGeometry.right() + 1);
                        itemGeometry.setRight(itemGeometry.left() + perItemWidth);
                        sharedColumnLayout->setGeometry(itemGeometry);
                    }
                    sharedVectorIndex++;
                    // Increase the layout index by the amount of widgets in the shared column we have iterated over
                    layoutIndex = layoutIndex + sharedWidgetIndex;
                }
                // Widget is not in a shared column, lay it individually with its appropriate alignment
                else
                {
                    if (layoutIndex == 0)
                    {
                        itemAt(layoutIndex)->setGeometry(itemGeometry);
                    }
                    else
                    {
                        itemGeometry.setLeft(itemGeometry.right() + 1);
                        itemGeometry.setRight(itemGeometry.left() + perItemWidth);
                        if (m_widgetAlignment.contains(currentWidget))
                        {
                            itemAt(layoutIndex)->setAlignment(m_widgetAlignment[currentWidget]);
                        }
                        itemAt(layoutIndex)->setGeometry(itemGeometry);
                    }
                    layoutIndex++;
                }
            }
        }
    }

    Qt::Orientations DPELayout::expandingDirections() const
    {
        return Qt::Vertical | Qt::Horizontal;
    }

    void DPELayout::onCheckstateChanged(int expanderState)
    {
        SetExpanded(expanderState == Qt::Checked);
    }

    DocumentPropertyEditor* DPELayout::GetDPE() const
    {
        DocumentPropertyEditor* dpe = nullptr;
        const auto parent = parentWidget();
        if (parent)
        {
            dpe = qobject_cast<DocumentPropertyEditor*>(parent->parentWidget());
            AZ_Assert(dpe, "A DPELayout must be the child of a DPERowWidget, which must be the child of a DocumentPropertyEditor!");
        }
        return dpe;
    }

    void DPELayout::CreateExpanderWidget()
    {
        m_expanderWidget = new QCheckBox(parentWidget());
        m_expanderWidget->setCheckState(m_expanded ? Qt::Checked : Qt::Unchecked);
        AzQtComponents::CheckBox::applyExpanderStyle(m_expanderWidget);
        connect(m_expanderWidget, &QCheckBox::stateChanged, this, &DPELayout::onCheckstateChanged);
    }

    //! If we are currently adding to an existing shared column group, increase the number of elements in the pair by 1,
    //! otherwise create a new pair of the first widget in the shared column, with size of 2 elements.
    void DPELayout::SharePriorColumn(QWidget* headWidget)
    {
        if (ShouldSharePrior())
        {
            int newWidgetCount = m_sharePriorColumn.back().second + 1;
            m_sharePriorColumn[m_sharePriorColumn.size() - 1].second = newWidgetCount;
        }
        else
        {
            auto widgetColumnPair = AZStd::pair<QWidget*, int>(headWidget, 2);
            m_sharePriorColumn.push_back(widgetColumnPair);
        }
    }

    void DPELayout::SetSharePrior(bool sharePrior)
    {
        m_shouldSharePrior = sharePrior;
    }

    bool DPELayout::ShouldSharePrior()
    {
        return m_shouldSharePrior;
    }

    // Returns the total number of widgets in shared columns.
    int DPELayout::SharedWidgetCount()
    {
        int numWidgets = 0;
        for (int index = 0; index < m_sharePriorColumn.size(); index++)
        {
            numWidgets = numWidgets + m_sharePriorColumn[index].second;
        }
        return numWidgets;
    }

    // Add the widget with its appropriate alignment to the widget alignment map
    void DPELayout::WidgetAlignment(QWidget* alignedWidget, Qt::Alignment widgetAlignment)
    {
        m_widgetAlignment[alignedWidget] = widgetAlignment;
    }

    void DPELayout::AddMinimumWidthWidget(QWidget* widget)
    {
        m_minimumWidthWidgets.insert(widget);
    }

    DPERowWidget::DPERowWidget(int depth, DPERowWidget* parentRow)
        : QWidget(nullptr) // parent will be set when the row is added to its layout
        , m_parentRow(parentRow)
        , m_depth(depth)
        , m_columnLayout(new DPELayout(depth, this))
    {
        // allow horizontal stretching, but use the vertical size hint exactly
        setSizePolicy(QSizePolicy::Expanding, QSizePolicy::Fixed);
        QObject::connect(m_columnLayout, &DPELayout::expanderChanged, this, &DPERowWidget::onExpanderChanged);
    }

    DPERowWidget::~DPERowWidget()
    {
        Clear();
    }

    void DPERowWidget::Clear()
    {
        if (!m_widgetToPropertyHandlerInfo.empty())
        {
            DocumentPropertyEditor* dpe = GetDPE();
            // propertyHandlers own their widgets, so don't destroy them here. Set them free!
            for (auto propertyWidgetIter = m_widgetToPropertyHandlerInfo.begin(), endIter = m_widgetToPropertyHandlerInfo.end();
                 propertyWidgetIter != endIter;
                 ++propertyWidgetIter)
            {
                QWidget* propertyWidget = propertyWidgetIter->first;
                auto toRemove = AZStd::remove(m_domOrderedChildren.begin(), m_domOrderedChildren.end(), propertyWidget);
                m_domOrderedChildren.erase(toRemove, m_domOrderedChildren.end());
                m_columnLayout->removeWidget(propertyWidget);

                propertyWidgetIter->first->setParent(nullptr);
                dpe->ReleaseHandler(AZStd::move(propertyWidgetIter->second.hanlderInterface));
            }
            m_widgetToPropertyHandlerInfo.clear();
        }

        // delete all remaining child widgets, this will also remove them from their layout
        for (auto entry : m_domOrderedChildren)
        {
            if (entry)
            {
                delete entry;
            }
        }
        m_domOrderedChildren.clear();
    }

    void DPERowWidget::AddChildFromDomValue(const AZ::Dom::Value& childValue, size_t domIndex)
    {
        // create a child widget from the given DOM value and add it to the correct layout
        auto childType = childValue.GetNodeName();

        if (childType == AZ::Dpe::GetNodeName<AZ::Dpe::Nodes::Row>())
        {
            m_columnLayout->SetExpanderShown(true);

            if (IsExpanded())
            {
                // determine where to put this new row in the main DPE layout
                auto newRow = new DPERowWidget(m_depth + 1, this);
                DPERowWidget* priorWidgetInLayout = nullptr;

                // search for an existing row sibling with a lower dom index
                for (int priorWidgetIndex = static_cast<int>(domIndex) - 1; priorWidgetInLayout == nullptr && priorWidgetIndex >= 0; --priorWidgetIndex)
                {
                    priorWidgetInLayout = qobject_cast<DPERowWidget*>(m_domOrderedChildren[priorWidgetIndex]);
                }

                // if we found a prior DPERowWidget, put this one after the last of its children,
                // if not, put this new row immediately after its parent -- this
                if (priorWidgetInLayout)
                {
                    priorWidgetInLayout = priorWidgetInLayout->GetLastDescendantInLayout();
                }
                else
                {
                    priorWidgetInLayout = this;
                }
                AddDomChildWidget(domIndex, newRow);
                GetDPE()->AddAfterWidget(priorWidgetInLayout, newRow);

                // if it's a row, recursively populate the children from the DOM array in the passed value
                newRow->SetValueFromDom(childValue);
            }
            else
            {
                // this row isn't expanded, don't create any row children, just log that there's a null widget at
                // the given DOM index
                AddDomChildWidget(domIndex, nullptr);
            }
        }
        else // not a row, so it's a column widget
        {
            QWidget* addedWidget = nullptr;
            if (childType == AZ::Dpe::GetNodeName<AZ::Dpe::Nodes::Label>())
            {
                auto labelString = AZ::Dpe::Nodes::Label::Value.ExtractFromDomNode(childValue).value_or("");
                addedWidget =
                    new AzQtComponents::ElidingLabel(QString::fromUtf8(labelString.data(), aznumeric_cast<int>(labelString.size())), this);
            }
            else if (childType == AZ::Dpe::GetNodeName<AZ::Dpe::Nodes::PropertyEditor>())
            {
                auto handlerId = AZ::Interface<PropertyEditorToolsSystemInterface>::Get()->GetPropertyHandlerForNode(childValue);
                addedWidget = CreateWidgetForHandler(handlerId, childValue);
            }
            else
            {
                AZ_Assert(0, "unknown node type for DPE");
                return;
            }

            if (addedWidget)
            {
<<<<<<< HEAD
                AddColumnWidget(addedWidget, domIndex, childValue);
=======
                addedWidget->setSizePolicy(QSizePolicy::Expanding, QSizePolicy::Fixed);

                // search for an existing column sibling with a lower dom index
                int priorColumnIndex = -1;
                for (int searchIndex = domIndex - 1; (priorColumnIndex == -1 && searchIndex >= 0); --searchIndex)
                {
                    priorColumnIndex = m_columnLayout->indexOf(m_domOrderedChildren[searchIndex]);
                }

                // if the alignment attribute is present, add the widget with its appropriate alignment to the column layout
                auto alignment = AZ::Dpe::Nodes::PropertyEditor::Alignment.ExtractFromDomNode(childValue);
                if (alignment.has_value())
                {
                    Qt::Alignment widgetAlignment;
                    switch (alignment.value())
                    {
                    case AZ::Dpe::Nodes::PropertyEditor::Align::AlignLeft:
                        widgetAlignment = Qt::AlignLeft;
                        break;
                    case AZ::Dpe::Nodes::PropertyEditor::Align::AlignCenter:
                        widgetAlignment = Qt::AlignCenter;
                        break;
                    case AZ::Dpe::Nodes::PropertyEditor::Align::AlignRight:
                        widgetAlignment = Qt::AlignRight;
                        break;
                    }
                    m_columnLayout->WidgetAlignment(addedWidget, widgetAlignment);
                }

                //! If the SharePrior attribute is present, add the previous widget to the column layout.
                //! Set the SharePrior boolean so we know to create a new shared column layout, or add to an existing one
                auto sharePrior = AZ::Dpe::Nodes::PropertyEditor::SharePriorColumn.ExtractFromDomNode(childValue);
                if (sharePrior.has_value() && sharePrior.value())
                {
                    m_columnLayout->SharePriorColumn(m_columnLayout->itemAt(priorColumnIndex)->widget());
                    m_columnLayout->SetSharePrior(true);
                }
                else
                {
                    m_columnLayout->SetSharePrior(false);
                }

                // If the UseMinimumWidth attribute is present, add the widget to set of widgets using their minimum width
                auto minimumWidth = AZ::Dpe::Nodes::PropertyEditor::UseMinimumWidth.ExtractFromDomNode(childValue);
                if (minimumWidth.has_value() && minimumWidth.value())
                {
                    m_columnLayout->AddMinimumWidthWidget(addedWidget);
                }

                m_columnLayout->insertWidget(priorColumnIndex + 1, addedWidget);
                // insert after the found index; even if nothing were found and priorIndex is still -1,
                // still insert one after it, at position 0
>>>>>>> 2a734b4e
            }
            AddDomChildWidget(domIndex, addedWidget);
        }
    }

    void DPERowWidget::SetValueFromDom(const AZ::Dom::Value& domArray)
    {
        Clear();

        // determine whether this node should be expanded
        auto forceExpandAttribute = AZ::Dpe::Nodes::Row::ForceAutoExpand.ExtractFromDomNode(domArray);
        if (forceExpandAttribute.has_value())
        {
            // forced attribute always wins, set the expansion state
            SetExpanded(forceExpandAttribute.value());
        }
        else
        {
            // nothing forced, so the user's saved expansion state, if it exists, should be used
            auto savedState = GetDPE()->GetSavedExpanderStateForRow(this);
            if (savedState != DocumentPropertyEditor::ExpanderState::NotSet)
            {
                SetExpanded(savedState == DocumentPropertyEditor::ExpanderState::Expanded);
            }
            else
            {
                // no prior expansion state set, use the AutoExpand attribute, if it's set
                auto autoExpandAttribute = AZ::Dpe::Nodes::Row::AutoExpand.ExtractFromDomNode(domArray);
                if (autoExpandAttribute.has_value())
                {
                    SetExpanded(autoExpandAttribute.value());
                }
                else
                {
                    // expander state is not explicitly set or saved anywhere, default to expanded
                    SetExpanded(true);
                }
            }
        }

        // populate all direct children of this row
        for (size_t arrayIndex = 0, numIndices = domArray.ArraySize(); arrayIndex < numIndices; ++arrayIndex)
        {
            auto& childValue = domArray[arrayIndex];
            AddChildFromDomValue(childValue, arrayIndex);
        }
    }

    void DPERowWidget::HandleOperationAtPath(const AZ::Dom::PatchOperation& domOperation, size_t pathIndex)
    {
        const auto& fullPath = domOperation.GetDestinationPath();
        auto pathEntry = fullPath[pathIndex];

        const bool isValidIndex = pathEntry.IsIndex() || pathEntry.IsEndOfArray();
        AZ_Assert(isValidIndex, "the direct children of a row must be referenced by index");
        if (!isValidIndex)
        {
            return;
        }

        auto childCount = m_domOrderedChildren.size();

        // if we're on the last entry in the path, this row widget is the direct owner
        if (pathIndex == fullPath.Size() - 1)
        {
            size_t childIndex = 0;
            if (pathEntry.IsIndex())
            {
                // remove and replace operations must match an existing index. Add operations can be one past the current end.
                childIndex = pathEntry.GetIndex();
                const bool indexValid =
                    (domOperation.GetType() == AZ::Dom::PatchOperation::Type::Add ? childIndex <= childCount : childIndex < childCount);
                AZ_Assert(indexValid, "patch index is beyond the array bounds!");
                if (!indexValid)
                {
                    return;
                }
            }
            else if (domOperation.GetType() == AZ::Dom::PatchOperation::Type::Add)
            {
                childIndex = childCount;
            }
            else // must be IsEndOfArray and a replace or remove, use the last existing index
            {
                childIndex = childCount - 1;
            }

            // if this is a remove or replace, remove the existing entry first,
            // then, if this is a replace or add, add the new entry
            if (domOperation.GetType() == AZ::Dom::PatchOperation::Type::Remove ||
                domOperation.GetType() == AZ::Dom::PatchOperation::Type::Replace)
            {
                const auto childIterator = m_domOrderedChildren.begin() + childIndex;
                DPERowWidget* rowToRemove = qobject_cast<DPERowWidget*>(*childIterator);
                if (rowToRemove)
                {
                    // we're removing a row, remove any associated saved expander state
                    GetDPE()->RemoveExpanderStateForRow(rowToRemove);
                }

                delete (*childIterator); // deleting the widget also automatically removes it from the layout
                m_domOrderedChildren.erase(childIterator);

                // check if the last row widget child was removed, and hide the expander if necessary
                auto isDPERow = [](auto* widget)
                {
                    return qobject_cast<DPERowWidget*>(widget) != nullptr;
                };
                if (AZStd::find_if(m_domOrderedChildren.begin(), m_domOrderedChildren.end(), isDPERow) == m_domOrderedChildren.end())
                {
                    m_columnLayout->SetExpanderShown(false);
                }
            }

            if (domOperation.GetType() == AZ::Dom::PatchOperation::Type::Replace ||
                domOperation.GetType() == AZ::Dom::PatchOperation::Type::Add)
            {
                AddChildFromDomValue(domOperation.GetValue(), childIndex);
            }
        }
        else // not the direct owner of the entry to patch
        {
            // find the next widget in the path and delegate the operation to them
            auto childIndex = (pathEntry.IsIndex() ? pathEntry.GetIndex() : childCount - 1);
            AZ_Assert(childIndex <= childCount, "DPE: Patch failed to apply, invalid child index specified");
            if (childIndex > childCount)
            {
                return;
            }

            QWidget* childWidget = m_domOrderedChildren[childIndex];

            if (!childWidget)
            {
                // if there's a null entry in the current place for m_domOrderedChildren,
                // that's ok if this entry isn't expanded to that depth and need not follow the change any further
                // if we are expanded, then this patch references an unsupported handler, which might a problem
                if (IsExpanded())
                {
                    AZ_Warning("Document Property Editor", false, "got patch for unimplemented PropertyHandler");
                }
                return;
            }

            DPERowWidget* widgetAsDpeRow = qobject_cast<DPERowWidget*>(childWidget);
            if (widgetAsDpeRow)
            {
                // child is a DPERowWidget, pass patch processing to it
                widgetAsDpeRow->HandleOperationAtPath(domOperation, pathIndex + 1);
            }
            else // child must be a label or a PropertyEditor
            {
                // pare down the path to this node, then look up and set the value from the DOM
                auto subPath = fullPath;
                for (size_t pathEntryIndex = fullPath.size() - 1; pathEntryIndex > pathIndex; --pathEntryIndex)
                {
                    subPath.Pop();
                }
                const auto valueAtSubPath = GetDPE()->GetAdapter()->GetContents()[subPath];

                // check if it's a PropertyHandler; if it is, just set it from the DOM directly
                auto foundEntry = m_widgetToPropertyHandlerInfo.find(childWidget);
                if (foundEntry != m_widgetToPropertyHandlerInfo.end())
                {
                    auto handlerId = AZ::Interface<PropertyEditorToolsSystemInterface>::Get()->GetPropertyHandlerForNode(valueAtSubPath);

                    // check if this patch has morphed the PropertyHandler into a different type
                    if (handlerId != foundEntry->second.handlerId)
                    {
                        // CreateWidgetForHandler will add a new entry to m_widgetToPropertyHandlerInfo, kill the old entry
                        GetDPE()->ReleaseHandler(AZStd::move(foundEntry->second.hanlderInterface));
                        m_widgetToPropertyHandlerInfo.erase(foundEntry);

                        // Replace the existing handler widget with one appropriate for the new type
                        auto replacementWidget = CreateWidgetForHandler(handlerId, valueAtSubPath);
                        AddColumnWidget(replacementWidget, childIndex, valueAtSubPath);
                        AddDomChildWidget(childIndex, replacementWidget);
                    }
                    else
                    {
                        // handler is the same, set the existing handler with the new value
                        foundEntry->second.hanlderInterface->SetValueFromDom(valueAtSubPath);
                    }
                }
                else
                {
                    auto changedLabel = qobject_cast<AzQtComponents::ElidingLabel*>(childWidget);
                    AZ_Assert(changedLabel, "not a label, unknown widget discovered!");
                    if (changedLabel)
                    {
                        auto labelString = AZ::Dpe::Nodes::Label::Value.ExtractFromDomNode(valueAtSubPath).value_or("");
                        changedLabel->SetText(QString::fromUtf8(labelString.data(), aznumeric_cast<int>(labelString.size())));
                    }
                }
            }
        }
    }

    DocumentPropertyEditor* DPERowWidget::GetDPE() const
    {
        DocumentPropertyEditor* theDPE = nullptr;
        QWidget* ancestorWidget = parentWidget();
        while (ancestorWidget && !theDPE)
        {
            theDPE = qobject_cast<DocumentPropertyEditor*>(ancestorWidget);
            ancestorWidget = ancestorWidget->parentWidget();
        }
        AZ_Assert(theDPE, "the top level widget in any DPE hierarchy must be the DocumentPropertyEditor itself!");
        return theDPE;
    }

    void DPERowWidget::AddDomChildWidget(size_t domIndex, QWidget* childWidget)
    {
        if (m_domOrderedChildren.size() > domIndex)
        {
            delete m_domOrderedChildren[domIndex];
            m_domOrderedChildren[domIndex] = childWidget;
        }
        else if (m_domOrderedChildren.size() == domIndex)
        {
            m_domOrderedChildren.push_back(childWidget);
        }
        else
        {
            AZ_Assert(0, "error: trying to add an out of bounds index");
            return;
        }
    }

    void DPERowWidget::AddColumnWidget(QWidget* columnWidget, size_t domIndex, const AZ::Dom::Value& domValue)
    {
        columnWidget->setSizePolicy(QSizePolicy::Expanding, QSizePolicy::Fixed);

        // search for an existing column sibling with a lower dom index
        int priorColumnIndex = -1;
        for (int searchIndex = static_cast<int>(domIndex) - 1; (priorColumnIndex == -1 && searchIndex >= 0); --searchIndex)
        {
            priorColumnIndex = m_columnLayout->indexOf(m_domOrderedChildren[searchIndex]);
        }

        // if the alignment attribute is present, add the widget with its appropriate alignment to the column layout
        auto alignment = AZ::Dpe::Nodes::PropertyEditor::Alignment.ExtractFromDomNode(domValue);
        if (alignment.has_value())
        {
            Qt::Alignment widgetAlignment;
            switch (alignment.value())
            {
            case AZ::Dpe::Nodes::PropertyEditor::Align::AlignLeft:
                widgetAlignment = Qt::AlignLeft;
                break;
            case AZ::Dpe::Nodes::PropertyEditor::Align::AlignCenter:
                widgetAlignment = Qt::AlignCenter;
                break;
            case AZ::Dpe::Nodes::PropertyEditor::Align::AlignRight:
                widgetAlignment = Qt::AlignRight;
                break;
            }
            m_columnLayout->WidgetAlignment(columnWidget, widgetAlignment);
        }

        //! If the sharePrior attribute is present, add the previous widget to the column layout.
        //! Set the SharePrior boolean so we know to create a new shared column layout, or add to an existing one
        auto sharePrior = AZ::Dpe::Nodes::PropertyEditor::SharePriorColumn.ExtractFromDomNode(domValue);
        if (sharePrior.has_value() && sharePrior.value())
        {
            m_columnLayout->SharePriorColumn(m_columnLayout->itemAt(priorColumnIndex)->widget());
            m_columnLayout->SetSharePrior(true);
        }
        else
        {
            m_columnLayout->SetSharePrior(false);
        }

        // insert after the found index; even if nothing were found and priorIndex is -1,
        // insert one after it, at position 0
        m_columnLayout->insertWidget(priorColumnIndex + 1, columnWidget);
    }

    QWidget* DPERowWidget::CreateWidgetForHandler(
        PropertyEditorToolsSystemInterface::PropertyHandlerId handlerId, const AZ::Dom::Value& domValue)
    {
        QWidget* createdWidget = nullptr;
        // if we found a valid handler, grab its widget to add to the column layout
        if (handlerId)
        {
            auto descriptionString = AZ::Dpe::Nodes::PropertyEditor::Description.ExtractFromDomNode(domValue).value_or("");
            auto shouldDisable = AZ::Dpe::Nodes::PropertyEditor::Disabled.ExtractFromDomNode(domValue).value_or(false);

            // if this row doesn't already have a tooltip, use the first valid
            // tooltip from a child PropertyEditor (like the RPE)
            if (!descriptionString.empty() && toolTip().isEmpty())
            {
                setToolTip(QString::fromUtf8(descriptionString.data(), aznumeric_cast<int>(descriptionString.size())));
            }

            // store, then reference the unique_ptr that will manage the handler's lifetime
            auto handler = AZ::Interface<PropertyEditorToolsSystemInterface>::Get()->CreateHandlerInstance(handlerId);
            handler->SetValueFromDom(domValue);
            createdWidget = handler->GetWidget();
            createdWidget->setEnabled(!shouldDisable);

            // only set the widget's tooltip if it doesn't already have its own
            if (!descriptionString.empty() && createdWidget->toolTip().isEmpty())
            {
                createdWidget->setToolTip(QString::fromUtf8(descriptionString.data(), aznumeric_cast<int>(descriptionString.size())));
            }
            m_widgetToPropertyHandlerInfo[createdWidget] = { handlerId, AZStd::move(handler) };
        }
        return createdWidget;
    }

    DPERowWidget* DPERowWidget::GetLastDescendantInLayout()
    {
        // search for the last row child, which will be the last in the vertical layout for this level
        // if we find one, recurse to check if it has row children, which would be the last in the layout for the next level
        DPERowWidget* lastDescendant = nullptr;
        for (auto childIter = m_domOrderedChildren.rbegin(); (lastDescendant == nullptr && childIter != m_domOrderedChildren.rend());
             ++childIter)
        {
            lastDescendant = qobject_cast<DPERowWidget*>(*childIter);
        }

        if (lastDescendant)
        {
            // recurse to check for any child rows that would be displayed after this row
            lastDescendant = lastDescendant->GetLastDescendantInLayout();
        }
        else
        {
            // didn't find any row children, this row widget is the last descendant
            lastDescendant = this;
        }
        return lastDescendant;
    }

    void DPERowWidget::SetExpanded(bool expanded, bool recurseToChildRows)
    {
        m_columnLayout->SetExpanded(expanded);

        if (recurseToChildRows)
        {
            for (auto& currentChild : m_domOrderedChildren)
            {
                DPERowWidget* rowChild = qobject_cast<DPERowWidget*>(currentChild);
                if (rowChild)
                {
                    rowChild->SetExpanded(expanded, recurseToChildRows);
                }
            }
        }
    }

    bool DPERowWidget::IsExpanded() const
    {
        return m_columnLayout->IsExpanded();
    }

    void DPERowWidget::onExpanderChanged(int expanderState)
    {
        if (expanderState == Qt::Unchecked)
        {
            // expander is collapsed; search for row children and delete them,
            // which will zero out their QPointer in the deque, and remove them from the layout
            for (auto& currentChild : m_domOrderedChildren)
            {
                DPERowWidget* rowChild = qobject_cast<DPERowWidget*>(currentChild);
                if (rowChild)
                {
                    delete rowChild;
                    currentChild = nullptr;
                }
            }
        }
        else
        {
            auto myValue = GetDPE()->GetDomValueForRow(this);
            AZ_Assert(myValue.ArraySize() == m_domOrderedChildren.size(), "known child count does not match child count!");
            for (int valueIndex = 0; valueIndex < m_domOrderedChildren.size(); ++valueIndex)
            {
                if (m_domOrderedChildren[valueIndex] == nullptr)
                {
                    AddChildFromDomValue(myValue[valueIndex], valueIndex);
                }
            }
        }
        GetDPE()->SetSavedExpanderStateForRow(
            this,
            (expanderState == Qt::Unchecked ? DocumentPropertyEditor::ExpanderState::Collapsed
                                            : DocumentPropertyEditor::ExpanderState::Expanded));
    }

    DocumentPropertyEditor::DocumentPropertyEditor(QWidget* parentWidget)
        : QScrollArea(parentWidget)
    {
        QWidget* scrollSurface = new QWidget(this);
        m_layout = new QVBoxLayout(scrollSurface);
        setWidget(scrollSurface);
        setWidgetResizable(true);

        m_handlerCleanupTimer = new QTimer(this);
        m_handlerCleanupTimer->setSingleShot(true);
        m_handlerCleanupTimer->setInterval(0);
        connect(m_handlerCleanupTimer, &QTimer::timeout, this, &DocumentPropertyEditor::CleanupReleasedHandlers);

        m_spawnDebugView = AZ::DocumentPropertyEditor::PropertyEditorSystem::DPEDebugEnabled();

        setHorizontalScrollBarPolicy(Qt::ScrollBarAlwaysOff);
    }

    DocumentPropertyEditor::~DocumentPropertyEditor()
    {
        Clear();
    }

    void DocumentPropertyEditor::SetAdapter(AZ::DocumentPropertyEditor::DocumentAdapterPtr theAdapter)
    {
        if (m_spawnDebugView)
        {
            QPointer<AzToolsFramework::DPEDebugWindow> theWindow = new AzToolsFramework::DPEDebugWindow(nullptr);
            theWindow->SetAdapter(theAdapter);
            theWindow->show();
        }

        m_adapter = theAdapter;
        m_resetHandler = AZ::DocumentPropertyEditor::DocumentAdapter::ResetEvent::Handler(
            [this]()
            {
                this->HandleReset();
            });
        m_adapter->ConnectResetHandler(m_resetHandler);

        m_changedHandler = AZ::DocumentPropertyEditor::DocumentAdapter::ChangedEvent::Handler(
            [this](const AZ::Dom::Patch& patch)
            {
                this->HandleDomChange(patch);
            });
        m_adapter->ConnectChangedHandler(m_changedHandler);

        m_domMessageHandler = AZ::DocumentPropertyEditor::DocumentAdapter::MessageEvent::Handler(
            [this](const AZ::DocumentPropertyEditor::AdapterMessage& message, AZ::Dom::Value& value)
            {
                this->HandleDomMessage(message, value);
            });
        m_adapter->ConnectMessageHandler(m_domMessageHandler);

        // populate the view from the full adapter contents, just like a reset
        HandleReset();
    }

    void DocumentPropertyEditor::Clear()
    {
        delete m_rootNode;
        m_expanderPaths.clear();
    }

    void DocumentPropertyEditor::AddAfterWidget(QWidget* precursor, QWidget* widgetToAdd)
    {
        if (precursor == m_rootNode)
        {
            m_layout->insertWidget(0, widgetToAdd);
        }
        else
        {
            int foundIndex = m_layout->indexOf(precursor);
            const bool validInsert = (foundIndex >= 0);
            AZ_Assert(validInsert, "AddAfterWidget: no existing widget found!");

            if (validInsert)
            {
                m_layout->insertWidget(foundIndex + 1, widgetToAdd);
            }
        }
    }

    void DocumentPropertyEditor::SetSavedExpanderStateForRow(DPERowWidget* row, DocumentPropertyEditor::ExpanderState expanderState)
    {
        // Get the index of each dom child going up the chain. We can then reverse this
        // and use these indices to mark a path to expanded/collapsed nodes
        AZStd::vector<size_t> reversePath = GetPathToRoot(row);

        if (!reversePath.empty())
        {
            // create new pathNodes when necessary implicitly by indexing into each map,
            // then set the expander state on the final node
            auto reverseIter = reversePath.rbegin();
            auto* currPathNode = &m_expanderPaths[*(reverseIter++)];

            while (reverseIter != reversePath.rend())
            {
                currPathNode = &currPathNode->nextNode[*(reverseIter++)];
            }
            currPathNode->expanderState = expanderState;
        }
    }

    DocumentPropertyEditor::ExpanderState DocumentPropertyEditor::GetSavedExpanderStateForRow(DPERowWidget* row) const
    {
        // default to NotSet; if a particular index is not recorded in m_expanderPaths,
        // it is considered not set
        ExpanderState retval = ExpanderState::NotSet;

        AZStd::vector<size_t> reversePath = GetPathToRoot(row);
        auto reverseIter = reversePath.rbegin();
        if (!reversePath.empty())
        {
            auto firstNodeIter = m_expanderPaths.find(*(reverseIter++));
            if (firstNodeIter != m_expanderPaths.end())
            {
                const ExpanderPathNode* currPathNode = &firstNodeIter->second;

                // search the existing path tree to see if there's an expander entry for the given node
                while (currPathNode && reverseIter != reversePath.rend())
                {
                    auto nextPathNodeIter = currPathNode->nextNode.find((*reverseIter++));
                    if (nextPathNodeIter != currPathNode->nextNode.end())
                    {
                        currPathNode = &(nextPathNodeIter->second);
                    }
                    else
                    {
                        currPathNode = nullptr;
                    }
                }
                if (currPathNode)
                {
                    // full path exists in the tree, return its expander state
                    retval = currPathNode->expanderState;
                }
            }
        }
        return retval;
    }

    void DocumentPropertyEditor::RemoveExpanderStateForRow(DPERowWidget* row)
    {
        AZStd::vector<size_t> reversePath = GetPathToRoot(row);
        const auto pathLength = reversePath.size();
        auto reverseIter = reversePath.rbegin();

        if (pathLength > 0)
        {
            auto firstNodeIter = m_expanderPaths.find(*(reverseIter++));
            if (firstNodeIter != m_expanderPaths.end())
            {
                if (pathLength == 1)
                {
                    m_expanderPaths.erase(firstNodeIter);
                }
                else
                {
                    ExpanderPathNode* currPathNode = &firstNodeIter->second;
                    auto nextPathNodeIter = currPathNode->nextNode.find((*reverseIter++));
                    while (reverseIter != reversePath.rend() && nextPathNodeIter != currPathNode->nextNode.end())
                    {
                        currPathNode = &(nextPathNodeIter->second);
                        nextPathNodeIter = currPathNode->nextNode.find((*reverseIter++));
                    }

                    // if we reached the end of the row path, and have valid expander state at that location,
                    // prune the entry and all its children from the expander tree
                    if (reverseIter == reversePath.rend() && nextPathNodeIter != currPathNode->nextNode.end())
                    {
                        currPathNode->nextNode.erase(nextPathNodeIter);
                    }
                }
            }
        }
    }

    void DocumentPropertyEditor::ExpandAll()
    {
        for (auto child : m_rootNode->m_domOrderedChildren)
        {
            // all direct children of the root are rows
            auto row = static_cast<DPERowWidget*>(child);
            row->SetExpanded(true, true);
        }
    }

    void DocumentPropertyEditor::CollapseAll()
    {
        for (auto child : m_rootNode->m_domOrderedChildren)
        {
            // all direct children of the root are rows
            auto row = static_cast<DPERowWidget*>(child);
            row->SetExpanded(false, true);
        }
    }

    AZ::Dom::Value DocumentPropertyEditor::GetDomValueForRow(DPERowWidget* row) const
    {
        // Get the index of each dom child going up the chain. We can then reverse this
        // and use these indices to walk the adapter tree and get the Value for the node at this path
        AZStd::vector<size_t> reversePath = GetPathToRoot(row);

        // full index path is built, now get the value from the adapter
        auto returnValue = m_adapter->GetContents();
        for (auto reverseIter = reversePath.rbegin(); reverseIter != reversePath.rend(); ++reverseIter)
        {
            returnValue = returnValue[*reverseIter];
        }
        return returnValue;
    }

    void DocumentPropertyEditor::ReleaseHandler(AZStd::unique_ptr<PropertyHandlerWidgetInterface>&& handler)
    {
        m_unusedHandlers.emplace_back(AZStd::move(handler));
        m_handlerCleanupTimer->start();
    }

    void DocumentPropertyEditor::SetSpawnDebugView(bool shouldSpawn)
    {
        m_spawnDebugView = shouldSpawn;
    }

    bool DocumentPropertyEditor::ShouldReplaceRPE()
    {
        bool dpeEnabled = false;
        if (auto* console = AZ::Interface<AZ::IConsole>::Get(); console != nullptr)
        {
            console->GetCvarValue("ed_enableDPE", dpeEnabled);
        }
        return dpeEnabled;
    }

    QVBoxLayout* DocumentPropertyEditor::GetVerticalLayout()
    {
        return m_layout;
    }

    AZStd::vector<size_t> DocumentPropertyEditor::GetPathToRoot(DPERowWidget* row) const
    {
        AZStd::vector<size_t> pathToRoot;
        const DPERowWidget* thisRow = row;
        const DPERowWidget* parentRow = thisRow->m_parentRow;

        // little lambda for reuse in two different container settings
        auto pushPathPiece = [&pathToRoot](auto container, const auto& element)
        {
            auto pathPiece = AZStd::find(container.begin(), container.end(), element);
            AZ_Assert(pathPiece != container.end(), "these path indices should always be found!");
            pathToRoot.push_back(pathPiece - container.begin());
        };

        // search upwards and get the index of each dom child going up the chain
        while (parentRow)
        {
            pushPathPiece(parentRow->m_domOrderedChildren, thisRow);
            thisRow = parentRow;
            parentRow = parentRow->m_parentRow;
        }
        return pathToRoot;
    }

    void DocumentPropertyEditor::HandleReset()
    {
        // clear any pre-existing DPERowWidgets
        Clear();

        // invisible root node has a "depth" of -1; its children are all at indent 0
        m_rootNode = new DPERowWidget(-1, nullptr);
        m_rootNode->setParent(this);
        m_rootNode->hide();

        auto topContents = m_adapter->GetContents();

        for (size_t arrayIndex = 0, numIndices = topContents.ArraySize(); arrayIndex < numIndices; ++arrayIndex)
        {
            auto& rowValue = topContents[arrayIndex];
            auto domName = rowValue.GetNodeName().GetStringView();
            const bool isRow = (domName == AZ::DocumentPropertyEditor::Nodes::Row::Name);
            AZ_Assert(isRow, "adapters must only have rows as direct children!");

            if (isRow)
            {
                m_rootNode->AddChildFromDomValue(topContents[arrayIndex], arrayIndex);
            }
        }
        m_layout->addStretch();
    }
    void DocumentPropertyEditor::HandleDomChange(const AZ::Dom::Patch& patch)
    {
        for (auto operationIterator = patch.begin(), endIterator = patch.end(); operationIterator != endIterator; ++operationIterator)
        {
<<<<<<< HEAD
            m_rootNode->HandleOperationAtPath(*operationIterator, 0);
=======
            const auto& patchPath = operationIterator->GetDestinationPath();
            if (patchPath.Size() == 0)
            {
                // an empty path indicates a change to the top-level of the DOM, which is the adapter.
                // Currently, this is meaningless to the DPE so just return.
                return;
            }
            auto firstAddressEntry = patchPath[0];

            const bool isIndex = (firstAddressEntry.IsIndex() || firstAddressEntry.IsEndOfArray());
            AZ_Assert(isIndex, "first entry in a DPE patch must be the index of the first row");
            auto rowIndex = (firstAddressEntry.IsIndex() ? firstAddressEntry.GetIndex() : m_domOrderedRows.size());

            const bool indexInRange =
                (rowIndex < m_domOrderedRows.size() ||
                 (rowIndex <= m_domOrderedRows.size() && operationIterator->GetType() == AZ::Dom::PatchOperation::Type::Add));
            AZ_Assert(indexInRange, "received a patch for a row that doesn't exist");

            if (!(isIndex && indexInRange))
            {
                // invalid input, bail
                return;
            }

            // if there is only one level in the path, this operation is for the top layout
            if (patchPath.Size() == 1)
            {
                if (operationIterator->GetType() == AZ::Dom::PatchOperation::Type::Add)
                {
                    AddRowFromValue(operationIterator->GetValue(), aznumeric_cast<int>(rowIndex));
                }
                else
                {
                    auto& rowWidget = m_domOrderedRows[aznumeric_cast<int>(firstAddressEntry.GetIndex())];
                    if (operationIterator->GetType() == AZ::Dom::PatchOperation::Type::Replace)
                    {
                        rowWidget->SetValueFromDom(operationIterator->GetValue());
                    }
                    else if (operationIterator->GetType() == AZ::Dom::PatchOperation::Type::Remove)
                    {
                        delete rowWidget;
                        rowWidget = nullptr;
                    }
                }
            }
            else
            {
                // delegate the action to the rowWidget, which will, in turn, delegate to the next row in the path, if available
                auto rowWidget = m_domOrderedRows[aznumeric_cast<int>(firstAddressEntry.GetIndex())];
                constexpr size_t pathDepth = 1; // top level has been handled, start the next operation at path depth 1
                rowWidget->HandleOperationAtPath(*operationIterator, pathDepth);
            }
>>>>>>> 2a734b4e
        }
    }

    void DocumentPropertyEditor::HandleDomMessage(
        const AZ::DocumentPropertyEditor::AdapterMessage& message, [[maybe_unused]] AZ::Dom::Value& value)
    {
        // message match for QueryKey
        auto showKeyQueryDialog = [&](AZ::DocumentPropertyEditor::DocumentAdapterPtr* adapter, AZ::Dom::Path containerPath)
        {
            KeyQueryDPE keyQueryUi(adapter);
            if (keyQueryUi.exec() == QDialog::Accepted)
            {
                AZ::DocumentPropertyEditor::Nodes::Adapter::AddContainerKey.InvokeOnDomNode(
                    m_adapter->GetContents(), adapter, containerPath);
            }
            else
            {
                AZ::DocumentPropertyEditor::Nodes::Adapter::RejectContainerKey.InvokeOnDomNode(
                    m_adapter->GetContents(), adapter, containerPath);
            }
        };

        message.Match(AZ::DocumentPropertyEditor::Nodes::Adapter::QueryKey, showKeyQueryDialog);
    }

    void DocumentPropertyEditor::CleanupReleasedHandlers()
    {
        // Release unused handlers from the pool, thereby destroying them and their associated widgets
        m_unusedHandlers.clear();
    }
} // namespace AzToolsFramework<|MERGE_RESOLUTION|>--- conflicted
+++ resolved
@@ -486,62 +486,7 @@
 
             if (addedWidget)
             {
-<<<<<<< HEAD
                 AddColumnWidget(addedWidget, domIndex, childValue);
-=======
-                addedWidget->setSizePolicy(QSizePolicy::Expanding, QSizePolicy::Fixed);
-
-                // search for an existing column sibling with a lower dom index
-                int priorColumnIndex = -1;
-                for (int searchIndex = domIndex - 1; (priorColumnIndex == -1 && searchIndex >= 0); --searchIndex)
-                {
-                    priorColumnIndex = m_columnLayout->indexOf(m_domOrderedChildren[searchIndex]);
-                }
-
-                // if the alignment attribute is present, add the widget with its appropriate alignment to the column layout
-                auto alignment = AZ::Dpe::Nodes::PropertyEditor::Alignment.ExtractFromDomNode(childValue);
-                if (alignment.has_value())
-                {
-                    Qt::Alignment widgetAlignment;
-                    switch (alignment.value())
-                    {
-                    case AZ::Dpe::Nodes::PropertyEditor::Align::AlignLeft:
-                        widgetAlignment = Qt::AlignLeft;
-                        break;
-                    case AZ::Dpe::Nodes::PropertyEditor::Align::AlignCenter:
-                        widgetAlignment = Qt::AlignCenter;
-                        break;
-                    case AZ::Dpe::Nodes::PropertyEditor::Align::AlignRight:
-                        widgetAlignment = Qt::AlignRight;
-                        break;
-                    }
-                    m_columnLayout->WidgetAlignment(addedWidget, widgetAlignment);
-                }
-
-                //! If the SharePrior attribute is present, add the previous widget to the column layout.
-                //! Set the SharePrior boolean so we know to create a new shared column layout, or add to an existing one
-                auto sharePrior = AZ::Dpe::Nodes::PropertyEditor::SharePriorColumn.ExtractFromDomNode(childValue);
-                if (sharePrior.has_value() && sharePrior.value())
-                {
-                    m_columnLayout->SharePriorColumn(m_columnLayout->itemAt(priorColumnIndex)->widget());
-                    m_columnLayout->SetSharePrior(true);
-                }
-                else
-                {
-                    m_columnLayout->SetSharePrior(false);
-                }
-
-                // If the UseMinimumWidth attribute is present, add the widget to set of widgets using their minimum width
-                auto minimumWidth = AZ::Dpe::Nodes::PropertyEditor::UseMinimumWidth.ExtractFromDomNode(childValue);
-                if (minimumWidth.has_value() && minimumWidth.value())
-                {
-                    m_columnLayout->AddMinimumWidthWidget(addedWidget);
-                }
-
-                m_columnLayout->insertWidget(priorColumnIndex + 1, addedWidget);
-                // insert after the found index; even if nothing were found and priorIndex is still -1,
-                // still insert one after it, at position 0
->>>>>>> 2a734b4e
             }
             AddDomChildWidget(domIndex, addedWidget);
         }
@@ -815,6 +760,13 @@
             m_columnLayout->SetSharePrior(false);
         }
 
+        // If the UseMinimumWidth attribute is present, add the widget to set of widgets using their minimum width
+        auto minimumWidth = AZ::Dpe::Nodes::PropertyEditor::UseMinimumWidth.ExtractFromDomNode(childValue);
+        if (minimumWidth.has_value() && minimumWidth.value())
+        {
+            m_columnLayout->AddMinimumWidthWidget(addedWidget);
+        }
+
         // insert after the found index; even if nothing were found and priorIndex is -1,
         // insert one after it, at position 0
         m_columnLayout->insertWidget(priorColumnIndex + 1, columnWidget);
@@ -1226,62 +1178,7 @@
     {
         for (auto operationIterator = patch.begin(), endIterator = patch.end(); operationIterator != endIterator; ++operationIterator)
         {
-<<<<<<< HEAD
             m_rootNode->HandleOperationAtPath(*operationIterator, 0);
-=======
-            const auto& patchPath = operationIterator->GetDestinationPath();
-            if (patchPath.Size() == 0)
-            {
-                // an empty path indicates a change to the top-level of the DOM, which is the adapter.
-                // Currently, this is meaningless to the DPE so just return.
-                return;
-            }
-            auto firstAddressEntry = patchPath[0];
-
-            const bool isIndex = (firstAddressEntry.IsIndex() || firstAddressEntry.IsEndOfArray());
-            AZ_Assert(isIndex, "first entry in a DPE patch must be the index of the first row");
-            auto rowIndex = (firstAddressEntry.IsIndex() ? firstAddressEntry.GetIndex() : m_domOrderedRows.size());
-
-            const bool indexInRange =
-                (rowIndex < m_domOrderedRows.size() ||
-                 (rowIndex <= m_domOrderedRows.size() && operationIterator->GetType() == AZ::Dom::PatchOperation::Type::Add));
-            AZ_Assert(indexInRange, "received a patch for a row that doesn't exist");
-
-            if (!(isIndex && indexInRange))
-            {
-                // invalid input, bail
-                return;
-            }
-
-            // if there is only one level in the path, this operation is for the top layout
-            if (patchPath.Size() == 1)
-            {
-                if (operationIterator->GetType() == AZ::Dom::PatchOperation::Type::Add)
-                {
-                    AddRowFromValue(operationIterator->GetValue(), aznumeric_cast<int>(rowIndex));
-                }
-                else
-                {
-                    auto& rowWidget = m_domOrderedRows[aznumeric_cast<int>(firstAddressEntry.GetIndex())];
-                    if (operationIterator->GetType() == AZ::Dom::PatchOperation::Type::Replace)
-                    {
-                        rowWidget->SetValueFromDom(operationIterator->GetValue());
-                    }
-                    else if (operationIterator->GetType() == AZ::Dom::PatchOperation::Type::Remove)
-                    {
-                        delete rowWidget;
-                        rowWidget = nullptr;
-                    }
-                }
-            }
-            else
-            {
-                // delegate the action to the rowWidget, which will, in turn, delegate to the next row in the path, if available
-                auto rowWidget = m_domOrderedRows[aznumeric_cast<int>(firstAddressEntry.GetIndex())];
-                constexpr size_t pathDepth = 1; // top level has been handled, start the next operation at path depth 1
-                rowWidget->HandleOperationAtPath(*operationIterator, pathDepth);
-            }
->>>>>>> 2a734b4e
         }
     }
 
