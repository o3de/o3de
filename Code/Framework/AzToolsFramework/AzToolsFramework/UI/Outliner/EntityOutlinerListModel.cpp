--- conflicted
+++ resolved
@@ -92,11 +92,8 @@
 
     EntityOutlinerListModel::~EntityOutlinerListModel()
     {
-<<<<<<< HEAD
+        FocusModeNotificationBus::Handler::BusDisconnect();
         Prefab::PrefabFocusNotificationBus::Handler::BusDisconnect();
-=======
-        FocusModeNotificationBus::Handler::BusDisconnect();
->>>>>>> ca171650
         ContainerEntityNotificationBus::Handler::BusDisconnect();
         EditorEntityInfoNotificationBus::Handler::BusDisconnect();
         EditorEntityContextNotificationBus::Handler::BusDisconnect();
@@ -120,11 +117,8 @@
             editorEntityContextId, &AzToolsFramework::EditorEntityContextRequestBus::Events::GetEditorEntityContextId);
 
         ContainerEntityNotificationBus::Handler::BusConnect(editorEntityContextId);
-<<<<<<< HEAD
         Prefab::PrefabFocusNotificationBus::Handler::BusConnect(editorEntityContextId);
-=======
         FocusModeNotificationBus::Handler::BusConnect(editorEntityContextId);
->>>>>>> ca171650
 
         m_editorEntityUiInterface = AZ::Interface<AzToolsFramework::EditorEntityUiInterface>::Get();
         AZ_Assert(m_editorEntityUiInterface != nullptr, "EntityOutlinerListModel requires a EditorEntityUiInterface instance on Initialize.");
