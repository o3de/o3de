/*
 * Copyright (c) Contributors to the Open 3D Engine Project.
 * For complete copyright and license terms please see the LICENSE at the root of this distribution.
 *
 * SPDX-License-Identifier: Apache-2.0 OR MIT
 *
 */

#include "EntityOutlinerTreeView.hxx"
#include "EntityOutlinerListModel.hxx"

#include <AzCore/Component/EntityId.h>
#include <AzCore/std/sort.h>
#include <AzCore/std/algorithm.h>

#include <AzToolsFramework/Entity/EditorEntityHelpers.h>
#include <AzToolsFramework/Entity/ReadOnly/ReadOnlyEntityInterface.h>
#include <AzToolsFramework/UI/EditorEntityUi/EditorEntityUiInterface.h>
#include <AzToolsFramework/UI/EditorEntityUi/EditorEntityUiHandlerBase.h>

#include <AzQtComponents/Components/Style.h>

#include <QDrag>
#include <QHeaderView>
#include <QMouseEvent>
#include <QPainter>

namespace AzToolsFramework
{
    EntityOutlinerTreeView::EntityOutlinerTreeView(QWidget* pParent)
        : AzQtComponents::StyledTreeView(pParent)
        , m_queuedMouseEvent(nullptr)
    {
        setUniformRowHeights(true);
        setHeaderHidden(true);

        m_editorEntityFrameworkInterface = AZ::Interface<AzToolsFramework::EditorEntityUiInterface>::Get();
        AZ_Assert((m_editorEntityFrameworkInterface != nullptr),
            "EntityOutlinerTreeView requires a EditorEntityFrameworkInterface instance on Construction.");

<<<<<<< HEAD
        
=======
        m_readOnlyEntityPublicInterface = AZ::Interface<AzToolsFramework::ReadOnlyEntityPublicInterface>::Get();
        AZ_Assert(
            (m_readOnlyEntityPublicInterface != nullptr),
            "EntityOutlinerTreeView requires a ReadOnlyEntityPublicInterface instance on Construction.");

>>>>>>> b4b7e5a0
        AzFramework::EntityContextId editorEntityContextId = AzFramework::EntityContextId::CreateNull();
        AzToolsFramework::EditorEntityContextRequestBus::BroadcastResult(
            editorEntityContextId, &AzToolsFramework::EditorEntityContextRequestBus::Events::GetEditorEntityContextId);

        FocusModeNotificationBus::Handler::BusConnect(editorEntityContextId);

        viewport()->setMouseTracking(true);
    }

    EntityOutlinerTreeView::~EntityOutlinerTreeView()
    {
        FocusModeNotificationBus::Handler::BusDisconnect();

        ClearQueuedMouseEvent();
    }

    void EntityOutlinerTreeView::setAutoExpandDelay(int delay)
    {
        m_expandOnlyDelay = delay;
    }

    void EntityOutlinerTreeView::dataChanged(const QModelIndex& topLeft, const QModelIndex& bottomRight, const QVector<int>& roles)
    {
        AzQtComponents::StyledTreeView::dataChanged(topLeft, bottomRight, roles);

        if (topLeft.isValid() && topLeft.parent() == bottomRight.parent() && topLeft.row() <= bottomRight.row() &&
            topLeft.column() <= bottomRight.column())
        {
            for (int i = topLeft.row(); i <= bottomRight.row(); i++)
            {
                auto modelRow = topLeft.sibling(i, EntityOutlinerListModel::ColumnName);
                if (modelRow.isValid())
                {
                    CheckExpandedState(modelRow);
                }
            }
        }
    }

    void EntityOutlinerTreeView::rowsInserted(const QModelIndex& parent, int start, int end)
    {
        if (parent.isValid())
        {
            for (int i = start; i <= end; i++)
            {
                auto modelRow = model()->index(i, EntityOutlinerListModel::ColumnName, parent);
                if (modelRow.isValid())
                {
                    CheckExpandedState(modelRow);
                    RecursiveCheckExpandedStates(modelRow);
                }
            }
        }
        AzQtComponents::StyledTreeView::rowsInserted(parent, start, end);
    }

    void EntityOutlinerTreeView::RecursiveCheckExpandedStates(const QModelIndex& current)
    {
        const int rowCount = model()->rowCount(current);
        for (int i = 0; i < rowCount; i++)
        {
            auto modelRow = model()->index(i, EntityOutlinerListModel::ColumnName, current);
            if (modelRow.isValid())
            {
                CheckExpandedState(modelRow);
                RecursiveCheckExpandedStates(modelRow);
            }
        }
    }

    void EntityOutlinerTreeView::CheckExpandedState(const QModelIndex& current)
    {
        const bool expandState = current.data(EntityOutlinerListModel::ExpandedRole).template value<bool>();
        setExpanded(current, expandState);
    }

    void EntityOutlinerTreeView::mousePressEvent(QMouseEvent* event)
    {
        // Postponing normal mouse press logic until mouse is released or dragged.
        // This allows drag/drop of non-selected items.
        ClearQueuedMouseEvent();
        m_queuedMouseEvent = new QMouseEvent(*event);
    }

    void EntityOutlinerTreeView::mouseMoveEvent(QMouseEvent* event)
    {
        // Prevent multiple updates throughout the function for changing UIs.
        bool forceUpdate = false;

        m_mousePosition = event->pos();
        
        if (m_queuedMouseEvent)
        {
            if (!m_isDragSelectActive)
            {
                // Determine whether the mouse move should trigger a rect selection or an entity drag.
                QModelIndex clickedIndex = indexAt(m_queuedMouseEvent->pos());
                // Even though the drag started on an index, we want to trigger a drag select from the last column.
                // This is to allow drag selection to be triggered from anywhere in the hierarchy.
                if (clickedIndex.isValid() && clickedIndex.column() != EntityOutlinerListModel::ColumnSpacing)
                {
                    HandleDrag();
                }
                else
                {
                    m_isDragSelectActive = true;
                    forceUpdate = true;
                }
            }
            else
            {
                SelectAllEntitiesInSelectionRect();
                forceUpdate = true;
            }
        }

        if (forceUpdate)
        {
            update();
        }
    }

    void EntityOutlinerTreeView::mouseReleaseEvent(QMouseEvent* event)
    {
        if (m_isDragSelectActive)
        {
            SelectAllEntitiesInSelectionRect();
            update();
        }
        else if (m_queuedMouseEvent)
        {
            ProcessQueuedMousePressedEvent(m_queuedMouseEvent);
        }

        ClearQueuedMouseEvent();
        m_isDragSelectActive = false;

        QTreeView::mouseReleaseEvent(event);
    }

    void EntityOutlinerTreeView::mouseDoubleClickEvent(QMouseEvent* event)
    {
        // Cancel pending mouse press.
        ClearQueuedMouseEvent();
        QTreeView::mouseDoubleClickEvent(event);
    }

    void EntityOutlinerTreeView::focusInEvent(QFocusEvent* event)
    {
        // Cancel pending mouse press.
        ClearQueuedMouseEvent();
        QTreeView::focusInEvent(event);
    }

    void EntityOutlinerTreeView::focusOutEvent(QFocusEvent* event)
    {
        // Cancel pending mouse press.
        ClearQueuedMouseEvent();
        QTreeView::focusOutEvent(event);
    }

    void EntityOutlinerTreeView::dragMoveEvent([[maybe_unused]] QDragMoveEvent* event)
    {
        if (m_expandOnlyDelay >= 0)
        {
            m_expandTimer.start(m_expandOnlyDelay, this);
        }

        QTreeView::dragMoveEvent(event);
    }

    void EntityOutlinerTreeView::dropEvent([[maybe_unused]] QDropEvent* event)
    {
        emit ItemDropped();
        QTreeView::dropEvent(event);

        ClearQueuedMouseEvent();
    }

    void EntityOutlinerTreeView::HandleDrag()
    {
        // Retrieve the index at the click position.
        QModelIndex indexAtClick = indexAt(m_queuedMouseEvent->pos()).siblingAtColumn(EntityOutlinerListModel::ColumnName);

        AZ::EntityId entityId(indexAtClick.data(EntityOutlinerListModel::EntityIdRole).value<AZ::u64>());
        AZ::EntityId parentEntityId;
        EditorEntityInfoRequestBus::EventResult(parentEntityId, entityId, &EditorEntityInfoRequestBus::Events::GetParent);

        // If the entity is parented to a read-only entity, cancel the drag operation.
        if (m_readOnlyEntityPublicInterface->IsReadOnly(parentEntityId))
        {
            return;
        }

        // If the index is selected, we should move the whole selection.
        if (selectionModel()->isSelected(indexAtClick))
        {
            StartCustomDrag(selectionModel()->selectedIndexes(), defaultDropAction());
        }
        else
        {
            StartCustomDrag(QModelIndexList{ indexAtClick }, defaultDropAction());
        }
    }

    void EntityOutlinerTreeView::SelectAllEntitiesInSelectionRect()
    {
        if (!m_queuedMouseEvent)
        {
            return;
        }

        // Retrieve the two opposing corners of the rect.
        const QPoint point1 = (m_queuedMouseEvent->pos());  // The position the drag operation started at.
        const QPoint point2 = (m_mousePosition);            // The current mouse position.

        // Determine which point's y is the top and which is the bottom.
        const int top(AZStd::min(point1.y(), point2.y()));
        const int bottom(AZStd::max(point1.y(), point2.y()));
        // We don't really need the x values for the rect, just use the center of the viewport.
        const int middle(viewport()->rect().center().x());

        // Find the extremes of the range of indices that are in the selection rect.
        QModelIndex topIndex = indexAt(QPoint(middle, top));
        const QModelIndex bottomIndex = indexAt(QPoint(middle, bottom));

        // If we have no top index, the mouse may have been dragged above the top item. Let's try to course correct.
        const int topDistanceForFirstItem = 10; // A reasonable distance from the top we're sure to encounter the first item.
        const QModelIndex firstIndex = indexAt(QPoint(middle, topDistanceForFirstItem));

        if (!topIndex.isValid() && top < topDistanceForFirstItem)
        {
            topIndex = firstIndex;
        }

        // We can assume that if topIndex is still invalid, it was below the last item in the hierarchy, hence no selection is made.
        if (!topIndex.isValid())
        {
            return;
        }

        QItemSelection selection;

        // Starting from the top index, traverse all visible elements of the list and select them until the bottom index is hit.
        // If the bottom index is undefined, just keep going to the end.
        QModelIndex iter = topIndex;
        selection.select(iter, iter);

        while (iter.isValid() && iter != bottomIndex)
        {
            iter = indexBelow(iter);
            selection.select(iter, iter);
        }

        selectionModel()->select(selection, QItemSelectionModel::ClearAndSelect | QItemSelectionModel::Rows);
    }

    void EntityOutlinerTreeView::ClearQueuedMouseEvent()
    {
        if (m_queuedMouseEvent)
        {
            delete m_queuedMouseEvent;
            m_queuedMouseEvent = nullptr;
        }
    }

    void EntityOutlinerTreeView::leaveEvent([[maybe_unused]] QEvent* event)
    {
        ClearQueuedMouseEvent();

        // Only clear the mouse position if the last mouse position registered is inside.
        // This allows drag to select to work correctly in all situations.
        if(this->viewport()->rect().contains(m_mousePosition))
        {
            m_mousePosition = QPoint(-1, -1);
        }
        update();
    }

    void EntityOutlinerTreeView::paintEvent(QPaintEvent* event)
    {
        AzQtComponents::StyledTreeView::paintEvent(event);

        // Draw the drag selection rect.
        if (m_isDragSelectActive && m_queuedMouseEvent)
        {
            // Create a painter to draw on the viewport.
            QPainter painter(viewport());

            // Retrieve the two corners of the rect.
            const QPoint point1 = (m_queuedMouseEvent->pos());  // The position the drag operation started at.
            const QPoint point2 = (m_mousePosition);            // The current mouse position.

            // We need the top left and bottom right corners, which may not be the two corners we got above.
            // So we composite the corners based on the coordinates of the points.
            const QPoint topLeft(AZStd::min(point1.x(), point2.x()), AZStd::min(point1.y(), point2.y()));
            const QPoint bottomRight(AZStd::max(point1.x(), point2.x()), AZStd::max(point1.y(), point2.y()));

            // Paint the rect.
            painter.setBrush(m_dragSelectRectColor);
            painter.setPen(m_dragSelectBorderColor);
            painter.drawRect(QRect(topLeft, bottomRight));
        }
    }

    void EntityOutlinerTreeView::drawBranches(QPainter* painter, const QRect& rect, const QModelIndex& index) const
    {
        const bool isEnabled = (this->model()->flags(index) & Qt::ItemIsEnabled);

        const bool isSelected = selectionModel()->isSelected(index);
        QModelIndex hoveredIndex = indexAt(m_mousePosition);
        const bool isHovered = index == hoveredIndex.siblingAtColumn(0) && isEnabled;

        // Paint the branch Selection/Hover Rect
        PaintBranchSelectionHoverRect(painter, rect, isSelected, isHovered);
        
        // Paint the branch background as defined by the entity's handler, or its closes ancestor's.
        PaintBranchBackground(painter, rect, index);

        QTreeView::drawBranches(painter, rect, index);
    }

    void EntityOutlinerTreeView::PaintBranchSelectionHoverRect(
        QPainter* painter, const QRect& rect, bool isSelected, bool isHovered) const
    {
        painter->save();
        painter->setRenderHint(QPainter::Antialiasing, false);

        if (isSelected || isHovered)
        {
            QPainterPath backgroundPath;
            QRect backgroundRect(rect);

            backgroundPath.addRect(backgroundRect);

            QColor backgroundColor = m_hoverColor;
            if (isSelected)
            {
                backgroundColor = m_selectedColor;
            }

            painter->fillPath(backgroundPath, backgroundColor);
        }

        painter->restore();
    }

    void EntityOutlinerTreeView::PaintBranchBackground(QPainter* painter, const QRect& rect, const QModelIndex& index) const
    {
        // Go through ancestors and add them to the stack
        AZStd::stack<QModelIndex> handlerStack;

        for (QModelIndex ancestorIndex = index.parent(); ancestorIndex.isValid(); ancestorIndex = ancestorIndex.parent())
        {
            handlerStack.push(ancestorIndex);
        }

        // Apply the ancestor overrides from top to bottom
        while (!handlerStack.empty())
        {
            QModelIndex ancestorIndex = handlerStack.top();
            handlerStack.pop();

            AZ::EntityId ancestorEntityId(ancestorIndex.data(EntityOutlinerListModel::EntityIdRole).value<AZ::u64>());
            auto ancestorUiHandler = m_editorEntityFrameworkInterface->GetHandler(ancestorEntityId);

            if (ancestorUiHandler != nullptr)
            {
                ancestorUiHandler->PaintDescendantBranchBackground(painter, this, rect, ancestorIndex, index);
            }
        }
    }

    void EntityOutlinerTreeView::timerEvent(QTimerEvent* event)
    {
        if (event->timerId() == m_expandTimer.timerId())
        {
            //duplicates functionality from QTreeView, but won't collapse an already expanded item
            QPoint pos = this->viewport()->mapFromGlobal(QCursor::pos());
            if (state() == QAbstractItemView::DraggingState && this->rect().contains(pos))
            {
                QModelIndex index = indexAt(pos);
                if (!isExpanded(index))
                {
                    setExpanded(index, true);
                }
            }
            m_expandTimer.stop();
        }

        QTreeView::timerEvent(event);
    }

    void EntityOutlinerTreeView::ProcessQueuedMousePressedEvent(QMouseEvent* event)
    {
        QModelIndex clickedIndex = indexAt(m_queuedMouseEvent->pos());
        if (!clickedIndex.isValid() || clickedIndex.column() != EntityOutlinerListModel::ColumnSpacing)
        {
            //interpret the mouse event as a button press
            QMouseEvent mousePressedEvent(
                QEvent::MouseButtonPress,
                event->localPos(),
                event->windowPos(),
                event->screenPos(),
                event->button(),
                event->buttons(),
                event->modifiers(),
                event->source());
            QTreeView::mousePressEvent(&mousePressedEvent);
        }
    }

    void EntityOutlinerTreeView::StartCustomDrag(const QModelIndexList& indexList, Qt::DropActions supportedActions)
    {
        //sort by container entity depth and order in hierarchy for proper drag image and drop order
        QModelIndexList indexListSorted = indexList;
        AZStd::unordered_map<AZ::EntityId, AZStd::list<AZ::u64>> locations;
        for (const auto& index : indexListSorted)
        {
            AZ::EntityId entityId(index.data(EntityOutlinerListModel::EntityIdRole).value<AZ::u64>());
            AzToolsFramework::GetEntityLocationInHierarchy(entityId, locations[entityId]);
        }
        AZStd::sort(indexListSorted.begin(), indexListSorted.end(), [&locations](const QModelIndex& index1, const QModelIndex& index2) {
            AZ::EntityId e1(index1.data(EntityOutlinerListModel::EntityIdRole).value<AZ::u64>());
            AZ::EntityId e2(index2.data(EntityOutlinerListModel::EntityIdRole).value<AZ::u64>());
            const auto& locationsE1 = locations[e1];
            const auto& locationsE2 = locations[e2];
            return AZStd::lexicographical_compare(locationsE1.begin(), locationsE1.end(), locationsE2.begin(), locationsE2.end());
        });

        StyledTreeView::StartCustomDrag(indexListSorted, supportedActions);
    }

<<<<<<< HEAD
    void EntityOutlinerTreeView::OnEditorFocusChanged([[maybe_unused]] AZ::EntityId entityId)
=======
    void EntityOutlinerTreeView::OnEditorFocusChanged(
        [[maybe_unused]] AZ::EntityId previousFocusEntityId, [[maybe_unused]] AZ::EntityId newFocusEntityId)
>>>>>>> b4b7e5a0
    {
        viewport()->repaint();
    }
}

#include <UI/Outliner/moc_EntityOutlinerTreeView.cpp><|MERGE_RESOLUTION|>--- conflicted
+++ resolved
@@ -38,15 +38,11 @@
         AZ_Assert((m_editorEntityFrameworkInterface != nullptr),
             "EntityOutlinerTreeView requires a EditorEntityFrameworkInterface instance on Construction.");
 
-<<<<<<< HEAD
-        
-=======
         m_readOnlyEntityPublicInterface = AZ::Interface<AzToolsFramework::ReadOnlyEntityPublicInterface>::Get();
         AZ_Assert(
             (m_readOnlyEntityPublicInterface != nullptr),
             "EntityOutlinerTreeView requires a ReadOnlyEntityPublicInterface instance on Construction.");
 
->>>>>>> b4b7e5a0
         AzFramework::EntityContextId editorEntityContextId = AzFramework::EntityContextId::CreateNull();
         AzToolsFramework::EditorEntityContextRequestBus::BroadcastResult(
             editorEntityContextId, &AzToolsFramework::EditorEntityContextRequestBus::Events::GetEditorEntityContextId);
@@ -480,12 +476,8 @@
         StyledTreeView::StartCustomDrag(indexListSorted, supportedActions);
     }
 
-<<<<<<< HEAD
-    void EntityOutlinerTreeView::OnEditorFocusChanged([[maybe_unused]] AZ::EntityId entityId)
-=======
     void EntityOutlinerTreeView::OnEditorFocusChanged(
         [[maybe_unused]] AZ::EntityId previousFocusEntityId, [[maybe_unused]] AZ::EntityId newFocusEntityId)
->>>>>>> b4b7e5a0
     {
         viewport()->repaint();
     }
