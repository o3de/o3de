/*
 * Copyright (c) Contributors to the Open 3D Engine Project.
 * For complete copyright and license terms please see the LICENSE at the root of this distribution.
 *
 * SPDX-License-Identifier: Apache-2.0 OR MIT
 *
 */

#pragma once

#if !defined(Q_MOC_RUN)
#include <AzCore/base.h>
#include <AzCore/Memory/SystemAllocator.h>

#include <QBasicTimer>
#include <QEvent>

#include <AzToolsFramework/FocusMode/FocusModeNotificationBus.h>
#include <AzQtComponents/Components/Widgets/TreeView.h>
#endif

#pragma once
class QFocusEvent;
class QMouseEvent;

namespace AzToolsFramework
{
    class EditorEntityUiInterface;

    //! This class largely exists to emit events for the OutlinerWidget to listen in on.
    //! The logic for these events is best off not happening within the tree itself,
    //! so it can be re-used in other interfaces.
    //! The OutlinerWidget's need for these events is largely based on the concept of
    //! delaying the Editor selection from updating with mouse interaction to
    //! allow for dragging and dropping of entities from the outliner into the property editor
    //! of other entities. If the selection updates instantly, this would never be possible.
    class EntityOutlinerTreeView
        : public AzQtComponents::StyledTreeView
        , private FocusModeNotificationBus::Handler
    {
        Q_OBJECT;
    public:
        AZ_CLASS_ALLOCATOR(EntityOutlinerTreeView, AZ::SystemAllocator, 0);

        EntityOutlinerTreeView(QWidget* pParent = NULL);
        virtual ~EntityOutlinerTreeView();

        void setAutoExpandDelay(int delay);

    Q_SIGNALS:
        void ItemDropped();

    protected:
        // Qt overrides
        void mousePressEvent(QMouseEvent* event) override;
        void mouseReleaseEvent(QMouseEvent* event) override;
        void mouseDoubleClickEvent(QMouseEvent* event) override;
        void mouseMoveEvent(QMouseEvent* event) override;
        void focusInEvent(QFocusEvent* event) override;
        void focusOutEvent(QFocusEvent* event) override;
        void startDrag(Qt::DropActions supportedActions) override;
        void dragMoveEvent(QDragMoveEvent* event) override;
        void dropEvent(QDropEvent* event) override;
        void leaveEvent(QEvent* event) override;

        // FocusModeNotificationBus overrides ...
<<<<<<< HEAD
        void OnEditorFocusChanged(AZ::EntityId entityId) override;
=======
        void OnEditorFocusChanged(AZ::EntityId previousFocusEntityId, AZ::EntityId newFocusEntityId) override;
>>>>>>> 7100d48e

        //! Renders the left side of the item: appropriate background, branch lines, icons.
        void drawBranches(QPainter* painter, const QRect& rect, const QModelIndex& index) const override;

        void timerEvent(QTimerEvent* event) override;
    private:
        void ClearQueuedMouseEvent();

        void processQueuedMousePressedEvent(QMouseEvent* event);

        void StartCustomDrag(const QModelIndexList& indexList, Qt::DropActions supportedActions) override;

        void PaintBranchBackground(QPainter* painter, const QRect& rect, const QModelIndex& index) const;
        void PaintBranchSelectionHoverRect(QPainter* painter, const QRect& rect, bool isSelected, bool isHovered) const;
        
        QMouseEvent* m_queuedMouseEvent;
        QPoint m_mousePosition;
        bool m_draggingUnselectedItem; // This is set when an item is dragged outside its bounding box.

        int m_expandOnlyDelay = -1;
        QBasicTimer m_expandTimer;

        const QColor m_selectedColor = QColor(255, 255, 255, 45);
        const QColor m_hoverColor = QColor(255, 255, 255, 30);

        QModelIndex m_currentHoveredIndex;

        EditorEntityUiInterface* m_editorEntityFrameworkInterface;
    };

}<|MERGE_RESOLUTION|>--- conflicted
+++ resolved
@@ -64,11 +64,7 @@
         void leaveEvent(QEvent* event) override;
 
         // FocusModeNotificationBus overrides ...
-<<<<<<< HEAD
-        void OnEditorFocusChanged(AZ::EntityId entityId) override;
-=======
         void OnEditorFocusChanged(AZ::EntityId previousFocusEntityId, AZ::EntityId newFocusEntityId) override;
->>>>>>> 7100d48e
 
         //! Renders the left side of the item: appropriate background, branch lines, icons.
         void drawBranches(QPainter* painter, const QRect& rect, const QModelIndex& index) const override;
