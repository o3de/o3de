/*
* All or portions of this file Copyright (c) Amazon.com, Inc. or its affiliates or
* its licensors.
*
* For complete copyright and license terms please see the LICENSE at the root of this
* distribution (the "License"). All use of this software is governed by the License,
* or, if provided, by the license below or the license accompanying this file. Do not
* remove or modify any license notices. This file is distributed on an "AS IS" BASIS,
* WITHOUT WARRANTIES OR CONDITIONS OF ANY KIND, either express or implied.
*
*/

#pragma once

#if !defined(Q_MOC_RUN)
AZ_PUSH_DISABLE_WARNING(4251, "-Wunknown-warning-option") // class '...' needs to have dll-interface to be used by clients of class '...'
#include <AzCore/base.h>
#include <AzCore/Memory/SystemAllocator.h>
#include <AzCore/Serialization/EditContext.h>
#include <AzQtComponents/Components/Widgets/ElidingLabel.h>
#include <QtWidgets/QWidget>
#include <QtWidgets/QLabel>
#include <QtWidgets/QLayout>
#include <QtWidgets/QToolButton>
#include <QtWidgets/QCheckBox>
#include <QtWidgets/QFrame>
#include <QtCore/QPointer>
#include <QtCore/QElapsedTimer>
AZ_POP_DISABLE_WARNING

#include "PropertyEditorAPI.h"
#endif

namespace AzToolsFramework
{

    class PropertyHandlerBase;
    // the purpose of a Property Row Widget is to house the user's property GUI
    // and serve as a conduit to talk to the system.  You should never need to do anything
    // with this guy, except tell him to expand, collapse, etc.
    class PropertyRowWidget : public QFrame
    {
        Q_OBJECT;
        Q_PROPERTY(bool hasChildRows READ HasChildRows);
        Q_PROPERTY(bool isTopLevel READ IsTopLevel);
        Q_PROPERTY(int getLevel READ GetLevel);
        Q_PROPERTY(bool canBeReordered READ CanBeReordered);
        Q_PROPERTY(bool appendDefaultLabelToName READ GetAppendDefaultLabelToName WRITE AppendDefaultLabelToName)
    public:
        AZ_CLASS_ALLOCATOR(PropertyRowWidget, AZ::SystemAllocator, 0)

        enum class DragImageType
        {
            SingleRow,
            IncludeVisibleChildren
        };

        PropertyRowWidget(QWidget* pParent);
        virtual ~PropertyRowWidget();

        virtual void Initialize(PropertyRowWidget* pParent, InstanceDataNode* dataNode, int depth, int labelWidth = 200);
        virtual void Initialize(const char* groupName, PropertyRowWidget* pParent, int depth, int labelWidth = 200);
        virtual void Clear(); // for pooling

        // --- NOT A UNIQUE IDENTIFIER ---
        virtual AZ::u32 GetIdentifier() const; // retrieve a stable identifier that identifies this node (note: Does not include heirarchy).  Use only for attempts to restore state.

        bool IsForbidExpansion() const; 
        bool ForceAutoExpand() const;
        bool AutoExpand() const { return m_autoExpand; }
        bool IsContainer() const { return m_isContainer; }
        bool IsContainerEditable() const { return m_isContainer && m_containerEditable; }
        
        int GetDepth() const { return m_treeDepth; }

        virtual void AddedChild(PropertyRowWidget* child);

        virtual void SetExpanded(bool expanded);
        virtual bool IsExpanded() const { return m_expanded; }

        void DoExpandOrContract(bool expand, bool includeDescendents = false);

        PropertyHandlerBase* GetHandler() const;
        InstanceDataNode* GetNode() const { return m_sourceNode; }
        bool HasChildWidgetAlready() const; 
        void ConsumeChildWidget(QWidget* pChild);
        QWidget* GetChildWidget() const { return m_childWidget; }

        void SetParentRow(PropertyRowWidget* pParentRowWidget) { m_parentRow = pParentRowWidget; }
        PropertyRowWidget* GetParentRow() const { return m_parentRow; }
        int GetLevel() const;
        bool IsTopLevel() const;

        // Remove the default label and append the text to the name label.
        bool GetAppendDefaultLabelToName();
        void AppendDefaultLabelToName(bool doAppend);
        AZ::u32 GetChildRowCount() const;
        PropertyRowWidget* GetChildRowByIndex(AZ::u32 index) const;

        AZStd::vector<PropertyRowWidget*>& GetChildrenRows() { return m_childrenRows; }
        bool HasChildRows() const;

        // check if theres a notification function.
        PropertyModificationRefreshLevel DoPropertyNotify(size_t optionalIndex = 0);
        void DoEditingCompleteNotify();

        // validate a change if there are validation functions specified
        bool ShouldPreValidatePropertyChange() const;
        bool ValidatePropertyChange(void* valueToValidate, const AZ::Uuid& valueType) const;

        void RefreshAttributesFromNode(bool initial);
        void ConsumeAttribute(AZ::u32 attributeName, PropertyAttributeReader& reader, bool initial, QString* descriptionOut=nullptr, bool* foundDescriptionOut=nullptr);

        void SetReadOnlyQueryFunction(const ReadOnlyQueryFunction& readOnlyQueryFunction);

        /// Repaint the control style, which is required any time object properties used
        /// by .qss are modified.
        void RefreshStyle();

        /// Post-process based on source node data.
        void OnValuesUpdated();

        QString label() const;

        QWidget* GetFirstTabWidget();
        void UpdateWidgetInternalTabbing();
        QWidget* GetLastTabWidget();

        //return size hint for left-hand side layout including the name label and any indentation
        QSize LabelSizeHint() const;
        void SetLabelWidth(int width);

        void SetTreeIndentation(int indentation);
        void SetLeafIndentation(int indentation);

        void SetSelectionEnabled(bool selectionEnabled);
        void SetSelected(bool selected);
        bool GetSelected();
        bool eventFilter(QObject *watched, QEvent *event) override;
        void paintEvent(QPaintEvent*) override;

        /// Apply tooltip to widget and some of its children.
        void SetDescription(const QString& text);

        void HideContent();

        void SetNameLabel(const char* text);

        void UpdateIndicator(const char* imagePath);

        void SetFilterString(const AZStd::string& str);

        // Get notifications when widget refreshes should be prevented / restored
        void PreventRefresh(bool shouldPrevent);

        QVBoxLayout* GetLeftHandSideLayoutParent() { return m_leftHandSideLayoutParent; }
        QToolButton* GetIndicatorButton() { return m_indicatorButton; }
        QLabel* GetNameLabel() { return m_nameLabel; }
        void SetIndentSize(int w);
        void SetAsCustom(bool custom) { m_custom = custom; }

        bool CanChildrenBeReordered() const;
        bool CanBeReordered() const;
<<<<<<< HEAD
        bool CanMoveUp() const;
        bool CanMoveDown() const;

        int GetParentWidgetWidth();
        QPixmap createDragImage(const QColor backgroundColor, const QColor borderColor, const float alpha, DragImageType imageType);

=======
>>>>>>> 74a27357
    protected:
        int CalculateLabelWidth() const;
        int GetHeightOfRowAndVisibleChildren();
        int DrawDragImageAndVisibleChildrenInto(QPainter& painter, int xpos, int ypos);

        bool IsHidden(InstanceDataNode* node) const;

        struct ChangeNotification;
        void HandleChangeNotifyAttribute(PropertyAttributeReader& reader, InstanceDataNode* node, AZStd::vector<ChangeNotification>& notifiers);
        void HandleChangeValidateAttribute(PropertyAttributeReader& reader, InstanceDataNode* node);
        InstanceDataNode* ResolveToNodeByType(InstanceDataNode* startNode, const AZ::Uuid& typeId) const;

        QHBoxLayout* m_mainLayout;
        QVBoxLayout* m_leftHandSideLayoutParent;
        QHBoxLayout* m_leftHandSideLayout;
        QHBoxLayout* m_middleLayout;
        QHBoxLayout* m_rightHandSideLayout;
        
        QPointer <QCheckBox> m_dropDownArrow;
        QPointer <QToolButton> m_containerClearButton;
        QPointer <QToolButton> m_containerAddButton;
        QPointer <QToolButton> m_elementRemoveButton;

        QWidget* m_leftAreaContainer;
        QWidget* m_middleAreaContainer;

        QToolButton* m_indicatorButton;
        AzQtComponents::ElidingLabel* m_nameLabel;
        QLabel* m_defaultLabel; // if there is no handler, we use a m_defaultLabel label
        InstanceDataNode* m_sourceNode;

        QString m_currentFilterString;

        struct ChangeNotification
        {
            ChangeNotification(InstanceDataNode* node, AZ::Edit::Attribute* attribute)
                : m_attribute(attribute)
                , m_node(node)
            { }

            InstanceDataNode* m_node = nullptr;
            AZ::Edit::Attribute* m_attribute = nullptr;
        };

        AZStd::vector<ChangeNotification> m_changeNotifiers; 
        AZStd::vector<ChangeNotification> m_changeValidators;
        AZStd::vector<ChangeNotification> m_editingCompleteNotifiers;
        QSpacerItem* m_indent;
        PropertyHandlerBase* m_handler = nullptr; // the CURRENT handler.
        PropertyRowWidget* m_parentRow = nullptr; // not the parent widget.
        AZStd::vector<PropertyRowWidget*> m_childrenRows; // children rows of this row.

        QWidget* m_childWidget = nullptr;

        bool m_forbidExpansion = false;
        bool m_forceAutoExpand = false;
        bool m_autoExpand = false;
        bool m_expanded = false;
        bool m_containerEditable = false;
        bool m_isContainer = false;
        bool m_initialized = false;
        bool m_isMultiSizeContainer = false;
        bool m_isFixedSizeOrSmartPtrContainer = false;
        bool m_custom = false;
        bool m_canChildrenBeReordered = false;

        bool m_isSelected = false;
        bool m_selectionEnabled = false;
        bool m_readOnly = false; // whether widget is currently read-only
        bool m_readOnlyDueToAttribute = false; // holds whether the ReadOnly attribute was set
        bool m_readOnlyDueToFunction = false; // holds whether m_readOnlyQueryFunction evaluates to true
        ReadOnlyQueryFunction m_readOnlyQueryFunction; // customizable function that can say a property is read-only

        QElapsedTimer m_clickStartTimer;
        QPoint m_clickPos;

        int m_containerSize = 0;
        int m_requestedLabelWidth = 0;
        AZ::u32 m_identifier = 0;
        AZ::u32 m_handlerName = 0;
        AZStd::string m_defaultValueString;
        bool m_hadChildren = false;
        int m_treeDepth = 0;
        int m_treeIndentation = 14;
        int m_leafIndentation = 16;

        QIcon m_iconOpen;
        QIcon m_iconClosed;

        /// Marks the field to be visualized as "overridden".
        void SetOverridden(bool overridden);

        void contextMenuEvent(QContextMenuEvent* event) override;
        void mouseDoubleClickEvent(QMouseEvent* event) override;

        void UpdateDropDownArrow();
        void UpdateDefaultLabel(InstanceDataNode* node);

        void createContainerButtons();

        void UpdateReadOnlyState();
        void UpdateEnabledState();

    signals:
        void onUserExpandedOrContracted(InstanceDataNode* node, bool expanded);
        void onRequestedContainerClear(InstanceDataNode* node);
        void onRequestedContainerElementRemove(InstanceDataNode* node);
        void onRequestedContainerAdd(InstanceDataNode* node);
        void onRequestedContextMenu(InstanceDataNode* node, const QPoint& point);
        void onRequestedSelection(InstanceDataNode* node);

    private slots:
        void OnClickedExpansionButton();

        void OnClickedAddElementButton();
        void OnClickedRemoveElementButton();
        void OnClickedClearContainerButton();
        void OnContextMenuRequested(const QPoint&);

    };
}
<|MERGE_RESOLUTION|>--- conflicted
+++ resolved
@@ -161,15 +161,13 @@
 
         bool CanChildrenBeReordered() const;
         bool CanBeReordered() const;
-<<<<<<< HEAD
+
         bool CanMoveUp() const;
         bool CanMoveDown() const;
 
         int GetParentWidgetWidth();
         QPixmap createDragImage(const QColor backgroundColor, const QColor borderColor, const float alpha, DragImageType imageType);
 
-=======
->>>>>>> 74a27357
     protected:
         int CalculateLabelWidth() const;
         int GetHeightOfRowAndVisibleChildren();
