/*
 * Copyright (c) Contributors to the Open 3D Engine Project.
 * For complete copyright and license terms please see the LICENSE at the root of this distribution.
 *
 * SPDX-License-Identifier: Apache-2.0 OR MIT
 *
 */
#include "PropertyEntityIdCtrl.hxx"
#include "PropertyQTConstants.h"

#include <AzCore/Component/Entity.h>
#include <AzCore/Component/ComponentApplicationBus.h>
#include <AzCore/Casting/lossy_cast.h>

#include <AzQtComponents/Components/Widgets/LineEdit.h>

#include <AzToolsFramework/ToolsComponents/EditorEntityIdContainer.h>
#include <AzToolsFramework/UI/PropertyEditor/EntityIdQLineEdit.h>
#include <AzToolsFramework/Entity/EditorEntityContextBus.h>
#include <AzToolsFramework/Entity/EditorEntityContextPickingBus.h>
#include <AzToolsFramework/Entity/EditorEntityHelpers.h>
#include <AzToolsFramework/ViewportSelection/EditorInteractionSystemViewportSelectionRequestBus.h>
#include <AzToolsFramework/ViewportSelection/EditorDefaultSelection.h>
#include <AzToolsFramework/ViewportSelection/EditorPickEntitySelection.h>

AZ_PUSH_DISABLE_WARNING(4251, "-Wunknown-warning-option") // 4251: 'QLayoutItem::align': class 'QFlags<Qt::AlignmentFlag>' needs to have dll-interface to be used by clients of class 'QLayoutItem'
#include <QtWidgets/QHBoxLayout>
AZ_POP_DISABLE_WARNING
#include <QtCore/QMimeData>
AZ_PUSH_DISABLE_WARNING(4244 4251, "-Wunknown-warning-option") // 4244: conversion from 'int' to 'float', possible loss of data
                                                               // 4251: 'QInputEvent::modState': class 'QFlags<Qt::KeyboardModifier>' needs to have dll-interface to be used by clients of class 'QInputEvent'
#include <QDragEnterEvent>
AZ_POP_DISABLE_WARNING
#include <QDropEvent>
#include <QToolButton>
#include <QtWidgets/QApplication>

//just a test to see how it would work to pop a dialog

namespace AzToolsFramework
{
    PropertyEntityIdCtrl::PropertyEntityIdCtrl(QWidget* pParent)
        : QWidget(pParent)
        , m_acceptedEntityContextId(AzFramework::EntityContextId::CreateNull())
    {
        // create the gui, it consists of a layout, and in that layout, a text field for the value
        // and then a slider for the value.
        QHBoxLayout* pLayout = new QHBoxLayout(this);

        pLayout->setContentsMargins(0, 0, 0, 0);
        pLayout->setSpacing(2);

        m_entityIdLineEdit = aznew EntityIdQLineEdit(this);
        m_entityIdLineEdit->setFocusPolicy(Qt::StrongFocus);

        m_pickButton = new QToolButton(this);
        m_pickButton->setCheckable(true);
        m_pickButton->setChecked(false);
        m_pickButton->setAutoRaise(true);
        m_pickButton->setContentsMargins(0, 0, 0, 0);
        m_pickButton->setIcon(QIcon(":/stylesheet/img/UI20/picker.svg"));
        m_pickButton->setToolTip("Pick an object in the viewport");
        m_pickButton->setMouseTracking(true);

        pLayout->addWidget(m_entityIdLineEdit);
        pLayout->addWidget(m_pickButton);

        setFocusProxy(m_entityIdLineEdit);
        setFocusPolicy(m_entityIdLineEdit->focusPolicy());

        setLayout(pLayout);

        setAcceptDrops(true);

        m_pickerIcon = QIcon(":/Cursors/Pointer.svg");

        connect(m_entityIdLineEdit, &EntityIdQLineEdit::RequestPickObject, this, [this]()
        {
            if (!m_pickButton->isChecked())
            {
                StartEntityPickMode();
            }
            else
            {
                StopEntityPickMode();
            }
        });

        connect(m_pickButton, &QToolButton::clicked, this, [this]()
        {
            if (m_pickButton->isChecked())
            {
                StartEntityPickMode();
            }
            else
            {
                StopEntityPickMode();
            }
        });

        QToolButton* clearButton = AzQtComponents::LineEdit::getClearButton(m_entityIdLineEdit);
        assert(clearButton);
        connect(clearButton, &QToolButton::clicked, this, &PropertyEntityIdCtrl::ClearEntityId);
    }

    void PropertyEntityIdCtrl::StartEntityPickMode()
    {
        EditorPickModeRequestBus::Broadcast(&EditorPickModeRequests::StopEntityPickMode);

        QApplication::setOverrideCursor(QCursor(m_pickerIcon.pixmap(16, 16), 4, 1));
        if (!EditorPickModeRequestBus::Handler::BusIsConnected())
        {
            AzFramework::EntityContextId pickModeEntityContextId = GetPickModeEntityContextId();

            emit OnPickStart();
            m_pickButton->setChecked(true);
            EditorPickModeRequestBus::Handler::BusConnect(pickModeEntityContextId);
            EditorEventsBus::Handler::BusConnect();

            // replace the default input handler with one specific for dealing with
            // entity selection in the viewport

            EditorInteractionSystemViewportSelectionRequestBus::Event(
                GetEntityContextId(), &EditorInteractionSystemViewportSelection::SetHandler,
                [](const EditorVisibleEntityDataCacheInterface* entityDataCache, ViewportEditorModeTrackerInterface* viewportEditorModeTracker)
            {
                    return AZStd::make_unique<EditorPickEntitySelection>(entityDataCache, viewportEditorModeTracker);
            });

            if (!pickModeEntityContextId.IsNull())
            {
                EditorPickModeNotificationBus::Event(
                    pickModeEntityContextId, &EditorPickModeNotifications::OnEntityPickModeStarted);
            }
            else
            {
                // Broadcast if the entity context is unknown
                EditorPickModeNotificationBus::Broadcast(&EditorPickModeNotifications::OnEntityPickModeStarted);
            }
        }
    }

    AzFramework::EntityContextId PropertyEntityIdCtrl::GetPickModeEntityContextId()
    {
        return m_acceptedEntityContextId;
    }

    void PropertyEntityIdCtrl::StopEntityPickMode()
    {
        QApplication::restoreOverrideCursor();

        if (EditorPickModeRequestBus::Handler::BusIsConnected())
        {
            m_pickButton->setChecked(false);
            EditorPickModeRequestBus::Handler::BusDisconnect();
            EditorEventsBus::Handler::BusDisconnect();
            emit OnPickComplete();

            // return to the default viewport editor selection
            EditorInteractionSystemViewportSelectionRequestBus::Event(
                GetEntityContextId(), &EditorInteractionSystemViewportSelection::SetDefaultHandler);

            EditorPickModeNotificationBus::Broadcast(&EditorPickModeNotifications::OnEntityPickModeStopped);
        }
    }

    void PropertyEntityIdCtrl::PickModeSelectEntity(const AZ::EntityId id)
    {
        if (id.IsValid())
        {
            SetCurrentEntityId(id, true, "");
        }
    }

    void PropertyEntityIdCtrl::OnEscape()
    {
        StopEntityPickMode();
    }

    void PropertyEntityIdCtrl::dragLeaveEvent(QDragLeaveEvent* event)
    {
        (void)event;
        AzQtComponents::LineEdit::removeDropTargetStyle(m_entityIdLineEdit);
    }

    void PropertyEntityIdCtrl::dragEnterEvent(QDragEnterEvent* event)
    {
        if (event == nullptr)
        {
            return;
        }

        const bool isValidDropTarget = IsCorrectMimeData(event->mimeData()) &&
            EntityIdsFromMimeData(*event->mimeData());

        AzQtComponents::LineEdit::applyDropTargetStyle(m_entityIdLineEdit, isValidDropTarget);

        if (isValidDropTarget)
        {
            event->acceptProposedAction();
        }
    }

    void PropertyEntityIdCtrl::dropEvent(QDropEvent* event)
    {
        AzQtComponents::LineEdit::removeDropTargetStyle(m_entityIdLineEdit);

        if (event == nullptr)
        {
            return;
        }
        if (!IsCorrectMimeData(event->mimeData()))
        {
            return;
        }

        AzToolsFramework::EditorEntityIdContainer entityIdListContainer;

        if (EntityIdsFromMimeData(*event->mimeData(), &entityIdListContainer))
        {
            SetCurrentEntityId(entityIdListContainer.m_entityIds[0], true, "");

            if (entityIdListContainer.m_entityIds.size() > 1)
            {
                // Pop the first element off the list (handled above) and then request new elements for the rest of the list
                entityIdListContainer.m_entityIds.erase(entityIdListContainer.m_entityIds.begin());

                // Need to pass this up to my parent if it is a container to properly handle this request
                AzToolsFramework::PropertyEditorGUIMessages::Bus::Broadcast(&AzToolsFramework::PropertyEditorGUIMessages::Bus::Events::AddElementsToParentContainer, const_cast<PropertyEntityIdCtrl*>(this), entityIdListContainer.m_entityIds.size(),
                    [&entityIdListContainer](void* dataPtr, const AZ::SerializeContext::ClassElement* classElement, bool noDefaultData, AZ::SerializeContext*) -> bool
                {
                    (void)noDefaultData;
                    if (classElement->m_typeId == azrtti_typeid<AZ::EntityId>())
                    {
                        *reinterpret_cast<AZ::EntityId*>(dataPtr) = entityIdListContainer.m_entityIds[0];
                        entityIdListContainer.m_entityIds.erase(entityIdListContainer.m_entityIds.begin());
                        return true;
                    }
                    return false;
                }
                );
            }

            event->acceptProposedAction();
        }
    }

    bool PropertyEntityIdCtrl::IsCorrectMimeData(const QMimeData* mimeData) const
    {
        if (mimeData == nullptr ||
            !mimeData->hasFormat(AzToolsFramework::EditorEntityIdContainer::GetMimeType()))
        {
            return false;
        }

        return true;
    }

    bool PropertyEntityIdCtrl::EntityIdsFromMimeData(const QMimeData& mimeData, AzToolsFramework::EditorEntityIdContainer* entityIdListContainer) const
    {
        if (!IsCorrectMimeData(&mimeData))
        {
            return false;
        }

        QByteArray arrayData = mimeData.data(AzToolsFramework::EditorEntityIdContainer::GetMimeType());

        AzToolsFramework::EditorEntityIdContainer tempContainer;

        if (!entityIdListContainer)
        {
            entityIdListContainer = &tempContainer;
        }

        if (!entityIdListContainer->FromBuffer(arrayData.constData(), arrayData.size()))
        {
            return false;
        }

        if (entityIdListContainer->m_entityIds.empty())
        {
            return false;
        }

        if (!m_acceptedEntityContextId.IsNull())
        {
            // Check that the entity's owning context matches the one that this control accepts
            AzFramework::EntityContextId contextId = AzFramework::EntityContextId::CreateNull();
            AzFramework::EntityIdContextQueryBus::EventResult(contextId, entityIdListContainer->m_entityIds[0], &AzFramework::EntityIdContextQueryBus::Events::GetOwningContextId);

            if (contextId != m_acceptedEntityContextId)
            {
                return false;
            }
        }

        return true;
    }

    AZ::EntityId PropertyEntityIdCtrl::GetEntityId() const
    {
        return m_entityIdLineEdit->GetEntityId();
    }

    PropertyEntityIdCtrl::~PropertyEntityIdCtrl()
    {
        StopEntityPickMode();
    }

    QWidget* PropertyEntityIdCtrl::GetFirstInTabOrder()
    {
        return m_entityIdLineEdit;
    }
    QWidget* PropertyEntityIdCtrl::GetLastInTabOrder()
    {
        return m_entityIdLineEdit;
    }

    void PropertyEntityIdCtrl::UpdateTabOrder()
    {
        // There's only one QT widget on this property.
    }

    bool PropertyEntityIdCtrl::SetChildWidgetsProperty(const char* name, const QVariant& variant)
    {
        bool success = m_entityIdLineEdit->setProperty(name, variant);
        success = m_pickButton->setProperty(name, variant) && success;

        return success;
    }

    void PropertyEntityIdCtrl::SetCurrentEntityId(const AZ::EntityId& newEntityId, bool emitChange, const AZStd::string& nameOverride)
    {
<<<<<<< HEAD
        m_entityIdLineEdit->SetEntityId(newEntityId, nameOverride, true);
=======
        m_entityIdLineEdit->setClearButtonEnabled(HasClearButton());
        m_entityIdLineEdit->SetEntityId(newEntityId, nameOverride);
>>>>>>> 41f68d65
        m_componentsSatisfyingServices.clear();

        if (!m_requiredServices.empty() || !m_incompatibleServices.empty())
        {
            bool servicesMismatch = false;

            AZ::Entity* entity = nullptr;
            EBUS_EVENT_RESULT(entity, AZ::ComponentApplicationBus, FindEntity, newEntityId);

            if (entity)
            {
                AZStd::vector<AZ::ComponentServiceType> unmatchedServices(m_requiredServices);
                bool foundIncompatibleService = false;
                const auto& components = entity->GetComponents();
                for (const AZ::Component* component : components)
                {
                    AZ::ComponentDescriptor* componentDescriptor = nullptr;
                    EBUS_EVENT_ID_RESULT(componentDescriptor, component->RTTI_GetType(), AZ::ComponentDescriptorBus, GetDescriptor);
                    AZ::ComponentDescriptor::DependencyArrayType providedServices;
                    componentDescriptor->GetProvidedServices(providedServices, component);
                    for (int serviceIdx = azlossy_cast<int>(unmatchedServices.size() - 1); serviceIdx >= 0; --serviceIdx)
                    {
                        AZ::ComponentServiceType service = unmatchedServices[serviceIdx];
                        if (AZStd::find(providedServices.begin(), providedServices.end(), service) != providedServices.end())
                        {
                            m_componentsSatisfyingServices.emplace_back(AzToolsFramework::GetFriendlyComponentName(component));
                            unmatchedServices.erase(unmatchedServices.begin() + serviceIdx);
                        }
                    }

                    for (const auto& service : providedServices)
                    {
                        if (AZStd::find(m_incompatibleServices.begin(), m_incompatibleServices.end(), service) != m_incompatibleServices.end())
                        {
                            foundIncompatibleService = true;
                            break;
                        }
                    }

                    if (foundIncompatibleService)
                    {
                        break;
                    }
                }

                servicesMismatch = !unmatchedServices.empty() || foundIncompatibleService;
            }

            SetMismatchedServices(servicesMismatch);
        }

        QString tip = BuildTooltip();
        if (!tip.isEmpty())
        {
            m_entityIdLineEdit->setToolTip(tip);
        }

        if (emitChange)
        {
            emit OnEntityIdChanged(newEntityId);
        }
    }

    void PropertyEntityIdCtrl::ClearEntityId()
    {
        SetCurrentEntityId(AZ::EntityId(), true, "");
    }

    QString PropertyEntityIdCtrl::BuildTooltip()
    {
        AZ::Entity* entity = nullptr;
        EBUS_EVENT_RESULT(entity, AZ::ComponentApplicationBus, FindEntity, m_entityIdLineEdit->GetEntityId());

        if (!entity)
        {
            return QString();
        }

        QString tooltip;

        QVariant mismatchedServices = property("MismatchedServices");
        if (mismatchedServices == true)
        {
            tooltip = "Service requirements are not met by the referenced entity.";
        }
        else if (!m_componentsSatisfyingServices.empty())
        {
            tooltip = tr("Required services are satisfied by the following components on ");
            tooltip += entity->GetName().c_str();
            tooltip += ":\n";

            for (const AZStd::string& componentName : m_componentsSatisfyingServices)
            {
                tooltip += "\n\t";
                tooltip += componentName.c_str();
            }
        }

        return tooltip;
    }

    void PropertyEntityIdCtrl::SetRequiredServices(const AZStd::vector<AZ::ComponentServiceType>& requiredServices)
    {
        m_requiredServices = requiredServices;
    }

    void PropertyEntityIdCtrl::SetIncompatibleServices(const AZStd::vector<AZ::ComponentServiceType>& incompatibleServices)
    {
        m_incompatibleServices = incompatibleServices;
    }

    void PropertyEntityIdCtrl::SetMismatchedServices(bool mismatchedServices)
    {
        if (property("MismatchedServices") != mismatchedServices)
        {
            setProperty("MismatchedServices", mismatchedServices);
            style()->unpolish(this);
            style()->polish(this);
            update();

            m_entityIdLineEdit->style()->unpolish(m_entityIdLineEdit);
            m_entityIdLineEdit->style()->polish(m_entityIdLineEdit);
            m_entityIdLineEdit->update();
        }
    }

    void PropertyEntityIdCtrl::SetAcceptedEntityContext(AzFramework::EntityContextId contextId)
    {
        m_acceptedEntityContextId = contextId;

        // Update pick button visibility depending on whether the entity context supports viewport picking
        bool supportsViewportEntityIdPicking = true;
        if (!m_acceptedEntityContextId.IsNull())
        {
            EBUS_EVENT_ID_RESULT(supportsViewportEntityIdPicking, m_acceptedEntityContextId, AzToolsFramework::EditorEntityContextPickingRequestBus, SupportsViewportEntityIdPicking);
        }
        m_pickButton->setVisible(supportsViewportEntityIdPicking);
    }

    QWidget* EntityIdPropertyHandler::CreateGUI(QWidget* pParent)
    {
        PropertyEntityIdCtrl* newCtrl = aznew PropertyEntityIdCtrl(pParent);
        connect(newCtrl, &PropertyEntityIdCtrl::OnEntityIdChanged, this, [newCtrl](AZ::EntityId)
            {
                EBUS_EVENT(PropertyEditorGUIMessages::Bus, RequestWrite, newCtrl);
                AzToolsFramework::PropertyEditorGUIMessages::Bus::Broadcast(&PropertyEditorGUIMessages::Bus::Handler::OnEditingFinished, newCtrl);
            });
        return newCtrl;
    }

    void EntityIdPropertyHandler::ConsumeAttribute(PropertyEntityIdCtrl* GUI, AZ::u32 attrib, PropertyAttributeReader* attrValue, const char* debugName)
    {
        (void)GUI;
        (void)attrib;
        (void)attrValue;
        (void)debugName;

        if (attrib == AZ::Edit::Attributes::RequiredService)
        {
            AZ::ComponentServiceType requiredService = 0;
            AZStd::vector<AZ::ComponentServiceType> requiredServices;
            if (attrValue->template Read<AZ::ComponentServiceType>(requiredService))
            {
                GUI->SetRequiredServices(AZStd::vector<AZ::ComponentServiceType>({ requiredService }));
            }
            else if (attrValue->template Read<decltype(requiredServices)>(requiredServices))
            {
                GUI->SetRequiredServices(requiredServices);
            }
        }
        else if (attrib == AZ::Edit::Attributes::IncompatibleService)
        {
            AZ::ComponentServiceType incompatibleService = 0;
            AZStd::vector<AZ::ComponentServiceType> incompatibleServices;
            if (attrValue->template Read<AZ::ComponentServiceType>(incompatibleService))
            {
                GUI->SetIncompatibleServices(AZStd::vector<AZ::ComponentServiceType>({ incompatibleService }));
            }
            else if (attrValue->template Read<decltype(incompatibleServices)>(incompatibleServices))
            {
                GUI->SetIncompatibleServices(incompatibleServices);
            }
        }
        else if (attrib == AZ::Edit::Attributes::ShowClearButtonHandler)
        {
            bool value;
            if (attrValue->Read<bool>(value))
            {
                GUI->SetHasClearButton(value);
            }
        }
    }

    void EntityIdPropertyHandler::WriteGUIValuesIntoProperty(size_t index, PropertyEntityIdCtrl* GUI, property_t& instance, InstanceDataNode* node)
    {
        AZ_UNUSED(index);
        AZ_UNUSED(node);
        instance = GUI->GetEntityId();
    }

    bool EntityIdPropertyHandler::ReadValuesIntoGUI(size_t index, PropertyEntityIdCtrl* GUI, const property_t& instance, InstanceDataNode* node)
    {
        // Find the entity that is associated with the property
        AZ::EntityId entityId;
        while (node)
        {
            if ((node->GetClassMetadata()) && (node->GetClassMetadata()->m_azRtti))
            {
                AZ::IRttiHelper* rtti = node->GetClassMetadata()->m_azRtti;
                if (rtti->IsTypeOf<AZ::Component>())
                {
                    AZ::Entity* entity = rtti->Cast<AZ::Component>(node->GetInstance(index))->GetEntity();
                    if (entity)
                    {
                        entityId = entity->GetId();
                        if (entityId.IsValid())
                        {
                            break;
                        }
                    }
                }
            }

            node = node->GetParent();
        }

        // Tell the GUI which entity context it should accept
        AzFramework::EntityContextId contextId = AzFramework::EntityContextId::CreateNull();
        if (entityId.IsValid())
        {
            EBUS_EVENT_ID_RESULT(contextId, entityId, AzFramework::EntityIdContextQueryBus, GetOwningContextId);
        }
        GUI->SetAcceptedEntityContext(contextId);

        GUI->SetCurrentEntityId(instance, false, "");
        return false;
    }

    void RegisterEntityIdPropertyHandler()
    {
        EBUS_EVENT(PropertyTypeRegistrationMessages::Bus, RegisterPropertyType, aznew EntityIdPropertyHandler());
    }

}

#include "UI/PropertyEditor/moc_PropertyEntityIdCtrl.cpp"<|MERGE_RESOLUTION|>--- conflicted
+++ resolved
@@ -331,12 +331,8 @@
 
     void PropertyEntityIdCtrl::SetCurrentEntityId(const AZ::EntityId& newEntityId, bool emitChange, const AZStd::string& nameOverride)
     {
-<<<<<<< HEAD
-        m_entityIdLineEdit->SetEntityId(newEntityId, nameOverride, true);
-=======
         m_entityIdLineEdit->setClearButtonEnabled(HasClearButton());
         m_entityIdLineEdit->SetEntityId(newEntityId, nameOverride);
->>>>>>> 41f68d65
         m_componentsSatisfyingServices.clear();
 
         if (!m_requiredServices.empty() || !m_incompatibleServices.empty())
