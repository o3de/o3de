/*
* All or portions of this file Copyright (c) Amazon.com, Inc. or its affiliates or
* its licensors.
*
* For complete copyright and license terms please see the LICENSE at the root of this
* distribution (the "License"). All use of this software is governed by the License,
* or, if provided, by the license below or the license accompanying this file. Do not
* remove or modify any license notices. This file is distributed on an "AS IS" BASIS,
* WITHOUT WARRANTIES OR CONDITIONS OF ANY KIND, either express or implied.
*
*/
#include "AzToolsFramework_precompiled.h"
#include "PropertyRowWidget.hxx"

#include <AzQtComponents/Components/StyleManager.h>
#include <AzQtComponents/Components/Widgets/CheckBox.h>

#include <AzFramework/StringFunc/StringFunc.h>
#include <AzToolsFramework/UI/UICore/WidgetHelpers.h>

AZ_PUSH_DISABLE_WARNING(4244 4251 4800, "-Wunknown-warning-option") // 4244: conversion from 'int' to 'float', possible loss of data
                                                                    // 4251: class '...' needs to have dll-interface to be used by clients of class 'QInputEvent'
                                                                    // 4800: QTextEngine *const ': forcing value to bool 'true' or 'false' (performance warning)
#include <QtWidgets/QHBoxLayout>
#include <QtWidgets/QWidget>
#include <QtGui/QFontMetrics>
#include <QtGui/QTextLayout>
#include <QtGui/QPainter>
#include <QMessageBox>
#include <QStylePainter>
AZ_POP_DISABLE_WARNING

static const int LabelColumnStretch = 2;
static const int ValueColumnStretch = 3;

namespace AzToolsFramework
{
    PropertyRowWidget::PropertyRowWidget(QWidget* pParent)
        : QFrame(pParent)
    {
        setSizePolicy(QSizePolicy::Expanding, QSizePolicy::Maximum);

        static QIcon s_iconOpen(":/PropertyEditor/Resources/group_open.png");
        static QIcon s_iconClosed(":/PropertyEditor/Resources/group_closed.png");
        m_iconOpen = s_iconOpen;
        m_iconClosed = s_iconClosed;

        m_mainLayout = new QHBoxLayout();
        m_mainLayout->setSpacing(0);
        m_mainLayout->setContentsMargins(0, 1, 0, 1);

        m_leftHandSideLayoutParent = new QVBoxLayout(nullptr);
        m_leftHandSideLayout = new QHBoxLayout(nullptr);
        m_leftHandSideLayoutParent->addLayout(m_leftHandSideLayout);
        m_middleLayout = new QHBoxLayout(nullptr);
        m_rightHandSideLayout = new QHBoxLayout(nullptr);

        m_leftHandSideLayout->setSpacing(0);
        m_leftHandSideLayoutParent->setSpacing(0);
        m_middleLayout->setSpacing(0);
        m_rightHandSideLayout->setSpacing(4);
        m_leftHandSideLayout->setContentsMargins(0, 0, 0, 0);
        m_leftHandSideLayoutParent->setContentsMargins(0, 0, 0, 0);
        m_middleLayout->setContentsMargins(0, 0, 0, 0);
        m_rightHandSideLayout->setContentsMargins(0, 0, 0, 0);

        m_indicatorButton = new QToolButton(this);
        m_indicatorButton->setObjectName("Indicator");
        m_indicatorButton->setSizePolicy(QSizePolicy::Fixed, QSizePolicy::Fixed);
        m_indicatorButton->setFixedHeight(16);
        m_indicatorButton->setFixedWidth(16);

        UpdateIndicator(nullptr);

        m_leftAreaContainer = new QWidget(this);
        m_middleAreaContainer = new QWidget(this);
        const int minimumControlWidth = 192;
        m_middleAreaContainer->setMinimumWidth(minimumControlWidth);
        m_mainLayout->addWidget(m_leftAreaContainer, LabelColumnStretch, Qt::AlignLeft);
        m_mainLayout->addWidget(m_middleAreaContainer, ValueColumnStretch);
        m_leftAreaContainer->setLayout(m_leftHandSideLayoutParent);
        m_middleAreaContainer->setLayout(m_middleLayout);

        m_middleLayout->addStretch();
        m_middleLayout->addLayout(m_rightHandSideLayout);


        m_indent = new QSpacerItem(1, 1, QSizePolicy::Fixed, QSizePolicy::Fixed);

        m_leftHandSideLayout->addWidget(m_indicatorButton);

        m_leftHandSideLayout->addSpacerItem(m_indent);

        m_nameLabel = new AzQtComponents::ElidingLabel(this);
        m_nameLabel->setObjectName("Name");

        m_defaultLabel = new QLabel(this);
        m_defaultLabel->setObjectName("DefaultLabel");
        m_middleLayout->insertWidget(0, m_defaultLabel, 1);
        m_defaultLabel->setSizePolicy(QSizePolicy::Preferred, QSizePolicy::Fixed);
        m_defaultLabel->hide();

        m_leftHandSideLayout->addWidget(m_nameLabel);
        
        m_expanded = false;
        m_forbidExpansion = false;
        m_autoExpand = false;
        m_containerEditable = false;
        m_sourceNode = nullptr;
        m_isContainer = false;
        m_isMultiSizeContainer = false;
        m_isFixedSizeOrSmartPtrContainer = false;
        m_isSelected = false;
        m_selectionEnabled = false;
        m_readOnly = false;
        m_readOnlyDueToAttribute = false;
        m_readOnlyDueToFunction = false;
        m_initialized = false;
        m_handler = nullptr;
        m_containerSize = 0;

        setLayout(m_mainLayout);
    }

    void PropertyRowWidget::paintEvent(QPaintEvent* event)
    {
        QStylePainter p(this);

        if (CanBeReordered())
        {
            const QPen linePen(QColor(0x3B3E3F));
            p.setPen(linePen);
            int indent = m_treeDepth * m_treeIndentation;
            p.drawLine(event->rect().topLeft() + QPoint(indent, 0), event->rect().topRight());
        }
    }

    bool PropertyRowWidget::HasChildWidgetAlready() const
    {
        return m_childWidget != nullptr;
    }

    void PropertyRowWidget::Clear()
    {
        hide();
        m_treeDepth = 0;

        delete m_dropDownArrow;

        if (m_childWidget)
        {
            m_handler->DestroyGUI(m_childWidget);
            m_childWidget = nullptr;
        }
        m_parentRow = nullptr;
        m_childrenRows.clear();

        AZ_Assert(m_initialized, "Cannot clear a property row unless it is initialized");
        m_sourceNode = nullptr;
        m_initialized = false;
        m_identifier = 0;
        m_containerSize = 0;
        m_expanded = false;
        m_forbidExpansion = false;
        m_autoExpand = false;
        m_containerEditable = false;
        m_isContainer = false;
        m_hadChildren = false;
        m_handler = nullptr;
        m_isMultiSizeContainer = false;
        m_isFixedSizeOrSmartPtrContainer = false;
        if (m_selectionEnabled) 
        {
            SetSelected(false);
        }
        m_readOnly = false;
        m_readOnlyDueToAttribute = false;
        m_readOnlyDueToFunction = false;
        m_defaultValueString.clear();
        m_changeNotifiers.clear();
        m_changeValidators.clear();

        delete m_containerClearButton;
        delete m_containerAddButton;
        delete m_elementRemoveButton;

        setToolTip({});

        UpdateIndicator(nullptr);
    }

    void PropertyRowWidget::createContainerButtons()
    {
        static QIcon s_iconClear(QStringLiteral(":/stylesheet/img/UI20/delete-16.svg"));
        static QIcon s_iconAdd(QStringLiteral(":/stylesheet/img/UI20/add-16.svg"));

        if (!m_containerClearButton)
        {
            // add those extra controls on the right hand side
            m_containerClearButton = new QToolButton(this);
            m_containerClearButton->setAutoRaise(true);
            m_containerClearButton->setIcon(s_iconClear);
            m_containerClearButton->setToolTip(tr("Remove all elements"));

            m_containerAddButton = new QToolButton(this);
            m_containerAddButton->setAutoRaise(true);
            m_containerAddButton->setIcon(s_iconAdd);
            m_containerAddButton->setToolTip(tr("Add new child element"));

            m_rightHandSideLayout->insertWidget(0, m_containerAddButton);
            m_rightHandSideLayout->insertWidget(1, m_containerClearButton);

            UpdateEnabledState();

            connect(m_containerClearButton, &QToolButton::clicked, this, &PropertyRowWidget::OnClickedClearContainerButton);
            connect(m_containerAddButton, &QToolButton::clicked, this, &PropertyRowWidget::OnClickedAddElementButton);
        }
    }


    void PropertyRowWidget::Initialize(PropertyRowWidget* pParent, InstanceDataNode* dataNode, int depth, int labelWidth)
    {
        setUpdatesEnabled(false);

        AZ_Assert(!m_initialized, "Cannot re-initialize a Property row without uninitializing it.");
        m_initialized = true;
        m_hadChildren = false;
        m_parentRow = pParent;
        m_isMultiSizeContainer = false;
        m_isSelected = false;
        m_selectionEnabled = false;
        m_changeNotifiers.clear();
        m_changeValidators.clear();
        m_containerSize = 0;
        m_defaultValueString.clear();
        m_leftAreaContainer->show();
        m_sourceNode = dataNode;
        m_treeDepth = depth;
        m_requestedLabelWidth = labelWidth;

        // discover stuff about node.

        AZStd::string actualName;

        if (dataNode)
        {
            actualName = GetNodeDisplayName(*dataNode);
        }

        // If we're in a container, add our index in the container for the users visual ability to notice
        // but ALSO so that there is something unique about the element for our automatic selection and our tree rendering to hook onto
        // so that we know what elements to re-expand and contract
        SetNameLabel(actualName.c_str());

        // Reset tooltip description. If source node is valid then the description will be set when refreshing its attributes.
        SetDescription("");

        m_forbidExpansion = false;
        m_containerEditable = false;
        m_isMultiSizeContainer = false;
        m_isFixedSizeOrSmartPtrContainer = false;
        m_containerSize = 0;

        auto* container = (dataNode && dataNode->GetClassMetadata()) ? dataNode->GetClassMetadata()->m_container : nullptr;
        if (container)
        {
            m_isContainer = true;
            m_containerEditable = !container->IsFixedSize() || container->IsSmartPointer();
            m_isFixedSizeOrSmartPtrContainer = container->IsFixedSize() || container->IsSmartPointer();

            AZStd::size_t numElements = container->Size(dataNode->GetInstance(0));
            m_containerSize = AZStd::GetMax(m_containerSize, (int)numElements);

            for (AZStd::size_t pos = 1; pos < dataNode->GetNumInstances(); ++pos)
            {
                AZStd::size_t this_size = container->Size(dataNode->GetInstance(pos));
                if (this_size != numElements)
                {
                    m_forbidExpansion = true;
                    m_isMultiSizeContainer = true;
                    break;
                }
            }
        }

        if (dataNode)
        {
            AZ::Uuid typeUuid = AZ::Uuid::CreateNull();
            if (dataNode->GetClassMetadata())
            {
                typeUuid = dataNode->GetClassMetadata()->m_typeId;
            }

            m_handlerName = AZ_CRC("Default", 0xe35e00df);

            if (dataNode->GetElementEditMetadata())
            {
                m_handlerName = dataNode->GetElementEditMetadata()->m_elementId;
            }

            // If we're an enum type under the hood, our default handler should be the enum ComboBox handler
            if (!m_handlerName || m_handlerName == AZ_CRC("Default", 0xe35e00df))
            {
                auto elementMetadata = dataNode->GetElementMetadata();
                if (elementMetadata)
                {
                    for (const auto& attributePair : elementMetadata->m_attributes)
                    {
                        if (attributePair.first == AZ::Edit::InternalAttributes::EnumType)
                        {
                            m_handlerName = AZ::Edit::UIHandlers::ComboBox;
                            break;
                        }
                    }
                }
            }

            RefreshAttributesFromNode(true);

            // --------------------- HANDLER discovery:
            // in order to discover this, we need the property type and handler type.
            EBUS_EVENT_RESULT(m_handler, PropertyTypeRegistrationMessages::Bus, ResolvePropertyHandler, m_handlerName, typeUuid);

            
            if (m_handler)
            {
                QString newNameLabel = label();
                if (m_handler->ModifyNameLabel(m_childWidget, newNameLabel))
                {
                    SetNameLabel(newNameLabel.toUtf8().constData());
                }
            }
        }

        if (m_forbidExpansion)
        {
            m_containerEditable = false;
            m_expanded = false;
        }

        UpdateDefaultLabel(dataNode);

        if (m_containerEditable)
        {
            createContainerButtons();
            // add those extra controls on the right hand side
            m_containerClearButton->setVisible(m_containerEditable && !m_isFixedSizeOrSmartPtrContainer);
            m_containerAddButton->setVisible(m_containerEditable && !m_isMultiSizeContainer && !m_isFixedSizeOrSmartPtrContainer);

            if (m_isMultiSizeContainer)
            {
                m_containerAddButton->hide();
            }

            if (m_containerSize > 0)
            {
                m_containerClearButton->setEnabled(true);
            }
            else
            {
                m_containerClearButton->setEnabled(false);
            }
        }
        else
        {
            delete m_containerClearButton;
            delete m_containerAddButton;
        }

        this->unsetCursor();

        if ((m_parentRow) && (m_parentRow->IsContainerEditable()))
        {
            if (!m_elementRemoveButton)
            {
                QIcon icon = QIcon(QStringLiteral(":/Cursors/Grab_release.svg"));
                this->setCursor(QCursor(icon.pixmap(16), 5, 2));

                static QIcon s_iconRemove(QStringLiteral(":/stylesheet/img/UI20/delete-16.svg"));
                m_elementRemoveButton = new QToolButton(this);
                m_elementRemoveButton->setAutoRaise(true);
                m_elementRemoveButton->setIcon(s_iconRemove);
                m_elementRemoveButton->setToolTip(tr("Remove this element"));
                m_elementRemoveButton->setDisabled(m_readOnly);
                m_rightHandSideLayout->insertWidget(m_rightHandSideLayout->count(), m_elementRemoveButton);
                connect(m_elementRemoveButton, &QToolButton::clicked, this, &PropertyRowWidget::OnClickedRemoveElementButton);
                m_elementRemoveButton->setVisible(!m_parentRow->m_isFixedSizeOrSmartPtrContainer);
            }
        }
        else
        {
            delete m_elementRemoveButton;
        }

        OnValuesUpdated();

        setUpdatesEnabled(true);
    }

    void PropertyRowWidget::Initialize(const char* groupName, PropertyRowWidget* pParent, int depth, int labelWidth)
    {
        Initialize(pParent, nullptr, depth, labelWidth);

        SetNameLabel(groupName);
    }

    QString PropertyRowWidget::label() const
    {
        return m_nameLabel->text();
    }

    void PropertyRowWidget::SetNameLabel(const char* text)
    {
        QString label{ text };
        m_nameLabel->setText(label);
        m_nameLabel->setVisible(!label.isEmpty());
        // setting the stretches to 0 in case of an empty label really hides the label (i.e. even the reserved space)
        m_mainLayout->setStretch(0, label.isEmpty() ? 0 : LabelColumnStretch);
        m_mainLayout->setStretch(1, label.isEmpty() ? 0 : ValueColumnStretch);
        m_identifier = AZ::Crc32(text);
    }

    void PropertyRowWidget::SetDescription(const QString& text)
    {
        setToolTip(text);
        m_nameLabel->setDescription(text);
    }

    void PropertyRowWidget::SetOverridden(bool overridden)
    {
        bool currentOverrideValue = property("IsOverridden").toBool();
        if (currentOverrideValue != overridden)
        {
            setProperty("IsOverridden", overridden);
            RefreshStyle();
        }
    }

    void PropertyRowWidget::RefreshStyle()
    {
        // This property affects styling, and this is a recycled/pooled control, so we have to ensure
        // the style is re-applied whenever dynamic properties change.

        style()->unpolish(this);
        style()->polish(this);
        update();

        AzQtComponents::StyleManager::repolishStyleSheet(m_nameLabel);
    }

    void PropertyRowWidget::OnValuesUpdated()
    {
        AZ_PROFILE_FUNCTION(AZ::Debug::ProfileCategory::AzToolsFramework);

        if (m_sourceNode)
        {
            bool showAsOverridden = false;

            // If we're a leaf in the property grid, observe comparison flags for all child data.
            if (m_handler)
            {
                AZStd::vector<InstanceDataNode*> nodeStack;
                nodeStack.reserve(m_sourceNode->GetChildren().size() + 1);
                nodeStack.push_back(m_sourceNode);
                while (!nodeStack.empty())
                {
                    InstanceDataNode* node = nodeStack.back();
                    nodeStack.pop_back();

                    if (node->IsNewVersusComparison() || node->IsDifferentVersusComparison())
                    {
                        showAsOverridden = true;
                        break;
                    }

                    for (InstanceDataNode& child : node->GetChildren())
                    {
                        nodeStack.push_back(&child);
                    }
                }
            }

            SetOverridden(showAsOverridden);
        }
        else
        {
            SetOverridden(false);
        }
    }

    void PropertyRowWidget::UpdateDefaultLabel(InstanceDataNode* dataNode)
    {
        // if there is no handler, we're going to show a default gui, just the type name.

        if (!m_handler)
        {
            if (!m_defaultValueString.empty())
            {
                m_defaultLabel->show();
                m_defaultLabel->setText(m_defaultValueString.c_str());
            }
            else
            {
                if (m_isContainer)
                {
                    m_defaultLabel->show();
                    if (m_isMultiSizeContainer)
                    {
                        m_defaultLabel->setText("(DIFFERING SIZES)");
                    }
                    else if (dataNode->GetClassMetadata()->m_container->IsSmartPointer())
                    {
                        auto classElement = dataNode->GetElementMetadata();
                        auto genericClassInfo = classElement->m_genericClassInfo;
                        AZ::SerializeContext::IDataContainer* container = dataNode->GetClassMetadata()->m_container;
                        if (genericClassInfo->GetNumTemplatedArguments() == 1)
                        {
                            void* ptrAddress = dataNode->GetInstance(0);
                            void* ptrValue = container->GetElementByIndex(ptrAddress, classElement, 0);
                            AZ::Uuid pointeeType;
                            // If the pointer is non-null, find the polymorphic type info
                            if (ptrValue)
                            {
                                auto ptrClassElement = container->GetElement(container->GetDefaultElementNameCrc());
                                pointeeType = (ptrClassElement && ptrClassElement->m_azRtti && ptrClassElement->m_azRtti->ProvidesFullRtti()) ? 
                                    ptrClassElement->m_azRtti->GetActualUuid(ptrValue) : genericClassInfo->GetTemplatedTypeId(0);
                            }
                            else
                            {
                                pointeeType = genericClassInfo->GetTemplatedTypeId(0);
                            }

                            auto elementClassData = dataNode->GetSerializeContext()->FindClassData(pointeeType);
                            AZ_Assert(elementClassData, "No class data found for type %s", pointeeType.ToString<AZStd::string>().c_str());
                            QString displayName = elementClassData->m_editData ? elementClassData->m_editData->m_name : elementClassData->m_name;
                            if (!ptrValue)
                            {
                                displayName += " (empty)";
                            }
                            m_defaultLabel->setText(displayName);
                        }
                        else
                        {
                            m_defaultLabel->setText(QString("%1 elements").arg(m_containerSize));
                        }
                    }
                    else
                    {
                        m_defaultLabel->setText(QString("%1 elements").arg(m_containerSize));
                    }
                }
                else
                {
                    // (leave it blank)
                    m_defaultLabel->hide();
                }
            }
        }
        else
        {
            m_defaultLabel->hide();
        }
    }

    void PropertyRowWidget::SetSelected(bool selected)
    {        
        AZ_Assert(m_selectionEnabled, "Property is not selectable");
        m_isSelected = selected;
        m_nameLabel->setProperty("selected", selected);
    }

    bool PropertyRowWidget::GetSelected()
    {
        return m_isSelected;
    }                                    
    
    void PropertyRowWidget::SetSelectionEnabled(bool selectionEnabled)
    {
        m_selectionEnabled = selectionEnabled;
        if (m_selectionEnabled)
        {
            installEventFilter(this);
        }
        else
        {
            removeEventFilter(this);
            if (m_isSelected)
            {
                SetSelected(false);
            }
        }
    }

    bool PropertyRowWidget::eventFilter(QObject *, QEvent *event)
    {
        if (event->type() == QEvent::MouseButtonPress || event->type() == QEvent::MouseButtonRelease)
        {
            QMouseEvent *mouseEvent = static_cast<QMouseEvent*>(event);
            if (mouseEvent->button() == Qt::LeftButton)
            {
                if (mouseEvent->type() == QEvent::MouseButtonPress)
                {
                    m_clickPos = mouseEvent->pos();
                    m_clickStartTimer.restart();
                }
                else if (m_clickStartTimer.elapsed() < qApp->doubleClickInterval() / 2 && (m_clickPos - mouseEvent->pos()).manhattanLength() < 2)
                {
                    emit onRequestedSelection(m_sourceNode);
                }
            }
        }
        return false;
    }

    bool PropertyRowWidget::IsHidden(InstanceDataNode* node) const
    {
        if (node)
        {
            // Must use ResolveVisibilityAttribute otherwise class elements will be missed
            AZ::Crc32 visibility = ResolveVisibilityAttribute(*node);
            return visibility == AZ::Edit::PropertyVisibility::ShowChildrenOnly;
        }
        return false;
    }

    void PropertyRowWidget::RefreshAttributesFromNode(bool initial)
    {
        InstanceDataNode* parentNode = m_sourceNode->GetParent();
        bool isContainerElement = parentNode && parentNode->GetClassMetadata() && parentNode->GetClassMetadata()->m_container;

        if (initial && parentNode)
        {
            // First time through, see if we have any change notify on hidden parents and make sure to handle it appropriately
            InstanceDataNode* currentParent = parentNode;
            while (currentParent)
            {
                if (IsHidden(currentParent))
                {
                    if (auto editorData = currentParent->GetElementEditMetadata())
                    {
                        if (auto notifyAttribute = editorData->FindAttribute(AZ::Edit::Attributes::ChangeNotify))
                        {
                            PropertyAttributeReader reader(currentParent->FirstInstance(), notifyAttribute);
                            HandleChangeNotifyAttribute(reader, currentParent, m_changeNotifiers);
                        }
                    }
                    currentParent = currentParent->GetParent();
                }
                else
                {
                    // Need to handle derived classes here in case the base class isn't the one that is hidden
                    InstanceDataNode* nextParent = currentParent->GetParent();
                    if (nextParent && nextParent->FirstInstance() && nextParent->FirstInstance() == currentParent->FirstInstance())
                    {
                        currentParent = nextParent;
                    }
                    else
                    {
                        // We aren't a base class, so just bail
                        break;
                    }
                }
            }
        }

        if (isContainerElement)
        {
            // The way we assign attributes to members of a container is by assigning attributes with m_describesChildren
            // on the parent container. This next block is finding our parent-most container, and checking for attributes
            // that should be applied to the current node.

            // Find our parent-most container
            InstanceDataNode* containerParentNode = parentNode->GetParent();
            while (containerParentNode && containerParentNode->GetClassMetadata()->m_container)
            {
                containerParentNode = containerParentNode->GetParent();
            }

            // check for attributes that apply to this node
            if (parentNode->GetElementEditMetadata() && containerParentNode)
            {
                const auto& editData = parentNode->GetElementEditMetadata();
                for (size_t i = 0; i < editData->m_attributes.size(); ++i)
                {
                    if (editData->m_attributes[i].second->m_describesChildren)
                    {
                        if (editData->m_attributes[i].second->m_childClassOwned)
                        {
                            PropertyAttributeReader reader(m_sourceNode->FirstInstance(), editData->m_attributes[i].second);
                            ConsumeAttribute(editData->m_attributes[i].first, reader, true);
                        }
                        else
                        {
                            PropertyAttributeReader reader(containerParentNode->FirstInstance(), editData->m_attributes[i].second);
                            ConsumeAttribute(editData->m_attributes[i].first, reader, true);
                        }
                    }
                }
            }
        }

        // Tooltip may come from several sources. These are, in order of priority:
        // - "DescriptionTextOverride" attribute on the element
        // - element description
        // - "DescriptionTextOverride" attribute on the class
        // - class description
        bool foundDescription = false;
        QString newToolTip;

        if (m_sourceNode->GetElementMetadata())
        {
            auto consumeAttributes = [&](const auto& attributes)
            {
                for (size_t i = 0; i < attributes.size(); ++i)
                {
                    const auto& attrPair = attributes[i];

                    if (attrPair.second->m_describesChildren)
                    {
                        continue;
                    }

                    PropertyAttributeReader reader(m_sourceNode->GetParent()->FirstInstance(), &*attrPair.second);
                    ConsumeAttribute(attrPair.first, reader, initial, &newToolTip, &foundDescription);
                }
            };

            const AZ::SerializeContext::ClassElement* element = m_sourceNode->GetElementMetadata();
            if (element)
            {
                consumeAttributes(element->m_attributes);
            }

            const AZ::Edit::ElementData* elementEdit = m_sourceNode->GetElementEditMetadata();
            if (elementEdit)
            {
                consumeAttributes(elementEdit->m_attributes);

                if (!foundDescription && (elementEdit->m_description) && (strlen(elementEdit->m_description) > 0))
                {
                    newToolTip = elementEdit->m_description;
                    foundDescription = true;
                }
            }
        }

        UpdateDefaultLabel(m_sourceNode); // Container items display a default value

        if (m_sourceNode->GetClassMetadata())
        {
            const AZ::Edit::ClassData* classEditData = m_sourceNode->GetClassMetadata()->m_editData;
            if (classEditData)
            {
                for (const AZ::Edit::ElementData& element : classEditData->m_elements)
                {
                    if (element.m_elementId == AZ_CRC("EditorData", 0xf44f1a1d))
                    {
                        for (const AZ::Edit::AttributePair& attrPair : element.m_attributes)
                        {
                            if (attrPair.second->m_describesChildren)
                            {
                                continue;
                            }

                            PropertyAttributeReader reader(m_sourceNode->FirstInstance(), attrPair.second);

                            if (foundDescription)
                            {
                                ConsumeAttribute(attrPair.first, reader, initial);
                            }
                            else
                            {
                                ConsumeAttribute(attrPair.first, reader, initial, &newToolTip, &foundDescription);
                            }
                        }
                    }
                }

                if (!foundDescription)
                {
                    if ((classEditData->m_description) && (strlen(classEditData->m_description) > 0))
                    {
                        newToolTip = classEditData->m_description;
                    }
                    foundDescription = true;
                }
            }
        }

        // Evaluate custom read-only function
        if (m_readOnlyQueryFunction)
        {
            m_readOnlyDueToFunction = m_readOnlyQueryFunction(m_sourceNode);
            UpdateReadOnlyState();
        }

        if (!initial && m_childWidget && m_handler)
        {
            m_handler->ModifyTooltip(m_childWidget, newToolTip);
        }

        if (m_sourceNode->IsDifferentVersusComparison())
        {
            newToolTip.append(tr(" (differs from source)"));
        }
        else if (m_sourceNode->IsNewVersusComparison())
        {
            newToolTip.append(tr(" (new versus source)"));
        }

        SetDescription(newToolTip);
    }

    void PropertyRowWidget::ConsumeChildWidget(QWidget* pChild)
    {
        AZ_Assert(m_initialized, "You must initialize a container before you can embed a child widget");
        m_childWidget = pChild;

        m_middleLayout->insertWidget(0, pChild, 1);
        pChild->show();

        m_childWidget->setDisabled(m_readOnly);

        QWidget* pfirstTarget = m_handler->GetFirstInTabOrder_Internal(pChild);
        if (pfirstTarget)
        {
            if ((m_dropDownArrow) && (m_dropDownArrow->isVisible()))
            {
                setTabOrder(m_dropDownArrow, pfirstTarget);
            }
        }

        QString newNameLabel = label();
        if (m_handler->ModifyNameLabel(m_childWidget, newNameLabel))
        {
            SetNameLabel(newNameLabel.toUtf8().constData());
        }

        QString newToolTip = toolTip();
        if (m_handler->ModifyTooltip(m_childWidget, newToolTip))
        {
            SetDescription(newToolTip);
        }
    }

    template<typename T>
    T* ValidateAndCastAttributeFunction(AZ::Edit::Attribute* attribute, InstanceDataNode* invocationTarget)
    {
        // Verify type safety for member function handlers.
        T* castedAttributeFunction = azdynamic_cast<T*>(attribute);

        const AZ::Uuid handlerTypeId = castedAttributeFunction ? castedAttributeFunction->GetInstanceType() : AZ::Uuid::CreateNull();

        if (handlerTypeId.IsNull())
        {
            return nullptr;
        }

        if (!invocationTarget)
        {
            AZ_Warning("Property Editor", false, "Attribute handler (%s) set for row with no invocation target!", castedAttributeFunction->RTTI_GetTypeName());
        }
        else if (invocationTarget->GetClassMetadata()->m_azRtti)
        {
            if (!invocationTarget->GetClassMetadata()->m_azRtti->IsTypeOf(handlerTypeId))
            {
                AZ_Warning("Property Editor", false, "Instance (%s) has RTTI, but does not derive from type (%s) expected by the handler.", invocationTarget->GetClassMetadata()->m_name, castedAttributeFunction->RTTI_GetTypeName());
                return nullptr;
            }
        }
        else if (handlerTypeId != invocationTarget->GetClassMetadata()->m_typeId)
        {
            AZ_Warning("Property Editor", false, "Instance does not have RTTI, and is not the type expected by the handler (%s).", castedAttributeFunction->RTTI_GetTypeName());
            return nullptr;
        }

        return castedAttributeFunction;
    }

    void PropertyRowWidget::ConsumeAttribute(AZ::u32 attributeName, PropertyAttributeReader& reader, bool initial,
        QString* descriptionOut/*=nullptr*/, bool* foundDescriptionOut/*=nullptr*/)
    {
        // Attribute types you are allowed to update at runtime
        if (attributeName == AZ_CRC("ForbidExpansion", 0x966ad11a))
        {
            m_forbidExpansion = true;
        }
        else if (attributeName == AZ::Edit::Attributes::ReadOnly)
        {
            bool value;
            if (reader.Read<bool>(value))
            {
                m_readOnlyDueToAttribute = value;
                UpdateReadOnlyState();
            }
            else
            {
                // emit a warning!
                AZ_WarningOnce("Property Editor", false, "Failed to read 'ReadOnly' attribute from property");
            }
        }
        else if (attributeName == AZ::Edit::Attributes::NameLabelOverride)
        {
            AZStd::string labelText;
            if (reader.Read<AZStd::string>(labelText))
            {
                SetNameLabel(labelText.c_str());
            }
        }
        else if (attributeName == AZ::Edit::Attributes::DescriptionTextOverride)
        {
            AZStd::string labelText;
            if (reader.Read<AZStd::string>(labelText))
            {
                if (descriptionOut)
                {
                    *descriptionOut = labelText.c_str();
                    if (foundDescriptionOut)
                    {
                        *foundDescriptionOut = true;
                    }
                }
            }
        }
        else if (attributeName == AZ_CRC("ValueText", 0x251534d1))
        {
            m_defaultValueString.clear();
            reader.Read<AZStd::string>(m_defaultValueString);
            if ((!initial) && (!m_handler))
            {
                m_defaultLabel->setText(m_defaultValueString.c_str());
                m_defaultLabel->setVisible(!m_defaultValueString.empty());
            }
        }
        else if (attributeName == AZ::Edit::Attributes::AutoExpand)
        {
            m_autoExpand = true;
            reader.Read<bool>(m_autoExpand);
        }
        else if (attributeName == AZ::Edit::Attributes::ForceAutoExpand)
        {
            m_forceAutoExpand = false; // Does not always expand by default
            reader.Read<bool>(m_forceAutoExpand);
        }
        // Attribute types you are NOT allowed to update at runtime
        else if ((initial) && (attributeName == AZ::Edit::Attributes::ContainerCanBeModified))
        {
            if (m_sourceNode->GetClassMetadata()->m_container)
            {
                reader.Read<bool>(m_containerEditable);
            }
        }
        else if ((initial) && (attributeName == AZ_CRC("Handler", 0x939715cd)))
        {
            AZ::u32 elementId = 0;
            if (reader.Read<AZ::u32>(elementId))
            {
                m_handlerName = elementId;
            }
        }
        else if ((initial) && (attributeName == AZ::Edit::Attributes::ChangeNotify))
        {
            HandleChangeNotifyAttribute(reader, m_sourceNode ? m_sourceNode->GetParent() : nullptr, m_changeNotifiers);
        }
        else if ((initial) && (attributeName == AZ::Edit::Attributes::ChangeValidate))
        {
            HandleChangeValidateAttribute(reader, m_sourceNode ? m_sourceNode->GetParent() : nullptr);
        }
        else if ((initial) && (attributeName == AZ::Edit::Attributes::StringLineEditingCompleteNotify))
        {
            HandleChangeNotifyAttribute(reader, m_sourceNode ? m_sourceNode->GetParent() : nullptr, m_editingCompleteNotifiers);
        }
    }

    void PropertyRowWidget::SetReadOnlyQueryFunction(const ReadOnlyQueryFunction& readOnlyQueryFunction)
    {
        m_readOnlyQueryFunction = readOnlyQueryFunction;
    }

    InstanceDataNode* PropertyRowWidget::ResolveToNodeByType(InstanceDataNode* startNode, const AZ::Uuid& typeId) const
    {
        InstanceDataNode* targetNode = startNode;

        if (!typeId.IsNull())
        {
            // Walk up the chain looking for the first correct class type to handle the callback
            while (targetNode)
            {
                if (targetNode->GetClassMetadata()->m_azRtti)
                {
                    if (targetNode->GetClassMetadata()->m_azRtti->IsTypeOf(typeId))
                    {
                        // Instance has RTTI, and derives from type expected by the handler.
                        break;
                    }
                }
                else
                {
                    if (typeId == targetNode->GetClassMetadata()->m_typeId)
                    {
                        // Instance does not have RTTI, and is the type expected by the handler.
                        break;
                    }
                }
                targetNode = targetNode->GetParent();
            }
        }

        return targetNode;
    }

    void PropertyRowWidget::HandleChangeValidateAttribute(PropertyAttributeReader& reader, InstanceDataNode* node)
    {
        // Verify type safety for member function handlers.
        // ChangeValidate handlers are invoked on the instance associated with the node owning
        // the field, but attributes are generically propagated to parents as well, which is not
        // safe for ChangeValidate events bound to member functions.
        // Here we'll avoid inheriting child ChangeValidate attributes unless it's actually
        // type-safe to do so.
        AZ::Edit::AttributeFunction<bool(void*, const AZ::Uuid&)>* funcBool = azdynamic_cast<AZ::Edit::AttributeFunction<bool(void*, const AZ::Uuid&)>*>(reader.GetAttribute());

        const AZ::Uuid handlerTypeId = funcBool ? funcBool->GetInstanceType() : AZ::Uuid::CreateNull();
        InstanceDataNode* targetNode = ResolveToNodeByType(node, handlerTypeId);

        if (targetNode)
        {
            m_changeValidators.emplace_back(targetNode, reader.GetAttribute());
        }

    }


    void PropertyRowWidget::HandleChangeNotifyAttribute(PropertyAttributeReader& reader, InstanceDataNode* node, AZStd::vector<ChangeNotification>& notifiers)
    {
        // Verify type safety for member function handlers.
        // ChangeNotify handlers are invoked on the instance associated with the node owning
        // the field, but attributes are generically propagated to parents as well, which is not
        // safe for ChangeNotify events bound to member functions.
        // Here we'll avoid inheriting child ChangeNotify attributes unless it's actually
        // type-safe to do so.
        AZ::Edit::AttributeFunction<void()>* funcVoid = azdynamic_cast<AZ::Edit::AttributeFunction<void()>*>(reader.GetAttribute());
        AZ::Edit::AttributeFunction<AZ::u32()>* funcU32 = azdynamic_cast<AZ::Edit::AttributeFunction<AZ::u32()>*>(reader.GetAttribute());
        AZ::Edit::AttributeFunction<AZ::Crc32()>* funcCrc32 = azdynamic_cast<AZ::Edit::AttributeFunction<AZ::Crc32()>*>(reader.GetAttribute());

        const AZ::Uuid handlerTypeId = funcVoid ? funcVoid->GetInstanceType() : (funcU32 ? funcU32->GetInstanceType() : (funcCrc32 ? funcCrc32->GetInstanceType() : AZ::Uuid::CreateNull()));
        InstanceDataNode* targetNode = node;

        if (!handlerTypeId.IsNull())
        {
            // Walk up the chain looking for the first correct class type to handle the callback
            while (targetNode)
            {
                if (targetNode->GetClassMetadata()->m_azRtti)
                {
                    if (targetNode->GetClassMetadata()->m_azRtti->IsTypeOf(handlerTypeId))
                    {
                        // Instance has RTTI, and derives from type expected by the handler.
                        break;
                    }
                }
                else
                {
                    if (handlerTypeId == targetNode->GetClassMetadata()->m_typeId)
                    {
                        // Instance does not have RTTI, and is the type expected by the handler.
                        break;
                    }
                }
                targetNode = targetNode->GetParent();
            }
        }

        if (targetNode)
        {
            notifiers.emplace_back(targetNode, reader.GetAttribute());
        }
    }

    void PropertyRowWidget::AddedChild(PropertyRowWidget* child)
    {
        m_childrenRows.push_back(child);
        m_hadChildren = true;
    }

    void PropertyRowWidget::UpdateDropDownArrow()
    {
        if (m_custom)
        {
            return;
        }
        if ((!m_hadChildren) || (m_forbidExpansion) || m_forceAutoExpand)
        {
            if (m_dropDownArrow)
            {
                m_dropDownArrow->hide();
            }
            m_indent->changeSize((m_treeDepth * m_treeIndentation) + m_leafIndentation, 1, QSizePolicy::Fixed, QSizePolicy::Fixed);
            m_leftHandSideLayout->invalidate();
            m_leftHandSideLayout->update();
            m_leftHandSideLayout->activate();
        }
        else
        {
            if (!m_dropDownArrow)
            {
                m_dropDownArrow = new QCheckBox(this);
                AzQtComponents::CheckBox::applyExpanderStyle(m_dropDownArrow);
                m_leftHandSideLayout->insertWidget(2, m_dropDownArrow);
                connect(m_dropDownArrow, &QCheckBox::clicked, this, &PropertyRowWidget::OnClickedExpansionButton);
            }
            m_dropDownArrow->show();
            m_indent->changeSize((m_treeDepth * m_treeIndentation), 1, QSizePolicy::Fixed, QSizePolicy::Fixed);
            m_leftHandSideLayout->invalidate();
            m_leftHandSideLayout->update();
            m_leftHandSideLayout->activate();
            m_dropDownArrow->setChecked(m_expanded);
        }
    }

    void PropertyRowWidget::SetIndentSize(int w)
    {
        m_indent->changeSize(w, 1, QSizePolicy::Fixed, QSizePolicy::Fixed);
        m_leftHandSideLayout->invalidate();
        m_leftHandSideLayout->update();
        m_leftHandSideLayout->activate();
    }


    void PropertyRowWidget::SetExpanded(bool expanded)
    {
        m_expanded = expanded;

        UpdateDropDownArrow();
    }

    AZ::u32 PropertyRowWidget::GetIdentifier() const
    {
        AZ_Assert(m_initialized, "You may not call GetIdentifier on uninitialized rows.");
        return m_identifier;
    }

    bool PropertyRowWidget::IsForbidExpansion() const
    {
        AZ_Assert(m_initialized, "You may not call IsForbidExpansion on uninitialized rows.");
        return m_forbidExpansion;
    }

    bool PropertyRowWidget::ForceAutoExpand() const
    {
        AZ_Assert(m_initialized, "You may not call ForceAutoExpand on uninitialized rows.");
        return m_forceAutoExpand;
    }

    PropertyHandlerBase* PropertyRowWidget::GetHandler() const
    {
        AZ_Assert(m_initialized, "You may not call GetHandler on uninitialized rows.");
        return m_handler;
    }

    PropertyRowWidget::~PropertyRowWidget()
    {
    }

    void PropertyRowWidget::OnClickedExpansionButton()
    {
        if (!m_forbidExpansion && m_dropDownArrow && m_dropDownArrow->isVisible())
        {
            DoExpandOrContract(!IsExpanded(), 0 != (QGuiApplication::keyboardModifiers() & Qt::ControlModifier));
        }
    }

    PropertyModificationRefreshLevel PropertyRowWidget::DoPropertyNotify(size_t optionalIndex /*= 0*/)
    {
        // Notify from this node all the way up through parents recursively.
        // Maintain the highest level of requested refresh along the way.

        PropertyModificationRefreshLevel level = Refresh_None;
        if ((m_changeNotifiers.size() > 0) && (m_sourceNode))
        {
            for (size_t changeIndex = 0; changeIndex < m_changeNotifiers.size(); changeIndex++)
            {
                // execute the function or read the value.
                InstanceDataNode* nodeToNotify = m_changeNotifiers[changeIndex].m_node;
                if ((nodeToNotify) && (nodeToNotify->GetClassMetadata()->m_container))
                {
                    nodeToNotify = nodeToNotify->GetParent();
                }

                if (nodeToNotify)
                {
                    for (size_t idx = 0; idx < nodeToNotify->GetNumInstances(); ++idx)
                    {
                        PropertyAttributeReader reader(nodeToNotify->GetInstance(idx), m_changeNotifiers[changeIndex].m_attribute);
                        AZ::u32 refreshLevelCRC = 0;
                        if (!reader.Read<AZ::u32>(refreshLevelCRC))
                        {
                            AZ::Crc32 refreshLevelCrc32;
                            if (reader.Read<AZ::Crc32>(refreshLevelCrc32))
                            {
                                refreshLevelCRC = refreshLevelCrc32;
                            }
                        }

                        if (refreshLevelCRC != 0)
                        {
                            if (refreshLevelCRC == AZ::Edit::PropertyRefreshLevels::None)
                            {
                                level = AZStd::GetMax(Refresh_None, level);
                            }
                            else if (refreshLevelCRC == AZ::Edit::PropertyRefreshLevels::ValuesOnly)
                            {
                                level = AZStd::GetMax(Refresh_Values, level);
                            }
                            else if (refreshLevelCRC == AZ::Edit::PropertyRefreshLevels::AttributesAndValues)
                            {
                                level = AZStd::GetMax(Refresh_AttributesAndValues, level);
                            }
                            else if (refreshLevelCRC == AZ::Edit::PropertyRefreshLevels::EntireTree)
                            {
                                level = AZStd::GetMax(Refresh_EntireTree, level);
                            }
                            else
                            {
                                AZ_WarningOnce("Property Editor", false,
                                    "Invalid value returned from change notification handler for %s. "
                                    "A CRC of one of the following refresh levels should be returned: "
                                    "RefreshNone, RefreshValues, RefreshAttributesAndValues, RefreshEntireTree.",
                                    nodeToNotify->GetElementEditMetadata() ? nodeToNotify->GetElementEditMetadata()->m_name : nodeToNotify->GetClassMetadata()->m_name);
                            }
                        }
                        else
                        {
                            // Support invoking a void handler (either taking no parameters or an index)
                            // (doesn't return a refresh level)
                            AZ::Edit::AttributeFunction<void()>* func =
                                azdynamic_cast<AZ::Edit::AttributeFunction<void()>*>(reader.GetAttribute());
                            AZ::Edit::AttributeFunction<void(size_t)>* funcWithIndex =
                                azdynamic_cast<AZ::Edit::AttributeFunction<void(size_t)>*>(reader.GetAttribute());

                            if (func)
                            {
                                func->Invoke(nodeToNotify->GetInstance(idx));
                            }
                            else if (funcWithIndex)
                            {
                                // if a function has been provided that takes an index, use this version
                                // passing through the index of the element being modified
                                funcWithIndex->Invoke(nodeToNotify->GetInstance(idx), optionalIndex);
                            }
                            else
                            {
                                AZ_WarningOnce("Property Editor", false,
                                    "Unable to invoke change notification handler for %s. "
                                    "Handler must return void, or the CRC of one of the following refresh levels: "
                                    "RefreshNone, RefreshValues, RefreshAttributesAndValues, RefreshEntireTree.",
                                    nodeToNotify->GetElementEditMetadata() ? nodeToNotify->GetElementEditMetadata()->m_name : nodeToNotify->GetClassMetadata()->m_name);
                            }
                        }
                    }
                }
            }
        }

        if (m_parentRow)
        {
            return (PropertyModificationRefreshLevel)AZStd::GetMax((int)m_parentRow->DoPropertyNotify(optionalIndex), (int)level);
        }

        return level;
    }

    void PropertyRowWidget::DoEditingCompleteNotify()
    {
        if ((m_editingCompleteNotifiers.size() > 0) && (m_sourceNode))
        {
            for (size_t changeIndex = 0; changeIndex < m_editingCompleteNotifiers.size(); changeIndex++)
            {
                // execute the function or read the value.
                InstanceDataNode* nodeToNotify = m_editingCompleteNotifiers[changeIndex].m_node;
                if ((nodeToNotify) && (nodeToNotify->GetClassMetadata()->m_container))
                {
                    nodeToNotify = nodeToNotify->GetParent();
                }

                if (nodeToNotify)
                {
                    for (size_t idx = 0; idx < nodeToNotify->GetNumInstances(); ++idx)
                    {
                        PropertyAttributeReader reader(nodeToNotify->GetInstance(idx), m_editingCompleteNotifiers[changeIndex].m_attribute);
                        
                        // Support invoking a void handler
                        AZ::Edit::AttributeFunction<void()>* func = azdynamic_cast<AZ::Edit::AttributeFunction<void()>*>(reader.GetAttribute());
                        if (func)
                        {
                            func->Invoke(nodeToNotify->GetInstance(idx));
                        }
                        else
                        {
                            AZ_WarningOnce("Property Editor", false,
                                "Unable to invoke editing complete notification handler for %s. "
                                "Handler must return void",
                                nodeToNotify->GetElementEditMetadata() ? nodeToNotify->GetElementEditMetadata()->m_name : nodeToNotify->GetClassMetadata()->m_name);
                        }
                    }
                }
            }
        }
    }

    int PropertyRowWidget::GetLevel() const
    {
        int level = 0;

        for (PropertyRowWidget* parent = GetParentRow(); parent; parent = parent->GetParentRow())
        {
            level++;
        }

        return level;
    }

    bool PropertyRowWidget::IsTopLevel() const
    {
        // We're a top level row if we're the first ancestor in the hierarchy with a visible, non-empty label
        auto canBeTopLevel = [](const PropertyRowWidget* widget)
        {
            if (widget->m_nameLabel->isHidden())
            {
                return false;
            }
            QString label = widget->m_nameLabel->text();
            return !label.isEmpty();
        };

        for (PropertyRowWidget* parent = GetParentRow(); parent; parent = parent->GetParentRow())
        {
            if (canBeTopLevel(parent))
            {
                return false;
            }
        }
        return canBeTopLevel(this);
    }

    bool PropertyRowWidget::GetAppendDefaultLabelToName()
    {
        return false;
    }

    void PropertyRowWidget::AppendDefaultLabelToName(bool doAppend)
    {
        if (!m_sourceNode || !doAppend || !m_isContainer)
        {
            return;
        }

        // Move the number of elements text to after the name.
        m_defaultLabel->hide();
        m_nameLabel->setText(QString("%1 (%2)").arg(GetNodeDisplayName(*m_sourceNode).c_str()).arg(QString("%1 elements").arg(m_containerSize)));

        // Give the name more room to prevent elision.
        m_defaultLabel->setSizePolicy(QSizePolicy::Minimum, QSizePolicy::Minimum);

        m_middleAreaContainer->setMinimumWidth(0);

        m_mainLayout->setStretch(0, 1);
        m_mainLayout->setStretch(1, 0);
    }

    bool PropertyRowWidget::HasChildRows() const
    {
        return !m_childrenRows.empty(); 
    }

    AZ::u32 PropertyRowWidget::GetChildRowCount() const
    {
        return m_childrenRows.size();
    }

    PropertyRowWidget* PropertyRowWidget::GetChildRowByIndex(AZ::u32 index) const
    {
        if (index >= m_childrenRows.size())
        {
            return nullptr;
        }

        return m_childrenRows[index];
    }

    bool PropertyRowWidget::ShouldPreValidatePropertyChange() const
    {
        return (m_changeValidators.size() > 0);
    }

    bool PropertyRowWidget::ValidatePropertyChange(void* valueToValidate, const AZ::Uuid& valueType) const
    {
        if (m_sourceNode)
        {
            for (auto& changeValidator : m_changeValidators)
            {
                // execute the function or read the value.
                InstanceDataNode* nodeToNotify = changeValidator.m_node;
                if ((nodeToNotify) && (nodeToNotify->GetClassMetadata()->m_container))
                {
                    nodeToNotify = nodeToNotify->GetParent();
                }

                if (nodeToNotify)
                {
                    for (size_t idx = 0; idx < nodeToNotify->GetNumInstances(); ++idx)
                    {
                        PropertyAttributeReader reader(nodeToNotify->GetInstance(idx), changeValidator.m_attribute);
                        AZ::Outcome<void, AZStd::string> outcome;
                        if (reader.Read<AZ::Outcome<void, AZStd::string>>(outcome, valueToValidate, valueType))
                        {
                            if (!outcome.IsSuccess())
                            {
                                QMessageBox::warning(AzToolsFramework::GetActiveWindow(), "Invalid Assignment", outcome.GetError().c_str(), QMessageBox::Ok);
                                return false;
                            }
                        }
                    }
                }
            }
        }

        if (m_parentRow)
        {
            if (!m_parentRow->ValidatePropertyChange(valueToValidate, valueType))
            {
                return false;
            }
        }

        return true;
    }

    QWidget* PropertyRowWidget::GetFirstTabWidget()
    {
        if ((m_dropDownArrow != nullptr) && (m_dropDownArrow->isVisible()))
        {
            return m_dropDownArrow;
        }

        if ((m_childWidget) && (m_handler))
        {
            QWidget* target = m_handler->GetFirstInTabOrder_Internal(m_childWidget);
            if ((target) && (target->focusPolicy() != Qt::NoFocus))
            {
                return target;
            }
        }

        return nullptr;
    }

    void PropertyRowWidget::UpdateWidgetInternalTabbing()
    {
        if ((m_childWidget) && (m_handler))
        {
            m_handler->UpdateWidgetInternalTabbing_Internal(m_childWidget);
        }
    }

    QWidget* PropertyRowWidget::GetLastTabWidget()
    {
        if ((m_childWidget) && (m_handler))
        {
            QWidget* target = m_handler->GetLastInTabOrder_Internal(m_childWidget);
            if ((target) && (target->focusPolicy() != Qt::NoFocus))
            {
                return target;
            }
        }
        else
        {
            // we have no child widget, its going to be either the drop down arrow or the container buttons.
            if ((m_dropDownArrow) && (m_dropDownArrow->isVisible()))
            {
                return m_dropDownArrow;
            }
        }

        return nullptr;
    }

    int PropertyRowWidget::CalculateLabelWidth() const
    {
        if (m_defaultLabel->isHidden() && m_nameLabel->isHidden())
        {
            return (m_treeDepth * m_treeIndentation) + m_leafIndentation;
        }
        else
        {
            return m_requestedLabelWidth;
        }
    }

    QSize PropertyRowWidget::LabelSizeHint() const
    {
        return m_leftHandSideLayout->sizeHint();
    }

    void PropertyRowWidget::SetLabelWidth(int width)
    {
        m_requestedLabelWidth = width;
    }

    void PropertyRowWidget::SetTreeIndentation(int indentation)
    {
        m_treeIndentation = indentation;
    }

    void PropertyRowWidget::SetLeafIndentation(int indentation)
    {
        m_leafIndentation = indentation;
    }

    void PropertyRowWidget::OnClickedAddElementButton()
    {
        // add an element to all
        if (!IsContainerEditable())
        {
            return;
        }

        if (m_isMultiSizeContainer)
        {
            return;
        }

        // add an element to EVERY container.
        emit onRequestedContainerAdd(m_sourceNode);
    }

    void PropertyRowWidget::OnClickedRemoveElementButton()
    {
        if (!m_parentRow)
        {
            return;
        }

        if (!m_parentRow->IsContainerEditable())
        {
            return;
        }

        emit onRequestedContainerElementRemove(m_sourceNode);
    }

    void PropertyRowWidget::OnClickedClearContainerButton()
    {
        // add an element to all
        if (!IsContainerEditable())
        {
            return;
        }

        emit onRequestedContainerClear(m_sourceNode);
    }

    void PropertyRowWidget::OnContextMenuRequested(const QPoint& point)
    {
        const QPoint globalPoint = mapToGlobal(point);
        emit onRequestedContextMenu(m_sourceNode, globalPoint);
    }

    void PropertyRowWidget::contextMenuEvent(QContextMenuEvent* event)
    {
        emit onRequestedContextMenu(m_sourceNode, event->globalPos());
        event->accept();
    }

    void PropertyRowWidget::mouseDoubleClickEvent(QMouseEvent* event)
    {
        if (event->button() == Qt::LeftButton)
        {
            OnClickedExpansionButton();
        }

        QWidget::mouseDoubleClickEvent(event);
    }

    void PropertyRowWidget::DoExpandOrContract(bool expand, bool includeDescendents /*= false*/)
    {
        setUpdatesEnabled(false);

        AZStd::vector<PropertyRowWidget*> expandWidgets;
        expandWidgets.push_back(this);

        while (!expandWidgets.empty())
        {
            PropertyRowWidget* widget = expandWidgets.back();
            expandWidgets.pop_back();

            widget->SetExpanded(expand);
            emit onUserExpandedOrContracted(m_sourceNode, m_expanded);

            if (includeDescendents)
            {
                for (PropertyRowWidget* child : widget->GetChildrenRows())
                {
                    expandWidgets.push_back(child);
                }
            }
        }

        setUpdatesEnabled(true);
    }

    void PropertyRowWidget::HideContent()
    {
        SetExpanded(true);
        m_leftAreaContainer->hide();

        if (m_dropDownArrow)
        {
            m_dropDownArrow->hide();
        }

        if (m_containerClearButton)
        {
            m_containerClearButton->hide();
        }

        if (m_containerAddButton)
        {
            m_containerAddButton->hide();
        }

        if (m_elementRemoveButton)
        {
            m_elementRemoveButton->hide();
        }

        m_nameLabel->hide();
        m_defaultLabel->hide();
    }

    void PropertyRowWidget::UpdateReadOnlyState()
    {
        bool prevReadOnly = m_readOnly;
        m_readOnly = m_readOnlyDueToAttribute || m_readOnlyDueToFunction;
        if (prevReadOnly != m_readOnly)
        {
            UpdateEnabledState();
        }
    }

    void PropertyRowWidget::UpdateEnabledState()
    {
        if (m_containerClearButton)
        {
            m_containerClearButton->setEnabled(!m_readOnly && m_containerEditable && m_containerSize > 0);
        }

        if (m_containerAddButton)
        {
            m_containerAddButton->setDisabled(m_readOnly);
        }

        if (m_elementRemoveButton)
        {
            m_elementRemoveButton->setDisabled(m_readOnly);
        }

        if (m_childWidget)
        {
            m_childWidget->setDisabled(m_readOnly);
        }
    }

    void PropertyRowWidget::UpdateIndicator(const char* imagePath)
    {
        bool fileExists = false;

        if (imagePath != nullptr && imagePath[0] != 0)
        {
            fileExists = QFile::exists(imagePath);
            Q_ASSERT(fileExists && "An invalid file path was specified as an indicator!");
        }

        if (!fileExists)
        {
            // Hide the indicator
            m_indicatorButton->setVisible(false);
        }
        else
        {
            m_indicatorButton->setVisible(true);

            QPixmap pixmap(imagePath);
            m_indicatorButton->setIcon(pixmap);
        };
    }

    void PropertyRowWidget::SetFilterString(const AZStd::string& str)
    {
        m_currentFilterString = str.c_str();
        m_nameLabel->setFilter(m_currentFilterString);
    }

    bool PropertyRowWidget::CanChildrenBeReordered() const
    {
        return m_containerEditable;
    }

    bool PropertyRowWidget::CanBeReordered() const
    {
        if (!m_parentRow)
        {
            return false;
        }

        return m_parentRow->CanChildrenBeReordered();
    }
<<<<<<< HEAD

    bool PropertyRowWidget::CanMoveUp() const
    {
        if (!CanBeReordered())
        {
            return false;
        }

        PropertyRowWidget* firstChildOfParent = m_parentRow->GetChildRowByIndex(0);
        if (this == firstChildOfParent)
        {
            return false;
        }

        return true;
    }

    bool PropertyRowWidget::CanMoveDown() const
    {
        if (!CanBeReordered())
        {
            return false;
        }

        AZ::u32 numChildrenOfParent = m_parentRow->GetChildRowCount();
        PropertyRowWidget* lastChild = m_parentRow->GetChildRowByIndex(numChildrenOfParent - 1);
        if (this == lastChild)
        {
            return false;
        }
        return true;
    }

    int PropertyRowWidget::GetParentWidgetWidth()
    {
        QWidget* parent = parentWidget()->parentWidget()->parentWidget();

        return parent->rect().width();
    }

    int PropertyRowWidget::GetHeightOfRowAndVisibleChildren()
    {
        int height = rect().height();

        if (!GetChildRowCount() || !IsExpanded())
        {
            return height;
        }

        for (auto childRow : GetChildrenRows())
        {
            height += childRow->GetHeightOfRowAndVisibleChildren();
        }

        return height;
    }

    int PropertyRowWidget::DrawDragImageAndVisibleChildrenInto(QPainter& painter, int xpos, int ypos)
    {
        // Render our image into the given painter.
        int ystart = ypos;

        render(&painter, QPoint(xpos, ypos));

        if (!GetChildRowCount() || !IsExpanded())
        {
            return rect().height();
        }

        ypos += rect().height();

        // Recursively draw any children.
        for (auto childRow : GetChildrenRows())
        {
            ypos += childRow->DrawDragImageAndVisibleChildrenInto(painter, xpos, ypos);
        }

        return ypos - ystart;
    }

    QPixmap PropertyRowWidget::createDragImage(const QColor backgroundColor, const QColor borderColor, const float alpha, DragImageType imageType)
    {
        // Make the drag box as wide as the containing editor minus a gap each side for the border.
        static int ParentEditorBorderSize = 2;
        int width = GetParentWidgetWidth() - ParentEditorBorderSize * 2;
        int height = 0;


        if (imageType == DragImageType::IncludeVisibleChildren)
        {
            height = GetHeightOfRowAndVisibleChildren();
        }
        else
        {
            height = rect().height();
        }

        const auto dpr = devicePixelRatioF();
        QPixmap dragImage(width * dpr, height * dpr);
        dragImage.setDevicePixelRatio(dpr);
        dragImage.fill(Qt::transparent);

        QRect imageRect = QRect(0, 0, width, height);

        QPainter dragPainter(&dragImage);
        dragPainter.setCompositionMode(QPainter::CompositionMode_Source);
        dragPainter.fillRect(imageRect, Qt::transparent); 
        dragPainter.setCompositionMode(QPainter::CompositionMode_SourceOver);
        dragPainter.setOpacity(alpha);
        dragPainter.fillRect(imageRect, backgroundColor);

        dragPainter.setOpacity(1.0f);

        int marginWidth = (imageRect.width() - rect().width()) / 2 + ParentEditorBorderSize - 1;

        if (imageType == DragImageType::IncludeVisibleChildren)
        {
            DrawDragImageAndVisibleChildrenInto(dragPainter, marginWidth, 0);
        }
        else
        {
            render(&dragPainter, QPoint(marginWidth, 0));
        }

        QPen pen;
        pen.setColor(QColor(borderColor));
        pen.setWidth(1);
        dragPainter.setPen(pen);
        dragPainter.drawRect(0, 0, imageRect.width() - 1, imageRect.height() - 1);

        dragPainter.end();

        return dragImage;
    }
=======
>>>>>>> 74a27357
}

#include "UI/PropertyEditor/moc_PropertyRowWidget.cpp"<|MERGE_RESOLUTION|>--- conflicted
+++ resolved
@@ -1714,7 +1714,6 @@
 
         return m_parentRow->CanChildrenBeReordered();
     }
-<<<<<<< HEAD
 
     bool PropertyRowWidget::CanMoveUp() const
     {
@@ -1849,8 +1848,6 @@
 
         return dragImage;
     }
-=======
->>>>>>> 74a27357
 }
 
 #include "UI/PropertyEditor/moc_PropertyRowWidget.cpp"