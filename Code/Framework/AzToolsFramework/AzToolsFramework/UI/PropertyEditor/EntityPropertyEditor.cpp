/*
 * Copyright (c) Contributors to the Open 3D Engine Project.
 * For complete copyright and license terms please see the LICENSE at the root of this distribution.
 *
 * SPDX-License-Identifier: Apache-2.0 OR MIT
 *
 */

#include <AzCore/PlatformDef.h>
AZ_PUSH_DISABLE_WARNING(4127, "-Wunknown-warning-option") // conditional expression is constant
#include "EntityPropertyEditor.hxx"
AZ_POP_DISABLE_WARNING

#include <AzCore/Asset/AssetManagerBus.h>
#include <AzCore/Asset/AssetTypeInfoBus.h>
#include <AzCore/Component/ComponentApplication.h>
#include <AzCore/Component/ComponentApplicationBus.h>
#include <AzCore/Component/Entity.h>
#include <AzCore/Component/TickBus.h>
#include <AzCore/Component/TransformBus.h>
#include <AzCore/Debug/Profiler.h>
#include <AzCore/IO/FileIO.h>
#include <AzCore/Serialization/SerializeContext.h>
#include <AzCore/Serialization/Utils.h>
#include <AzCore/Slice/SliceComponent.h>
#include <AzCore/UserSettings/UserSettings.h>
#include <AzCore/std/smart_ptr/unique_ptr.h>
#include <AzCore/std/sort.h>

#include <AzFramework/API/ApplicationAPI.h>
#include <AzFramework/Entity/EntityContextBus.h>
#include <AzFramework/StringFunc/StringFunc.h>
#include <AzQtComponents/Components/Style.h>
#include <AzQtComponents/Components/Widgets/DragAndDrop.h>
#include <AzQtComponents/Components/Widgets/LineEdit.h>
#include <AzToolsFramework/API/ComponentModeCollectionInterface.h>
#include <AzToolsFramework/API/EntityCompositionRequestBus.h>
#include <AzToolsFramework/API/ToolsApplicationAPI.h>
#include <AzToolsFramework/Entity/EditorEntityInfoBus.h>
#include <AzToolsFramework/Entity/EditorEntityRuntimeActivationBus.h>
#include <AzToolsFramework/Entity/SliceEditorEntityOwnershipServiceBus.h>
#include <AzToolsFramework/FocusMode/FocusModeInterface.h>
#include <AzToolsFramework/AssetBrowser/AssetBrowserBus.h>
#include <AzToolsFramework/AssetBrowser/AssetBrowserEntry.h>
#include <AzToolsFramework/AssetBrowser/AssetSelectionModel.h>
#include <AzToolsFramework/AssetBrowser/EBusFindAssetTypeByName.h>
#include <AzToolsFramework/ComponentMode/ComponentModeDelegate.h>
#include <AzToolsFramework/Entity/EditorEntityHelpers.h>
#include <AzToolsFramework/Entity/ReadOnly/ReadOnlyEntityInterface.h>
#include <AzToolsFramework/Prefab/PrefabFocusPublicInterface.h>
#include <AzToolsFramework/Prefab/PrefabPublicInterface.h>
#include <AzToolsFramework/Slice/SliceDataFlagsCommand.h>
#include <AzToolsFramework/Slice/SliceMetadataEntityContextBus.h>
#include <AzToolsFramework/Slice/SliceUtilities.h>
#include <AzToolsFramework/ToolsComponents/ComponentAssetMimeDataContainer.h>
#include <AzToolsFramework/ToolsComponents/ComponentMimeData.h>
#include <AzToolsFramework/ToolsComponents/EditorComponentBase.h>
#include <AzToolsFramework/ToolsComponents/EditorDisabledCompositionBus.h>
#include <AzToolsFramework/ToolsComponents/EditorEntityIconComponentBus.h>
#include <AzToolsFramework/ToolsComponents/EditorInspectorComponentBus.h>
#include <AzToolsFramework/ToolsComponents/EditorPendingCompositionBus.h>
#include <AzToolsFramework/ToolsComponents/GenericComponentWrapper.h>
#include <AzToolsFramework/ToolsComponents/EditorOnlyEntityComponentBus.h>
#include <AzToolsFramework/ToolsComponents/EditorOnlyEntityComponent.h>
#include <AzToolsFramework/ToolsComponents/EditorLayerComponent.h>
#include <AzToolsFramework/ToolsComponents/EditorNonUniformScaleComponent.h>
#include <AzToolsFramework/ToolsMessaging/EntityHighlightBus.h>
#include <AzToolsFramework/UI/ComponentPalette/ComponentPaletteUtil.hxx>
#include <AzToolsFramework/UI/ComponentPalette/ComponentPaletteWidget.hxx>
#include <AzToolsFramework/UI/PropertyEditor/ComponentEditor.hxx>
#include <AzToolsFramework/UI/PropertyEditor/ComponentEditorHeader.hxx>
#include <AzToolsFramework/UI/PropertyEditor/InstanceDataHierarchy.h>
#include <AzToolsFramework/UI/PropertyEditor/PropertyEditorAPI.h>
#include <AzToolsFramework/UI/PropertyEditor/PropertyRowWidget.hxx>
#include <AzToolsFramework/UI/PropertyEditor/ReflectedPropertyEditor.hxx>
#include <AzToolsFramework/Undo/UndoSystem.h>
#include <AzQtComponents/Utilities/QtViewPaneEffects.h>
#include <AzQtComponents/Components/Widgets/ComboBox.h>

AZ_PUSH_DISABLE_WARNING(4244 4251 4800, "-Wunknown-warning-option") // 4244: conversion from 'int' to 'float', possible loss of data
                                                                    // 4251: class '...' needs to have dll-interface to be used by clients of class '...'
                                                                    // 4800: 'QFlags<QPainter::RenderHint>::Int': forcing value to bool 'true' or 'false' (performance warning)
#include <QContextMenuEvent>
#include <QDrag>
#include <QDragEnterEvent>
#include <QDragMoveEvent>
#include <QGraphicsEffect>
#include <QLabel>
#include <QListView>
#include <QMainWindow>
#include <QMenu>
#include <QMessageBox>
#include <QMimeData>
#include <QMouseEvent>
#include <QPainter>
#include <QPixmap>
#include <QScrollBar>
#include <QStandardItemModel>
#include <QStringListModel>
#include <QStylePainter>
#include <QTimer>
AZ_POP_DISABLE_WARNING

#include <AzToolsFramework/UI/PropertyEditor/ui_EntityPropertyEditor.h>

// This has to live outside of any namespaces due to issues on Linux with calls to Q_INIT_RESOURCE if they are inside a namespace
void initEntityPropertyEditorResources()
{
    Q_INIT_RESOURCE(Icons);
}

namespace AzToolsFramework
{
    constexpr const char*  kComponentEditorIndexMimeType = "editor/componentEditorIndices";
    constexpr const char*  kComponentEditorRowWidgetType = "editor/componentEditorRowWidget";

    constexpr const char* kPropertyEditorMenuActionMoveUp("editor/propertyEditorMoveUp");
    constexpr const char* kPropertyEditorMenuActionMoveDown("editor/propertyEditorMoveDown");

    //since component editors are spaced apart to make room for drop indicator,
    //giving drop logic simple buffer so drops between editors don't go to the bottom
    static const int kComponentEditorDropTargetPrecision = 6;

    //sentinel class to set an attribute on a widget, if need be, and restore the attribute's
    //value back to what it was before in the destructor.
    class AttributeSetterSentinel
    {
    public:
        AttributeSetterSentinel(QWidget* widget, Qt::WidgetAttribute attribute) : m_widget(widget), m_attribute(attribute)
        {
            m_restoreInDestructor = !m_widget->testAttribute(m_attribute);
            if (m_restoreInDestructor)
            {
                m_widget->setAttribute(m_attribute, true);
            }
        }

        ~AttributeSetterSentinel()
        {
            if (m_restoreInDestructor)
            {
                m_widget->setAttribute(m_attribute, false);
            }
        }

    private:
        QWidget* m_widget;
        Qt::WidgetAttribute m_attribute;
        bool m_restoreInDestructor = false;
    };

    //we require an overlay widget to act as a canvas to draw on top of everything in the inspector
    //attaching to inspector rather than component editors so we can draw outside of bounds
    class EntityPropertyEditorOverlay : public QWidget
    {
    public:
        EntityPropertyEditorOverlay(EntityPropertyEditor* editor, QWidget* parent)
            : QWidget(parent)
            , m_editor(editor)
            , m_dropIndicatorOffset(8)
            , m_dropIndicatorRowWidgetOffset(2)
        {
            setPalette(Qt::transparent);
            setWindowFlags(Qt::FramelessWindowHint);
            setAttribute(Qt::WA_NoSystemBackground);
            setAttribute(Qt::WA_TranslucentBackground);
            setAttribute(Qt::WA_TransparentForMouseEvents);
        }

    protected:
        static constexpr int TopMargin = 1;
        static constexpr int RightMargin = 2;
        static constexpr int BottomMargin = 5;
        static constexpr int LeftMargin = 2;
        static constexpr int RowHighlightIndent = 2;

        void paintDraggingRowWidget(QPainter& painter)
        {
            ComponentEditor* rowWidgetEditor = m_editor->GetEditorForCurrentReorderRowWidget();
            PropertyRowWidget* dragRowWidget = m_editor->GetReorderRowWidget();
            PropertyRowWidget* dropTarget = m_editor->GetReorderDropTarget();
            EntityPropertyEditor::DropArea dropArea = m_editor->GetReorderDropArea();

            // The user is dragging a row widget.
            for (auto componentEditor : m_editor->m_componentEditors)
            {
                if (!componentEditor->isVisible())
                {
                    continue;
                }

                if (componentEditor != rowWidgetEditor)
                {
                    continue;
                }

                for (auto& [dataNode, rowWidget] : componentEditor->GetPropertyEditor()->GetWidgets())
                {
                    if (!rowWidget->isVisible())
                    {
                        continue;
                    }

                    QRect globalRect = m_editor->GetWidgetAndVisibleChildrenGlobalRect(rowWidget);

                    QRect currRect = QRect(
                        QPoint(mapFromGlobal(globalRect.topLeft()) + QPoint(LeftMargin, TopMargin)),
                        QPoint(mapFromGlobal(globalRect.bottomRight()) - QPoint(RightMargin, BottomMargin)));

                    currRect.setLeft(LeftMargin + RowHighlightIndent);
                    currRect.setWidth(rowWidget->GetContainingEditorFrameWidth() - (RightMargin + LeftMargin));

                    if (rowWidget == dragRowWidget)
                    {
                        QStyleOption opt;
                        opt.init(this);
                        opt.rect = currRect;
                        qobject_cast <AzQtComponents::Style*>(style())->drawDragIndicator(&opt, &painter, this);
                    }

                    if (rowWidget == dropTarget)
                    {
                        QRect dropRect = currRect;
                        if (dropArea == EntityPropertyEditor::DropArea::Above)
                        {
                            dropRect.setTop(currRect.top() - m_dropIndicatorRowWidgetOffset);
                        }
                        else
                        {
                            dropRect.setTop(currRect.bottom());
                        }

                        dropRect.setHeight(0);

                        QStyleOption opt;
                        opt.init(this);
                        opt.rect = dropRect;
                        style()->drawPrimitive(QStyle::PE_IndicatorItemViewItemDrop, &opt, &painter, this);
                    }
                }
            }
        };

        void paintMenuHighlight(QPainter& painter, float alpha)
        {
            // If a RowWidget can be moved up or down, highlight it.
            PropertyRowWidget* dragRowWidget = m_editor->GetReorderRowWidget();
            if (!dragRowWidget)
            {
                return;
            }

            PropertyRowWidget* dropTarget = m_editor->GetReorderDropTarget();
            EntityPropertyEditor::DropArea dropArea = m_editor->GetReorderDropArea();
            QPixmap dragImage = m_editor->GetReorderRowWidgetImage();

            // User has the context menu open with a movable row selected.
            QRect globalRect = m_editor->GetWidgetAndVisibleChildrenGlobalRect(dragRowWidget);

            int top = mapFromGlobal(globalRect.topLeft()).y();
            int imageHeight = static_cast<int>(dragImage.height() / dragImage.devicePixelRatioF());
            int imageWidth = static_cast<int>(dragImage.width() / dragImage.devicePixelRatioF());
            QRect currRect = QRect(QPoint(LeftMargin + 1, top), QPoint(LeftMargin + 1 + imageWidth, top + imageHeight));

            painter.setOpacity(alpha);
            painter.drawPixmap(currRect, dragImage);

            if (dropTarget)
            {
                // A move row menu command is highlighted. Draw an indicator to show where the current row will move to.
                globalRect = m_editor->GetWidgetAndVisibleChildrenGlobalRect(dropTarget);
                QRect dropRect = QRect(
                    QPoint(mapFromGlobal(globalRect.topLeft()) + QPoint(LeftMargin, TopMargin)),
                    QPoint(mapFromGlobal(globalRect.bottomRight()) - QPoint(RightMargin, TopMargin)));

                if (dropArea == EntityPropertyEditor::DropArea::Above)
                {
                    dropRect.setTop(dropRect.top() - m_dropIndicatorRowWidgetOffset);
                }
                else
                {
                    dropRect.setTop(dropRect.bottom());
                }
                dropRect.setHeight(0);

                painter.setOpacity(alpha);
                QStyleOption lineOpt;
                lineOpt.init(this);
                lineOpt.rect = dropRect;
                style()->drawPrimitive(QStyle::PE_IndicatorItemViewItemDrop, &lineOpt, &painter, this);
                painter.setOpacity(1.0f);
            }
        };

        void paintDraggingComponent(QPainter& painter)
        {
            bool drag = false;
            bool drop = false;
            QRect currRect;

            // Check for a component editor being dragged.
            for (auto componentEditor : m_editor->m_componentEditors)
            {
                if (!componentEditor->isVisible())
                {
                    continue;
                }

                QRect globalRect = m_editor->GetWidgetGlobalRect(componentEditor);

                currRect = QRect(
                    QPoint(mapFromGlobal(globalRect.topLeft()) + QPoint(LeftMargin, TopMargin)),
                    QPoint(mapFromGlobal(globalRect.bottomRight()) - QPoint(RightMargin, BottomMargin)));

                currRect.setWidth(currRect.width() - 1);
                currRect.setHeight(currRect.height() - 1);

                if (componentEditor->IsDragged())
                {
                    QStyleOption opt;
                    opt.init(this);
                    opt.rect = currRect;
                    static_cast<AzQtComponents::Style*>(style())->drawDragIndicator(&opt, &painter, this);
                    drag = true;
                }

                if (componentEditor->IsDropTarget())
                {
                    QRect dropRect = currRect;
                    dropRect.setTop(currRect.top() - m_dropIndicatorOffset);
                    dropRect.setHeight(0);

                    QStyleOption opt;
                    opt.init(this);
                    opt.rect = dropRect;
                    style()->drawPrimitive(QStyle::PE_IndicatorItemViewItemDrop, &opt, &painter, this);

                    drop = true;
                }
            }

            if (drag && !drop)
            {
                QRect dropRect = currRect;
                dropRect.setTop(currRect.top() - m_dropIndicatorOffset);
                dropRect.setHeight(0);

                QStyleOption opt;
                opt.init(this);
                opt.rect = dropRect;
                style()->drawPrimitive(QStyle::PE_IndicatorItemViewItemDrop, &opt, &painter, this);
            }
        };

        void paintMovedRow(QPainter& painter, float alpha)
        {
            // After a move has been carried out, briefly highlight the moved row.
            PropertyRowWidget* rowWidget = m_editor->GetRowToHighlight();

            if (!rowWidget)
            {
                return;
            }

            QRect globalRect = m_editor->GetWidgetAndVisibleChildrenGlobalRect(rowWidget);
            QRect currRect = QRect(
                QPoint(mapFromGlobal(globalRect.topLeft()) + QPoint(LeftMargin, TopMargin)),
                QPoint(mapFromGlobal(globalRect.bottomRight()) - QPoint(RightMargin, BottomMargin)));

            currRect.setLeft(LeftMargin + 2);
            currRect.setWidth(rowWidget->GetContainingEditorFrameWidth() - (RightMargin + LeftMargin));

            painter.setOpacity(alpha);

            QPen pen;
            QColor drawColor = Qt::white;
            drawColor.setAlphaF(alpha);
            pen.setColor(drawColor);
            pen.setWidth(1);
            painter.setPen(pen);
            painter.drawRect(currRect);
        }

        void paintEvent(QPaintEvent* event) override
        {
            QWidget::paintEvent(event);

            QPainter painter(this);
            painter.setCompositionMode(QPainter::CompositionMode_SourceOver);

            EntityPropertyEditor::ReorderState currentState = m_editor->GetReorderState();
            float indicatorAlpha = m_editor->GetMoveIndicatorAlpha();

            switch (currentState)
            {
            case EntityPropertyEditor::ReorderState::DraggingRowWidget:
                paintDraggingRowWidget(painter);
                break;
            case EntityPropertyEditor::ReorderState::UsingMenu:
                paintMenuHighlight(painter, 1.0f);
                break;
            case EntityPropertyEditor::ReorderState::MenuOperationInProgress:
                paintMenuHighlight(painter, indicatorAlpha);
                break;
            case EntityPropertyEditor::ReorderState::DraggingComponent:
                paintDraggingComponent(painter);
                break;
            case EntityPropertyEditor::ReorderState::HighlightMovedRow:
                paintMovedRow(painter, indicatorAlpha);
                break;
            default:
                break;
            }
        }

        bool event(QEvent* ev) override
        {
            // Apparently, despite the Qt::WA_TransparentForMouseEvents flag being set,
            // this overlay widget can still get mouse events (including mouse press and release).
            // I couldn't determine how/when/or why, and it's only on certain systems (QA only found one
            // in the entire studio) but it is an issue.
            // To fix it, we resolve the widget that this event should go to and forward the event to that instead.
            switch (ev->type())
            {
                case QEvent::MouseButtonPress:
                case QEvent::MouseButtonRelease:
                case QEvent::MouseButtonDblClick:
                case QEvent::MouseMove:
                {
                    QMouseEvent* originalMouseEvent = static_cast<QMouseEvent*>(ev);

                    // ensure that the TransparentForMouseEvents flag is set, so that
                    // the widget under the mouse gets properly detected, otherwise, "this" will get returned by childAt()
                    AttributeSetterSentinel attributeSetterSentinel(this, Qt::WA_TransparentForMouseEvents);

                    QWidget* newWidget = m_editor->childAt(m_editor->mapFromGlobal(originalMouseEvent->globalPos()));

                    if ((newWidget != this) && (newWidget != nullptr))
                    {
                        QPoint newLocal = newWidget->mapFromGlobal(originalMouseEvent->globalPos());
                        QMouseEvent newMouseEvent(
                            ev->type(),
                            newLocal,
                            originalMouseEvent->windowPos(),
                            originalMouseEvent->screenPos(),
                            originalMouseEvent->button(),
                            originalMouseEvent->buttons(),
                            originalMouseEvent->modifiers(),
                            originalMouseEvent->source());

                        bool handled = QApplication::sendEvent(newWidget, &newMouseEvent);

                        ev->setAccepted(handled);

                        return handled;
                    }
                }
                break;
            }

            return QWidget::event(ev);
        }


    private:
        EntityPropertyEditor* m_editor;        
        int m_dropIndicatorOffset;
        int m_dropIndicatorRowWidgetOffset;
    };

    EntityPropertyEditor::SharedComponentInfo::SharedComponentInfo(AZ::Component* component, AZ::Component* sliceReferenceComponent)
        : m_sliceReferenceComponent(sliceReferenceComponent)
    {
        m_instances.push_back(component);
    }

    ComponentFilter GetDefaultComponentFilter()
    {
        return AppearsInGameComponentMenu;
    }

    EntityPropertyEditor::EntityPropertyEditor(QWidget* pParent, Qt::WindowFlags flags, bool isLevelEntityEditor)
        : QWidget(pParent, flags)
        , m_propertyEditBusy(0)
        , m_componentFilter(GetDefaultComponentFilter())
        , m_componentPalette(nullptr)
        , m_autoScrollCount(0)
        , m_autoScrollMargin(16)
        , m_autoScrollQueued(false)
        , m_isSystemEntityEditor(false)
        , m_isLevelEntityEditor(isLevelEntityEditor)
    {

        initEntityPropertyEditorResources();

        m_componentModeCollection = AZ::Interface<ComponentModeCollectionInterface>::Get();
        AZ_Assert(m_componentModeCollection, "Could not retrieve component mode collection.");

        m_prefabPublicInterface = AZ::Interface<Prefab::PrefabPublicInterface>::Get();
        AZ_Assert(m_prefabPublicInterface != nullptr, "EntityPropertyEditor requires a PrefabPublicInterface instance on Initialize.");

        m_readOnlyEntityPublicInterface = AZ::Interface<ReadOnlyEntityPublicInterface>::Get();
        AZ_Assert(m_readOnlyEntityPublicInterface != nullptr, "EntityPropertyEditor requires a ReadOnlyEntityPublicInterface instance on Initialize.");

        m_focusModeInterface = AZ::Interface<AzToolsFramework::FocusModeInterface>::Get();
        AZ_Assert(m_focusModeInterface != nullptr, "EntityPropertyEditor requires a FocusModeInterface instance on Initialize.");

        m_containerEntityInterface = AZ::Interface<ContainerEntityInterface>::Get();

        setObjectName("EntityPropertyEditor");
        setAcceptDrops(true);

        m_isAlreadyQueuedRefresh = false;
        m_shouldScrollToNewComponents = false;
        m_shouldScrollToNewComponentsQueued = false;
        m_currentUndoNode = nullptr;
        m_currentUndoOperation = nullptr;
        m_selectionEventAccepted = false;

        m_componentEditorLastSelectedIndex = -1;
        m_componentEditorsUsed = 0;
        m_componentEditors.clear();
        m_componentToEditorMap.clear();

        m_gui = new Ui::EntityPropertyEditorUI();
        m_gui->setupUi(this);
        m_gui->m_entityNameEditor->setReadOnly(false);
        m_gui->m_entityDetailsLabel->setObjectName("LabelEntityDetails");
        m_gui->m_entitySearchBox->setReadOnly(false);
        m_gui->m_entitySearchBox->setContextMenuPolicy(Qt::CustomContextMenu);
        m_gui->m_entitySearchBox->setClearButtonEnabled(true);
        AzQtComponents::LineEdit::applySearchStyle(m_gui->m_entitySearchBox);

        AzFramework::ApplicationRequests::Bus::BroadcastResult(
            m_prefabsAreEnabled, &AzFramework::ApplicationRequests::IsPrefabSystemEnabled);

        m_itemNames =
            m_prefabsAreEnabled ? QStringList{"Universal", "Editor only"} : QStringList{"Start active", "Start inactive", "Editor only"};
        int itemNameCount = m_itemNames.size();
        QStandardItemModel* model = new QStandardItemModel(itemNameCount, 1);
        for (int row = 0; row < itemNameCount; ++row)
        {
            m_comboItems[row] = new QStandardItem(m_itemNames[row]);
            m_comboItems[row]->setCheckable(true);
            model->setItem(row, 0, m_comboItems[row]);
        }
        m_gui->m_statusComboBox->setModel(model);
        AzQtComponents::ComboBox::addCustomCheckStateStyle(m_gui->m_statusComboBox);
        EnableEditor(true);
        m_sceneIsNew = true;

        connect(m_gui->m_entityIcon, &QPushButton::clicked, this, &EntityPropertyEditor::BuildEntityIconMenu);
        connect(m_gui->m_addComponentButton, &QPushButton::clicked, this, &EntityPropertyEditor::OnAddComponent);
        connect(m_gui->m_entitySearchBox, &QLineEdit::textChanged, this, &EntityPropertyEditor::OnSearchTextChanged);
        connect(m_gui->m_entitySearchBox, &QWidget::customContextMenuRequested, this, &EntityPropertyEditor::OnSearchContextMenu);
        connect(m_gui->m_pinButton, &QToolButton::clicked, this, &EntityPropertyEditor::OpenPinnedInspector);

        m_componentPalette = new ComponentPaletteWidget(this, true);
        connect(m_componentPalette, &ComponentPaletteWidget::OnAddComponentEnd, this, [this]()
        {
            QueuePropertyRefresh();
            m_shouldScrollToNewComponents = true;
        });

        HideComponentPalette();

        m_overlay = new EntityPropertyEditorOverlay(this, m_gui->m_componentListContents);
        UpdateOverlay();

        ToolsApplicationEvents::Bus::Handler::BusConnect();
        AZ::EntitySystemBus::Handler::BusConnect();
        EntityPropertyEditorRequestBus::Handler::BusConnect();
        EditorWindowUIRequestBus::Handler::BusConnect();

        AzFramework::EntityContextId editorEntityContextId = AzFramework::EntityContextId::CreateNull();
        EditorEntityContextRequestBus::BroadcastResult(
            editorEntityContextId, &EditorEntityContextRequests::GetEditorEntityContextId);
        ReadOnlyEntityPublicNotificationBus::Handler::BusConnect(editorEntityContextId);

        m_spacer = nullptr;

        m_emptyIcon = QIcon();
        m_clearIcon = QIcon(":/AssetBrowser/Resources/close.png");

        m_dragIcon = QIcon(QStringLiteral(":/Cursors/Grabbing.svg"));
        m_dragCursor = QCursor(m_dragIcon.pixmap(16), 10, 5);

        m_serializeContext = nullptr;
        AZ::ComponentApplicationBus::BroadcastResult(m_serializeContext, &AZ::ComponentApplicationRequests::GetSerializeContext);
        AZ_Assert(m_serializeContext, "Failed to acquire application serialize context.");

        m_isBuildingProperties = false;

        setTabOrder(m_gui->m_entityNameEditor, m_gui->m_statusComboBox);
        setTabOrder(m_gui->m_statusComboBox, m_gui->m_addComponentButton);

        // the world editor has a fixed id:

        connect(m_gui->m_entityNameEditor,
            SIGNAL(editingFinished()),
            this,
            SLOT(OnEntityNameChanged()));

        connect(m_gui->m_statusComboBox,
            SIGNAL(currentIndexChanged(int)),
            this,
            SLOT(OnStatusChanged(int)));

        CreateActions();
        UpdateContents();

        EditorEntityContextNotificationBus::Handler::BusConnect();

        //forced to register global event filter with application for selection
        //mousePressEvent and other handlers won't trigger if event is accepted by a child widget like a QLineEdit
        //TODO explore other options to avoid referencing qApp and filtering all events even though research says
        //this is the way to do it without overriding or registering with all child widgets
        qApp->installEventFilter(this);

        AzToolsFramework::ComponentModeFramework::EditorComponentModeNotificationBus::Handler::BusConnect(
            AzToolsFramework::GetEntityContextId());
        ViewportEditorModeNotificationsBus::Handler::BusConnect(GetEntityContextId());
    }

    EntityPropertyEditor::~EntityPropertyEditor()
    {
        qApp->removeEventFilter(this);

        ReadOnlyEntityPublicNotificationBus::Handler::BusDisconnect();
        EditorWindowUIRequestBus::Handler::BusDisconnect();
        EntityPropertyEditorRequestBus::Handler::BusDisconnect();
        ToolsApplicationEvents::Bus::Handler::BusDisconnect();
        AZ::EntitySystemBus::Handler::BusDisconnect();
        EditorEntityContextNotificationBus::Handler::BusDisconnect();
        AzToolsFramework::ComponentModeFramework::EditorComponentModeNotificationBus::Handler::BusDisconnect();
        ViewportEditorModeNotificationsBus::Handler::BusDisconnect();
        
        for (auto& entityId : m_overrideSelectedEntityIds)
        {
            DisconnectFromEntityBuses(entityId);
        }

        delete m_gui;
    }

    void EntityPropertyEditor::OnSearchContextMenu(const QPoint& pos)
    {
        QMenu* menu = m_gui->m_entitySearchBox->createStandardContextMenu();
        menu->setStyleSheet("background-color: #333333");
        menu->exec(m_gui->m_entitySearchBox->mapToGlobal(pos));
        delete menu;
    }

    void EntityPropertyEditor::GetSelectedAndPinnedEntities(EntityIdList& selectedEntityIds)
    {
        // When run from tests we do not have a window and we require the function to always run.
        if (DoesOwnFocus())
        {
            // GetSelected will return either the selected entities or if a pinned inspector is selected
            // it will return the entities relevant to that inspector
            GetSelectedEntities(selectedEntityIds);
        }
    }

    void EntityPropertyEditor::GetSelectedEntities(EntityIdList& selectedEntityIds)
    {
        if (IsLockedToSpecificEntities())
        {
            // Only include entities that currently exist
            selectedEntityIds.clear();
            selectedEntityIds.reserve(m_overrideSelectedEntityIds.size());
            for (AZ::EntityId entityId : m_overrideSelectedEntityIds)
            {
                AZ::Entity* entity = nullptr;
                AZ::ComponentApplicationBus::BroadcastResult(entity, &AZ::ComponentApplicationBus::Events::FindEntity, entityId);
                bool addEntity = (entity != nullptr);

                // If this is a Level Inspector, the level entity is only considered valid if we've
                // finished creating or loading a level.  It should *not* be considered valid when
                // you open the Editor without creating or loading a level, even though it exists.
                // It also should not be considered valid during the creation / loading process,
                // only when the process is finished.
                if (m_isLevelEntityEditor)
                {
                    bool levelOpen = false;
                    AzToolsFramework::EditorRequestBus::BroadcastResult(levelOpen, &AzToolsFramework::EditorRequests::IsLevelDocumentOpen);
                    addEntity = addEntity && levelOpen;
                }

                if (addEntity)
                {
                    selectedEntityIds.emplace_back(entityId);
                }
            }
        }
        else
        {
            ToolsApplicationRequests::Bus::BroadcastResult(selectedEntityIds, &ToolsApplicationRequests::GetSelectedEntities);
        }
    }

    void EntityPropertyEditor::SetNewComponentId(AZ::ComponentId componentId)
    {
        m_newComponentId = componentId;
    }

    void EntityPropertyEditor::SetOverrideEntityIds(const AzToolsFramework::EntityIdSet& entities)
    {
        m_overrideSelectedEntityIds = entities;

        for (auto& entityId : m_overrideSelectedEntityIds)
        {
            ConnectToEntityBuses(entityId);
        }

        m_gui->m_pinButton->setVisible(m_overrideSelectedEntityIds.empty() && !m_isSystemEntityEditor && !m_isLevelEntityEditor);

        UpdateContents();
    }

    void EntityPropertyEditor::BeforeEntitySelectionChanged()
    {
        AZ_PROFILE_FUNCTION(AzToolsFramework);
        if (IsLockedToSpecificEntities())
        {
            return;
        }

        ClearComponentEditorDragging();
        // BeforeEntitySelectionChanged is called during undo/redo operations.
        // This is because the Entity gets completely destroyed and recreated
        // (Steps = deselect => destroy => create => select). In ComponentMode
        // we know a selection change event cannot happen for any other reason
        // than this, so ensure we do not refresh the Component Editor (this would
        // lose the current selection highlight of the active entity)
        if (!AzToolsFramework::ComponentModeFramework::InComponentMode())
        {
            ClearComponentEditorSelection();
            ClearComponentEditorState();
        }
    }

    void EntityPropertyEditor::AfterEntitySelectionChanged(
        const AzToolsFramework::EntityIdList& newlySelectedEntities,
        const AzToolsFramework::EntityIdList& newlyDeselectedEntities)
    {
        AZ_PROFILE_FUNCTION(AzToolsFramework);
        if (IsLockedToSpecificEntities())
        {
            // ensure we refresh all entity property editors when
            // selection changes if they are pinned as certain operations
            // may be prohibited when an entity is not selected
            InvalidatePropertyDisplay(Refresh_AttributesAndValues);
            return;
        }

        for (AZ::EntityId newlySelectedEntity : newlySelectedEntities)
        {
            ConnectToEntityBuses(newlySelectedEntity);
        }

        for (AZ::EntityId newlyDeselectedEntity : newlyDeselectedEntities)
        {
            DisconnectFromEntityBuses(newlyDeselectedEntity);
        }

        if (!newlySelectedEntities.empty() || !newlyDeselectedEntities.empty())
        {
            ClearSearchFilter();
        }

        if (newlySelectedEntities.empty())
        {
            bool areAnyEntitiesSelected = false;
            ToolsApplicationRequests::Bus::BroadcastResult(areAnyEntitiesSelected, &ToolsApplicationRequests::AreAnyEntitiesSelected);
            if (!areAnyEntitiesSelected)
            {
                // Ensure a prompt refresh when all entities have been removed/deselected.
                ClearInstances(false); // nothing is selected, make sure all editors and instances are committed and cleared before updating
                UpdateContents();
                return;
            }
        }

        // when entity selection changed, we need to repopulate our GUI
        QueuePropertyRefresh();
    }

    void EntityPropertyEditor::OnEntityInitialized(const AZ::EntityId& entityId)
    {
        if (IsLockedToSpecificEntities())
        {
            // During slice reloading, an entity can be deregistered, then registered again.
            // Refresh if the editor had been locked to that entity.
            if (AZStd::find(m_overrideSelectedEntityIds.begin(), m_overrideSelectedEntityIds.end(), entityId) != m_overrideSelectedEntityIds.end())
            {
                QueuePropertyRefresh();
            }
        }
    }

    void EntityPropertyEditor::OnEntityDestroyed(const AZ::EntityId& entityId)
    {
        if (IsEntitySelected(entityId))
        {
            QueuePropertyRefresh();
        }
    }

    void EntityPropertyEditor::OnEntityActivated(const AZ::EntityId& entityId)
    {
        if (IsEntitySelected(entityId))
        {
            QueuePropertyRefresh();
        }
    }

    void EntityPropertyEditor::OnEntityDeactivated(const AZ::EntityId& entityId)
    {
        if (IsEntitySelected(entityId))
        {
            QueuePropertyRefresh();
        }
    }

    void EntityPropertyEditor::OnEntityNameChanged(const AZ::EntityId& entityId, const AZStd::string& name)
    {
        if (IsSingleEntitySelected(entityId))
        {
            m_gui->m_entityNameEditor->setText(QString(name.c_str()));
            SelectedEntityNameChanged(entityId, name);
        }
        bool isLayerEntity = false;
        AzToolsFramework::Layers::EditorLayerComponentRequestBus::EventResult(
            isLayerEntity,
            entityId,
            &AzToolsFramework::Layers::EditorLayerComponentRequestBus::Events::HasLayer);
        if (isLayerEntity)
        {
            AzToolsFramework::Layers::EditorLayerComponentRequestBus::Event(
                entityId,
                &AzToolsFramework::Layers::EditorLayerComponentRequestBus::Events::SetOverwriteFlag, true);
        }
    }

    void EntityPropertyEditor::OnEntityStartStatusChanged(const AZ::EntityId& entityId)
    {
        if (IsEntitySelected(entityId))
        {
            UpdateStatusComboBox();
        }
    }

    bool EntityPropertyEditor::IsEntitySelected(const AZ::EntityId& id) const
    {
        return AZStd::find(m_selectedEntityIds.begin(), m_selectedEntityIds.end(), id) != m_selectedEntityIds.end();
    }

    bool EntityPropertyEditor::IsSingleEntitySelected(const AZ::EntityId& id) const
    {
        return m_selectedEntityIds.size() == 1 && IsEntitySelected(id);
    }

    void EntityPropertyEditor::OnStartPlayInEditor()
    {
        setEnabled(false);
    }

    void EntityPropertyEditor::OnStopPlayInEditor()
    {
        setEnabled(true);
    }

    void EntityPropertyEditor::UpdateEntityIcon()
    {
        AZStd::string iconSourcePath;
        AzToolsFramework::EditorRequestBus::BroadcastResult(iconSourcePath, &AzToolsFramework::EditorRequestBus::Events::GetDefaultEntityIcon);

        if (!m_selectedEntityIds.empty())
        {
            //Test if every entity has the same icon, if so use that icon, otherwise use the default one.
            AZStd::string firstIconPath;
            EditorEntityIconComponentRequestBus::EventResult(firstIconPath, m_selectedEntityIds.front(), &EditorEntityIconComponentRequestBus::Events::GetEntityIconPath);

            bool haveSameIcon = true;
            for (AZ::EntityId entityId : m_selectedEntityIds)
            {
                AZStd::string iconPath;
                EditorEntityIconComponentRequestBus::EventResult(iconPath, entityId, &EditorEntityIconComponentRequestBus::Events::GetEntityIconPath);
                if (iconPath != firstIconPath)
                {
                    haveSameIcon = false;
                    break;
                }
            }

            if (haveSameIcon && !firstIconPath.empty())
            {
                iconSourcePath = AZStd::move(firstIconPath);
            }
        }

        m_gui->m_entityIcon->setIcon(QIcon(iconSourcePath.c_str()));
        m_gui->m_entityIcon->repaint();
    }

    EntityPropertyEditor::InspectorLayout EntityPropertyEditor::GetCurrentInspectorLayout() const
    {
        if (!m_prefabsAreEnabled)
        {
            return m_isLevelEntityEditor ? InspectorLayout::Level : InspectorLayout::Entity;
        }

        // Prefabs layout logic

        // If this is the container entity for the root instance, treat it like a level entity.
        AZ::EntityId levelContainerEntityId = m_prefabPublicInterface->GetLevelInstanceContainerEntityId();
        if (AZStd::find(m_selectedEntityIds.begin(), m_selectedEntityIds.end(), levelContainerEntityId) != m_selectedEntityIds.end())
        {
            if (m_selectedEntityIds.size() > 1)
            {
                return InspectorLayout::Invalid;
            }
            else
            {
                return InspectorLayout::Level;
            }
        }
        else
        {
            // If this is the container entity for the currently focused prefab, utilize a separate layout.
            if (auto prefabFocusPublicInterface = AZ::Interface<AzToolsFramework::Prefab::PrefabFocusPublicInterface>::Get())
            {
                AzFramework::EntityContextId editorEntityContextId = AzFramework::EntityContextId::CreateNull();
                EditorEntityContextRequestBus::BroadcastResult(
                    editorEntityContextId, &EditorEntityContextRequests::GetEditorEntityContextId);

                AZ::EntityId focusedPrefabContainerEntityId =
                    prefabFocusPublicInterface->GetFocusedPrefabContainerEntityId(editorEntityContextId);
                if (AZStd::find(m_selectedEntityIds.begin(), m_selectedEntityIds.end(), focusedPrefabContainerEntityId) !=
                    m_selectedEntityIds.end())
                {
                    if (m_selectedEntityIds.size() > 1)
                    {
                        return InspectorLayout::Invalid;
                    }
                    else
                    {
                        return InspectorLayout::ContainerEntityOfFocusedPrefab;
                    }
                }
            }
        }

        return InspectorLayout::Entity;
    }

    void EntityPropertyEditor::UpdateEntityDisplay()
    {
        UpdateStatusComboBox();

        InspectorLayout layout = GetCurrentInspectorLayout();

        if (!m_prefabsAreEnabled && layout == InspectorLayout::Level)
        {
            AZStd::string levelName;
            AzToolsFramework::EditorRequestBus::BroadcastResult(levelName, &AzToolsFramework::EditorRequests::GetLevelName);
            m_gui->m_entityNameEditor->setText(levelName.c_str());
            m_gui->m_entityNameEditor->setReadOnly(true);
        }
        else if (m_selectedEntityIds.size() > 1)
        {
            // Generic text for multiple entities selected
            m_gui->m_entityDetailsLabel->setVisible(true);
            m_gui->m_entityDetailsLabel->setText(tr("Common components shown"));
            m_gui->m_entityNameEditor->setText(tr("%n entities selected", "", static_cast<int>(m_selectedEntityIds.size())));
            m_gui->m_entityNameEditor->setReadOnly(true);

            m_gui->m_entityIdText->setText(tr("multiple selected"));
        }
        else if (!m_selectedEntityIds.empty())
        {
            auto entityId = m_selectedEntityIds.front();

            // No entity details for one entity
            m_gui->m_entityDetailsLabel->setVisible(false);

            // If we're in edit mode, make the name field editable.
            m_gui->m_entityNameEditor->setReadOnly(!m_gui->m_componentListContents->isEnabled() || m_selectionContainsReadOnlyEntity);

            // get the name of the entity.
            auto entity = GetSelectedEntityById(entityId);
            m_gui->m_entityNameEditor->setText(entity ? entity->GetName().data() : "Entity Not Found");

            m_gui->m_entityIdText->setText(QString::number(static_cast<AZ::u64>(entityId)));
        }
    }

    EntityPropertyEditor::SelectionEntityTypeInfo EntityPropertyEditor::GetSelectionEntityTypeInfo(const EntityIdList& selection) const
    {
        AZ_PROFILE_FUNCTION(AzToolsFramework);
        SelectionEntityTypeInfo result = SelectionEntityTypeInfo::None;

        InspectorLayout layout = GetCurrentInspectorLayout();

        if (layout == InspectorLayout::Level)
        {
            // The Level Inspector should only have a list of selectable components after the
            // level entity itself is valid (i.e. "selected").
            return selection.empty() ? SelectionEntityTypeInfo::None : SelectionEntityTypeInfo::LevelEntity;
        }

        if (layout == InspectorLayout::ContainerEntityOfFocusedPrefab)
        {
            return selection.empty() ? SelectionEntityTypeInfo::None : SelectionEntityTypeInfo::ContainerEntityOfFocusedPrefab;
        }

        if (layout == InspectorLayout::Invalid)
        {
            return SelectionEntityTypeInfo::Mixed;
        }

        for (AZ::EntityId selectedEntityId : selection)
        {
            bool isLayerEntity = false;
            AzToolsFramework::Layers::EditorLayerComponentRequestBus::EventResult(
                isLayerEntity,
                selectedEntityId,
                &AzToolsFramework::Layers::EditorLayerComponentRequestBus::Events::HasLayer);

            bool isPrefabEntity = (m_prefabPublicInterface) ? m_prefabPublicInterface->IsInstanceContainerEntity(selectedEntityId) : false;

            if (isLayerEntity)
            {
                if (result == SelectionEntityTypeInfo::None)
                {
                    result = SelectionEntityTypeInfo::OnlyLayerEntities;
                }
                else if (result == SelectionEntityTypeInfo::OnlyStandardEntities)
                {
                    result = SelectionEntityTypeInfo::Mixed;
                    // An entity of both layer and non-layer type have been found, so break out of the loop.
                    break;
                }
            }
            else if (isPrefabEntity)
            {
                if (result == SelectionEntityTypeInfo::None)
                {
                    result = SelectionEntityTypeInfo::OnlyPrefabEntities;
                }
                else if (result == SelectionEntityTypeInfo::OnlyStandardEntities)
                {
                    result = SelectionEntityTypeInfo::Mixed;
                    // An entity of both prefab and non-prefab type have been found, so break out of the loop.
                    break;
                }
            }
            else
            {
                if (result == SelectionEntityTypeInfo::None)
                {
                    result = SelectionEntityTypeInfo::OnlyStandardEntities;
                }
                else if (result == SelectionEntityTypeInfo::OnlyLayerEntities || result == SelectionEntityTypeInfo::OnlyPrefabEntities)
                {
                    result = SelectionEntityTypeInfo::Mixed;
                    // An entity of both layer and non-layer type have been found, so break out of the loop.
                    break;
                }
            }
        }
        return result;
    }

    bool EntityPropertyEditor::CanAddComponentsToSelection(const SelectionEntityTypeInfo& selectionEntityTypeInfo) const
    {
        if (m_selectionContainsReadOnlyEntity)
        {
            // Can't add components if there is a read only entity in the selection
            return false;
        }

        if (selectionEntityTypeInfo == SelectionEntityTypeInfo::Mixed ||
            selectionEntityTypeInfo == SelectionEntityTypeInfo::None)
        {
            // Can't add components in mixed selection, or if nothing is selected.
            return false;
        }

        // This follows the pattern in OnAddComponent, which also uses an empty filter.
        AZStd::vector<AZ::ComponentServiceType> serviceFilter;
        // Components can't be added if there are none available to be added.
        return ComponentPaletteUtil::ContainsEditableComponents(m_serializeContext, m_componentFilter, serviceFilter);
    }

    QString EntityPropertyEditor::GetEntityDetailsLabelText() const
    {
        QString entityDetailsLabelText("");
        if (IsLockedToSpecificEntities())
        {
            entityDetailsLabelText = QObject::tr("The entity this inspector was pinned to has been deleted.");
        }
        else
        {
            entityDetailsLabelText = QObject::tr("Select an entity to show its properties in the inspector.");
        }

        if (IsLockedToSpecificEntities())
        {
            if (m_isLevelEntityEditor)
            {
                entityDetailsLabelText = tr("Create or load a level to enable the Level Inspector.");
            }
            else
            {
                entityDetailsLabelText = tr("The entity this inspector was pinned to has been deleted.");
            }
        }
        else
        {
            entityDetailsLabelText = tr("Select an entity to show its properties in the inspector.");
        }

        return entityDetailsLabelText;
    }

    void EntityPropertyEditor::UpdateContents()
    {
        AZ_PROFILE_FUNCTION(AzToolsFramework);
        setUpdatesEnabled(false);

        m_isBuildingProperties = true;
        m_sliceCompareToEntity.reset();

        // Wait to clear this until after the reset(), just in case any components try to call RefreshTree when we clear
        // the m_sliceCompareToEntity entity.
        m_isAlreadyQueuedRefresh = false;

        HideComponentPalette();

        ClearInstances(false);
        ClearComponentEditorDragging();

        m_selectedEntityIds.clear();
        GetSelectedEntities(m_selectedEntityIds);

        // Check if any of the selected entities are marked as read only
        m_selectionContainsReadOnlyEntity = false;
        for (const auto& entityId : m_selectedEntityIds)
        {
            if (m_readOnlyEntityPublicInterface->IsReadOnly(entityId))
            {
                m_selectionContainsReadOnlyEntity = true;
                break;
            }
        }

        SourceControlFileInfo scFileInfo;
        ToolsApplicationRequests::Bus::BroadcastResult(scFileInfo, &ToolsApplicationRequests::GetSceneSourceControlInfo);

        if (!m_spacer)
        {
            m_spacer = new QSpacerItem(1, 1, QSizePolicy::Fixed, QSizePolicy::Expanding);
        }

        // Hide the entity stuff and add component button if no entities are displayed
        const bool hasEntitiesDisplayed = !m_selectedEntityIds.empty();

        SelectionEntityTypeInfo selectionEntityTypeInfo = GetSelectionEntityTypeInfo(m_selectedEntityIds);

        QString entityDetailsLabelText("");
        bool entityDetailsVisible = false;
        if (!hasEntitiesDisplayed)
        {
            entityDetailsVisible = true;
            entityDetailsLabelText = GetEntityDetailsLabelText();
        }
        else if (selectionEntityTypeInfo == SelectionEntityTypeInfo::OnlyLayerEntities || selectionEntityTypeInfo == SelectionEntityTypeInfo::OnlyPrefabEntities)
        {
            // If a customer filter is not already in use, only show layer components.
            if (!m_customFilterSet)
            {
                // Don't call SetAddComponentMenuFilter because it will set the custom filter flag.
                m_componentFilter = AZStd::move(AppearsInLayerComponentMenu);
            }
        }
        else if (selectionEntityTypeInfo == SelectionEntityTypeInfo::OnlyStandardEntities)
        {
            // If a customer filter is not already in use, reset to default in case we were previously only showing layers.
            if (!m_customFilterSet)
            {
                // Don't call SetAddComponentMenuFilter because it will set the custom filter flag.
                m_componentFilter = AZStd::move(GetDefaultComponentFilter());
            }
        }
        else if (selectionEntityTypeInfo == SelectionEntityTypeInfo::LevelEntity)
        {
            if (!m_customFilterSet)
            {
                m_componentFilter = AZStd::move(AppearsInLevelComponentMenu);
            }
        }

        bool isLevelLayout = GetCurrentInspectorLayout() == InspectorLayout::Level;
        bool isContainerOfFocusedPrefabLayout = GetCurrentInspectorLayout() == InspectorLayout::ContainerEntityOfFocusedPrefab;

        m_gui->m_entityDetailsLabel->setText(entityDetailsLabelText);
        m_gui->m_entityDetailsLabel->setVisible(entityDetailsVisible);
        m_gui->m_entityNameEditor->setVisible(hasEntitiesDisplayed);
        m_gui->m_entityNameLabel->setVisible(hasEntitiesDisplayed);
        m_gui->m_entityIcon->setVisible(hasEntitiesDisplayed);
        m_gui->m_pinButton->setVisible(m_overrideSelectedEntityIds.empty() && hasEntitiesDisplayed && !m_isSystemEntityEditor);
        m_gui->m_statusLabel->setVisible(
            hasEntitiesDisplayed && !m_isSystemEntityEditor && !isLevelLayout);
        m_gui->m_statusComboBox->setVisible(
            hasEntitiesDisplayed && !m_isSystemEntityEditor && !isLevelLayout);
        m_gui->m_entityIdLabel->setVisible(
            hasEntitiesDisplayed && !m_isSystemEntityEditor && !isLevelLayout);
        m_gui->m_entityIdText->setVisible(
            hasEntitiesDisplayed && !m_isSystemEntityEditor && !isLevelLayout);

        bool displayComponentSearchBox = hasEntitiesDisplayed;
        if (hasEntitiesDisplayed)
        {
            // Build up components to display
            SharedComponentArray sharedComponentArray;
            BuildSharedComponentArray(sharedComponentArray,
                !(selectionEntityTypeInfo == SelectionEntityTypeInfo::OnlyStandardEntities ||
                  selectionEntityTypeInfo == SelectionEntityTypeInfo::OnlyPrefabEntities) ||
                  selectionEntityTypeInfo == SelectionEntityTypeInfo::ContainerEntityOfFocusedPrefab);

            if (sharedComponentArray.size() == 0)
            {
                // Don't display the search box if there were no common components.
                displayComponentSearchBox = false;
            }
            else
            {
                BuildSharedComponentUI(sharedComponentArray);
            }

            UpdateEntityIcon();
            UpdateEntityDisplay();
        }

        m_gui->m_darkBox->setVisible(
            displayComponentSearchBox && !m_isSystemEntityEditor && !isLevelLayout && !isContainerOfFocusedPrefabLayout);
        m_gui->m_entitySearchBox->setVisible(displayComponentSearchBox);

        bool displayAddComponentMenu = CanAddComponentsToSelection(selectionEntityTypeInfo);
        m_gui->m_addComponentButton->setVisible(displayAddComponentMenu);

        QueueScrollToNewComponent();
        LoadComponentEditorState();
        UpdateInternalState();

        layout()->update();
        layout()->activate();

        m_isBuildingProperties = false;

        setUpdatesEnabled(true);

        // re-enable all actions so that things like "delete" or "cut" work again
        QList<QAction*> actionList = actions();
        for (QAction* action : actionList)
        {
            action->setEnabled(true);
        }
    }

    void EntityPropertyEditor::GetAllComponentsForEntityInOrder(
        const AZ::Entity* entity, AZ::Entity::ComponentArrayType& componentsOnEntity)
    {
        componentsOnEntity.clear();

        if (entity)
        {
            const AZ::EntityId entityId = entity->GetId();

            // get all components related to the entity in sorted and fixed order buckets
            GetAllComponentsForEntity(entity, componentsOnEntity);

            RemoveHiddenComponents(componentsOnEntity);
            SortComponentsByOrder(entityId, componentsOnEntity);
            SortComponentsByPriority(componentsOnEntity);
            SaveComponentOrder(entityId, componentsOnEntity);
        }
    }

    void EntityPropertyEditor::SortComponentsByPriority(AZ::Entity::ComponentArrayType& componentsOnEntity)
    {
        // Create list of components with their current order. AZStd::sort isn't guaranteed to maintain order for equivalent entities.

        AZStd::vector< OrderedSortComponentEntry> sortedComponents;
        int index = 0;
        for (AZ::Component* component : componentsOnEntity)
        {
            sortedComponents.push_back(OrderedSortComponentEntry(component, index++));
        }

        // shuffle immovable components back to the front
        AZStd::sort(
            sortedComponents.begin(),
            sortedComponents.end(),
            [=](const OrderedSortComponentEntry& component1, const OrderedSortComponentEntry& component2)
            {
                AZStd::optional<int> fixedComponentListIndex1 = GetFixedComponentListIndex(component1.m_component);
                AZStd::optional<int> fixedComponentListIndex2 = GetFixedComponentListIndex(component2.m_component);

                // If both components have fixed list indices, sort based on those indices
                if (fixedComponentListIndex1.has_value() && fixedComponentListIndex2.has_value())
                {
                    return fixedComponentListIndex1.value() < fixedComponentListIndex2.value();
                }

                // If component 1 has a fixed list index, sort it first
                if (fixedComponentListIndex1.has_value())
                {
                    return true;
                }

                // If component 2 has a fixed list index, component 1 should not be sorted before it
                if (fixedComponentListIndex2.has_value())
                {
                    return false;
                }

                if (!IsComponentRemovable(component1.m_component) && IsComponentRemovable(component2.m_component))
                {
                    return true;
                }

                if (IsComponentRemovable(component1.m_component) && !IsComponentRemovable(component2.m_component))
                {
                    return false;
                }

                //maintain original order if they don't need swapping
                return component1.m_originalOrder < component2.m_originalOrder;
            });

        //create new order array from sorted structure
        componentsOnEntity.clear();
        for (OrderedSortComponentEntry& component : sortedComponents)
        {
            componentsOnEntity.push_back(component.m_component);
        }
    }

    void SortComponentsByOrder(const AZ::EntityId entityId, AZ::Entity::ComponentArrayType& componentsOnEntity)
    {
        // sort by component order, shuffling anything not found in component order to the end
        ComponentOrderArray componentOrder;
        EditorInspectorComponentRequestBus::EventResult(
            componentOrder, entityId, &EditorInspectorComponentRequests::GetComponentOrderArray);

        AZStd::sort(
            componentsOnEntity.begin(),
            componentsOnEntity.end(),
            [&componentOrder](const AZ::Component* component1, const AZ::Component* component2)
            {
                return
                    AZStd::find(componentOrder.begin(), componentOrder.end(), component1->GetId()) <
                    AZStd::find(componentOrder.begin(), componentOrder.end(), component2->GetId());
            });
    }

    void SaveComponentOrder(const AZ::EntityId entityId, const AZ::Entity::ComponentArrayType& componentsInOrder)
    {
        ComponentOrderArray componentOrder;
        componentOrder.clear();
        componentOrder.reserve(componentsInOrder.size());

        for (auto component : componentsInOrder)
        {
            if (component && component->GetEntityId() == entityId)
            {
                componentOrder.push_back(component->GetId());
            }
        }

        EditorInspectorComponentRequestBus::Event(
            entityId, &EditorInspectorComponentRequests::SetComponentOrderArray, componentOrder);
    }

    bool EntityPropertyEditor::DoesComponentPassFilter(const AZ::Component* component, const ComponentFilter& filter)
    {
        auto componentClassData = component ? GetComponentClassData(component) : nullptr;
        return componentClassData && filter(*componentClassData);
    }

    bool EntityPropertyEditor::IsComponentRemovable(const AZ::Component* component)
    {
        // Determine if this component can be removed.
        auto componentClassData = component ? GetComponentClassData(component) : nullptr;
        if (componentClassData && componentClassData->m_editData)
        {
            if (auto editorDataElement = componentClassData->m_editData->FindElementData(AZ::Edit::ClassElements::EditorData))
            {
                if (auto attribute = editorDataElement->FindAttribute(AZ::Edit::Attributes::RemoveableByUser))
                {
                    if (auto attributeData = azdynamic_cast<AZ::Edit::AttributeData<bool>*>(attribute))
                    {
                        return attributeData->Get(nullptr);
                    }
                }
            }
        }

        if (componentClassData && AppearsInAnyComponentMenu(*componentClassData))
        {
            return true;
        }

        // If this is a GenericComponentWrapper which wraps a nullptr, let the user remove it
        if (auto genericComponentWrapper = azrtti_cast<const Components::GenericComponentWrapper*>(component))
        {
            if (!genericComponentWrapper->GetTemplate())
            {
                return true;
            }
        }

        return false;
    }

    bool EntityPropertyEditor::AreComponentsRemovable(const AZ::Entity::ComponentArrayType& components) const
    {
        for (auto component : components)
        {
            if (!IsComponentRemovable(component))
            {
                return false;
            }
        }
        return true;
    }

    AZStd::optional<int> EntityPropertyEditor::GetFixedComponentListIndex(const AZ::Component* component)
    {
        auto componentClassData = component ? GetComponentClassData(component) : nullptr;
        if (componentClassData && componentClassData->m_editData)
        {
            if (auto editorDataElement = componentClassData->m_editData->FindElementData(AZ::Edit::ClassElements::EditorData))
            {
                if (auto attribute = editorDataElement->FindAttribute(AZ::Edit::Attributes::FixedComponentListIndex))
                {
                    if (auto attributeData = azdynamic_cast<AZ::Edit::AttributeData<int>*>(attribute))
                    {
                        return { attributeData->Get(nullptr) };
                    }
                }
            }
        }
        return {};
    }

    bool EntityPropertyEditor::IsComponentDraggable(const AZ::Component* component)
    {
        return !GetFixedComponentListIndex(component).has_value();
    }

    bool EntityPropertyEditor::AreComponentsDraggable(const AZ::Entity::ComponentArrayType& components) const
    {
        return AZStd::all_of(
            components.begin(), components.end(), [](AZ::Component* component) { return IsComponentDraggable(component); });
    }

    bool EntityPropertyEditor::AreComponentsCopyable(const AZ::Entity::ComponentArrayType& components) const
    {
        return AreComponentsCopyable(components, m_componentFilter);
    }

    bool EntityPropertyEditor::AreComponentsCopyable(const AZ::Entity::ComponentArrayType& components, const ComponentFilter& filter)
    {
        for (auto component : components)
        {
            if (component->RTTI_IsTypeOf(Layers::EditorLayerComponent::RTTI_Type()))
            {
                return false;
            }
            if (!DoesComponentPassFilter(component, filter))
            {
                auto editorComponentDescriptor = GetEditorComponentDescriptor(component);
                if (!editorComponentDescriptor || !editorComponentDescriptor->SupportsPasteOver())
                {
                    return false;
                }
            }
        }
        return true;
    }

    AZ::Component* EntityPropertyEditor::ExtractMatchingComponent(AZ::Component* referenceComponent, AZ::Entity::ComponentArrayType& availableComponents)
    {
        for (auto availableComponentIterator = availableComponents.begin(); availableComponentIterator != availableComponents.end(); ++availableComponentIterator)
        {
            auto component = *availableComponentIterator;
            auto editorComponent = GetEditorComponent(component);
            auto referenceEditorComponent = GetEditorComponent(referenceComponent);

            // Early out on class data not matching, we require components to be the same class
            if (GetComponentClassData(referenceComponent) != GetComponentClassData(component))
            {
                continue;
            }

            auto referenceEditorComponentDescriptor = GetEditorComponentDescriptor(referenceComponent);
            // If not AZ_EDITOR_COMPONENT, then as long as they match type (checked above) it is considered matching
            // Otherwise, use custom component matching available via AZ_EDITOR_COMPONENT
            if (!referenceEditorComponentDescriptor || referenceEditorComponentDescriptor->DoComponentsMatch(referenceEditorComponent, editorComponent))
            {
                // Remove the component we found from the available set
                availableComponents.erase(availableComponentIterator);
                return component;
            }
        }

        return nullptr;
    }

    bool EntityPropertyEditor::SelectedEntitiesAreFromSameSourceSliceEntity() const
    {
        AZ::EntityId commonAncestorId;

        for (AZ::EntityId id : m_selectedEntityIds)
        {
            AZ::SliceComponent::SliceInstanceAddress sliceInstanceAddress;
            AzFramework::SliceEntityRequestBus::EventResult(sliceInstanceAddress, id,
                &AzFramework::SliceEntityRequests::GetOwningSlice);
            auto sliceReference = sliceInstanceAddress.GetReference();
            if (!sliceReference)
            {
                return false;
            }
            else
            {
                AZ::SliceComponent::EntityAncestorList ancestors;
                sliceReference->GetInstanceEntityAncestry(id, ancestors, 1);
                if ( ancestors.empty() || !ancestors[0].m_entity)
                {
                    return false;
                }

                if (!commonAncestorId.IsValid())
                {
                    commonAncestorId = ancestors[0].m_entity->GetId();
                }
                else if (ancestors[0].m_entity->GetId() != commonAncestorId)
                {
                    return false;
                }
            }
        }

        return true;
    }

    void EntityPropertyEditor::BuildSharedComponentArray(SharedComponentArray& sharedComponentArray, bool containsLayerEntity)
    {
        AZ_Assert(!m_selectedEntityIds.empty(), "BuildSharedComponentArray should only be called if there are entities being displayed");

        AZ::EntityId entityId = m_selectedEntityIds.front();
        AZ::Entity* entity = GetSelectedEntityById(entityId);

        // Skip building sharedComponentArray if a runtime entity isn't already activated
        if (!entity || (!m_isSystemEntityEditor && entity->GetState() != AZ::Entity::State::Active))
        {
            return;
        }

        // For single selection of a slice-instanced entity, gather the direct slice ancestor
        // so we can visualize per-component differences.
        m_sliceCompareToEntity.reset();
        if (SelectedEntitiesAreFromSameSourceSliceEntity())
        {
            AZ::SliceComponent::SliceInstanceAddress sliceInstanceAddress;

            AzFramework::SliceEntityRequestBus::EventResult(sliceInstanceAddress, entityId,
                &AzFramework::SliceEntityRequests::GetOwningSlice);
            auto sliceReference = sliceInstanceAddress.GetReference();
            auto sliceInstance = sliceInstanceAddress.GetInstance();
            if (sliceReference)
            {
                AZ::SliceComponent::EntityAncestorList ancestors;
                sliceReference->GetInstanceEntityAncestry(entityId, ancestors, 1);

                if (!ancestors.empty())
                {
                    m_sliceCompareToEntity = SliceUtilities::CloneSliceEntityForComparison(*ancestors[0].m_entity, *sliceInstance, *m_serializeContext);
                }
            }
        }

        // Gather initial list of eligible display components from the first entity

        AZ::Entity::ComponentArrayType entityComponents;
        GetAllComponentsForEntityInOrder(entity, entityComponents);

        for (auto component : entityComponents)
        {
            // Skip components that we should not display
            // Only need to do this for the initial set, components without edit data on other entities should not match these
            if (!ShouldInspectorShowComponent(component))
            {
                continue;
            }
            // Filters for non-layer entities aren't setup in the same way as layer entities,
            // inclusion in the add components menu does not match the list of what components will display.
            // Layers are setup in this way.
            if (containsLayerEntity)
            {
                const AZ::SerializeContext::ClassData* componentClassData = GetComponentClassData(component);
                if (componentClassData && !m_componentFilter(*componentClassData))
                {
                    continue;
                }
            }

            // Grab the slice reference component, if we have a slice compare entity
            auto sliceReferenceComponent = m_sliceCompareToEntity ? m_sliceCompareToEntity->FindComponent(component->GetId()) : nullptr;

            sharedComponentArray.push_back(SharedComponentInfo(component, sliceReferenceComponent));
        }

        // Now loop over the other entities
        for (size_t entityIndex = 1; entityIndex < m_selectedEntityIds.size(); ++entityIndex)
        {
            entity = GetSelectedEntityById(m_selectedEntityIds[entityIndex]);
            if (!entity)
            {
                continue;
            }

            entityComponents.clear();
            GetAllComponentsForEntityInOrder(entity, entityComponents);

            // Loop over the known components on all entities (so far)
            // Check to see if they are also on this entity
            // If not, remove them from the list
            for (auto sharedComponentInfoIterator = sharedComponentArray.begin(); sharedComponentInfoIterator != sharedComponentArray.end(); )
            {
                auto firstComponent = sharedComponentInfoIterator->m_instances[0];

                auto matchingComponent = ExtractMatchingComponent(firstComponent, entityComponents);
                if (!matchingComponent)
                {
                    // Remove this as it isn't on all entities so don't bother continuing with it
                    sharedComponentInfoIterator = sharedComponentArray.erase(sharedComponentInfoIterator);
                    continue;
                }

                // Add the matching component and continue
                sharedComponentInfoIterator->m_instances.push_back(matchingComponent);
                ++sharedComponentInfoIterator;
            }
        }
    }

    bool EntityPropertyEditor::ComponentMatchesCurrentFilter(SharedComponentInfo& sharedComponentInfo) const
    {
        if (m_filterString.size() == 0)
        {
            return true;
        }

        if (sharedComponentInfo.m_instances.front())
        {
            AZStd::string componentName = GetFriendlyComponentName(sharedComponentInfo.m_instances.front());

            if (componentName.size() == 0 || AzFramework::StringFunc::Find(componentName.c_str(), m_filterString.c_str()) != AZStd::string::npos)
            {
                return true;
            }
        }

        return false;
    }

    void EntityPropertyEditor::BuildSharedComponentUI(SharedComponentArray& sharedComponentArray)
    {
        // last-known widget, for the sake of tab-ordering
        QWidget* lastTabWidget = m_gui->m_addComponentButton;

        for (auto& sharedComponentInfo : sharedComponentArray)
        {
            bool componentInFilter = ComponentMatchesCurrentFilter(sharedComponentInfo);

            auto componentEditor = CreateComponentEditor();

            // Add instances to componentEditor
            auto& componentInstances = sharedComponentInfo.m_instances;
            for (AZ::Component* componentInstance : componentInstances)
            {
                // non-first instances are aggregated under the first instance
                AZ::Component* aggregateInstance = componentInstance != componentInstances.front() ? componentInstances.front() : nullptr;

                // Reference the slice entity if we are a slice so we can indicate differences from base
                AZ::Component* referenceComponentInstance = sharedComponentInfo.m_sliceReferenceComponent;
                componentEditor->AddInstance(componentInstance, aggregateInstance, referenceComponentInstance);
            }

            // Set tab order for editor
            setTabOrder(lastTabWidget, componentEditor);
            lastTabWidget = componentEditor;

            // Refresh editor
            componentEditor->AddNotifications();
            componentEditor->UpdateExpandability();
            componentEditor->InvalidateAll(!componentInFilter ? m_filterString.c_str() : nullptr);

            // If we are in read only mode, then show the components as disabled
            if (m_selectionContainsReadOnlyEntity)
            {
                componentEditor->mockDisabledState(true);
            }

            if (!componentEditor->GetPropertyEditor()->HasFilteredOutNodes() || componentEditor->GetPropertyEditor()->HasVisibleNodes())
            {
                for (AZ::Component* componentInstance : componentInstances)
                {
                    // Map the component to the editor
                    m_componentToEditorMap[componentInstance] = componentEditor;
                }
                componentEditor->show();
            }
            else
            {
                componentEditor->hide();
                componentEditor->ClearInstances(true);
            }
        }
    }

    ComponentEditor* EntityPropertyEditor::CreateComponentEditor()
    {
        //caching allocated component editors for reuse and to preserve order
        if (m_componentEditorsUsed >= m_componentEditors.size())
        {
            //create a new component editor since cache has been exceeded
            auto componentEditor = new ComponentEditor(m_serializeContext, this, this);
            componentEditor->setAcceptDrops(true);

            connect(componentEditor, &ComponentEditor::OnExpansionContractionDone, this, [this]()
                {
                    setUpdatesEnabled(false);
                    layout()->update();
                    layout()->activate();
                    setUpdatesEnabled(true);
                });
            connect(componentEditor, &ComponentEditor::OnDisplayComponentEditorMenu, this, &EntityPropertyEditor::OnDisplayComponentEditorMenu);
            connect(componentEditor, &ComponentEditor::OnRequestRequiredComponents, this, &EntityPropertyEditor::OnRequestRequiredComponents);
            connect(componentEditor, &ComponentEditor::OnRequestRemoveComponents, this, [this](const AZ::Entity::ComponentArrayType& components) {DeleteComponents(components); });
            connect(componentEditor, &ComponentEditor::OnRequestDisableComponents, this, [this](const AZ::Entity::ComponentArrayType& components) {DisableComponents(components); });
            componentEditor->GetPropertyEditor()->SetValueComparisonFunction([this](const InstanceDataNode* source, const InstanceDataNode* target) { return InstanceNodeValueHasNoPushableChange(source, target); });
            componentEditor->GetPropertyEditor()->SetReadOnlyQueryFunction([this](const InstanceDataNode* node) { return QueryInstanceDataNodeReadOnlyStatus(node); });
            componentEditor->GetPropertyEditor()->SetHiddenQueryFunction([this](const InstanceDataNode* node) { return QueryInstanceDataNodeHiddenStatus(node); });
            componentEditor->GetPropertyEditor()->SetIndicatorQueryFunction([this](const InstanceDataNode* node) { return GetAppropriateIndicator(node); });

            //move spacer to bottom of editors
            m_gui->m_componentListContents->layout()->removeItem(m_spacer);
            m_gui->m_componentListContents->layout()->addWidget(componentEditor);
            m_gui->m_componentListContents->layout()->addItem(m_spacer);
            m_gui->m_componentListContents->layout()->update();

            //add new editor to cache
            m_componentEditors.push_back(componentEditor);
        }

        //return editor at current index from cache
        return m_componentEditors[m_componentEditorsUsed++];
    }

    void EntityPropertyEditor::InvalidatePropertyDisplay(PropertyModificationRefreshLevel level)
    {
        if (level == Refresh_None)
        {
            return;
        }

        if (level == Refresh_EntireTree)
        {
            QueuePropertyRefresh();
            return;
        }

        if (level == Refresh_EntireTree_NewContent)
        {
            QueuePropertyRefresh();
            m_shouldScrollToNewComponents = true;
            return;
        }

        // Only queue invalidation refreshes on all the component editors if a full refresh hasn't been queued.
        // If a full refresh *is* already queued, there's no value in the editors queueing to refresh themselves
        // a second time immediately afterwards.
        if (!m_isAlreadyQueuedRefresh)
        {
            for (auto componentEditor : m_componentEditors)
            {
                if (componentEditor->isVisible())
                {
                    componentEditor->QueuePropertyEditorInvalidation(level);
                }
            }
        }
    }

    void EntityPropertyEditor::BeforeUndoRedo()
    {
        m_currentUndoOperation = nullptr;
        QueuePropertyRefresh();
    }

    void EntityPropertyEditor::AfterUndoRedo()
    {
        m_currentUndoOperation = nullptr;
    }

    // implementation of IPropertyEditorNotify:
    void EntityPropertyEditor::BeforePropertyModified(InstanceDataNode* pNode)
    {
        if (m_isBuildingProperties)
        {
            AZ_Error(
                "PropertyEditor", !m_isBuildingProperties,
                "A property is being modified while we're building properties - make sure you "
                "do not call RequestWrite except in response to user action. An undo will not "
                "be recorded for this change.");

            return;
        }

        EntityIdList selectedEntityIds;
        GetSelectedEntities(selectedEntityIds);

        bool allSelectedEntitiesEditable = true;
        ToolsApplicationRequests::Bus::BroadcastResult(allSelectedEntitiesEditable, &ToolsApplicationRequests::AreEntitiesEditable, selectedEntityIds);
        if (!allSelectedEntitiesEditable)
        {
            return;
        }

        for (AZ::EntityId entityId : selectedEntityIds)
        {
            ToolsApplicationRequests::Bus::BroadcastResult(allSelectedEntitiesEditable, &ToolsApplicationRequests::IsEntityEditable, entityId);
            if (!allSelectedEntitiesEditable)
            {
                return;
            }
        }

        if ((m_currentUndoNode == pNode) && (m_currentUndoOperation))
        {
            // attempt to resume the last undo operation:
            ToolsApplicationRequests::Bus::BroadcastResult(m_currentUndoOperation, &ToolsApplicationRequests::ResumeUndoBatch, m_currentUndoOperation, "Modify Entity Property");
        }
        else
        {
            ToolsApplicationRequests::Bus::BroadcastResult(m_currentUndoOperation, &ToolsApplicationRequests::BeginUndoBatch, "Modify Entity Property");
            m_currentUndoNode = pNode;
        }

        // mark the ones' we're editing as dirty, so the user does not have to.
        for (auto entityShownId : selectedEntityIds)
        {
            ToolsApplicationRequests::Bus::Broadcast(&ToolsApplicationRequests::AddDirtyEntity, entityShownId);
        }
    }

    void EntityPropertyEditor::AfterPropertyModified(InstanceDataNode* pNode)
    {
        if (m_isBuildingProperties)
        {
            AZ_Error(
                "PropertyEditor", !m_isBuildingProperties,
                "A property was modified while building properties - make sure you do not "
                "call RequestWrite except in response to user action. An undo will not be "
                "recorded for this change.");

            return;
        }

        AZ_Assert(m_currentUndoOperation, "Invalid undo operation in AfterPropertyModified");
        AZ_Assert(m_currentUndoNode == pNode, "Invalid undo operation in AfterPropertyModified - node doesn't match!");

        ToolsApplicationRequests::Bus::Broadcast(&ToolsApplicationRequests::EndUndoBatch);

        InstanceDataNode* componentNode = pNode;
        while (componentNode->GetParent())
        {
            componentNode = componentNode->GetParent();
        }

        if (!componentNode)
        {
            AZ_Warning("Property Editor", false, "Failed to locate component data associated with the affected field. External change event cannot be sent.");
            return;
        }

        // Set our flag to not refresh values based on our own update broadcasts
        m_initiatingPropertyChangeNotification = true;

        // Send EBus notification for the affected entities, along with information about the affected component.
        for (size_t instanceIdx = 0; instanceIdx < componentNode->GetNumInstances(); ++instanceIdx)
        {
            AZ::Component* componentInstance = m_serializeContext->Cast<AZ::Component*>(
                    componentNode->GetInstance(instanceIdx), componentNode->GetClassMetadata()->m_typeId);
            if (componentInstance)
            {
                PropertyEditorEntityChangeNotificationBus::Event(
                    componentInstance->GetEntityId(),
                    &PropertyEditorEntityChangeNotifications::OnEntityComponentPropertyChanged,
                    componentInstance->GetId());
            }
        }

        // notify listeners when a component (type) is modified
        PropertyEditorChangeNotificationBus::Broadcast(
            &PropertyEditorChangeNotifications::OnComponentPropertyChanged,
            componentNode->GetClassMetadata()->m_typeId);

        m_initiatingPropertyChangeNotification = false;
    }

    void EntityPropertyEditor::SetPropertyEditingActive(InstanceDataNode* /*pNode*/)
    {
        MarkPropertyEditorBusyStart();
    }

    void EntityPropertyEditor::SetPropertyEditingComplete(InstanceDataNode* /*pNode*/)
    {
        MarkPropertyEditorBusyEnd();
    }

    void EntityPropertyEditor::OnPropertyRefreshRequired()
    {
        MarkPropertyEditorBusyEnd();
    }

    void EntityPropertyEditor::Reflect(AZ::ReflectContext* /*context*/)
    {
    }

    void EntityPropertyEditor::SetAllowRename(bool allowRename)
    {
        m_gui->m_entityNameEditor->setReadOnly(!allowRename);
    }

    void EntityPropertyEditor::ClearInstances(bool invalidateImmediately)
    {
        for (auto componentEditor : m_componentEditors)
        {
            componentEditor->hide();
            componentEditor->ClearInstances(invalidateImmediately);

            // Re-enable RPE-level refresh calls.  Since we're clearing out the associated RPE, there's no longer a danger
            // that they will get a partial refresh while in an invalid state.
            // (RPE refreshes were prevented in QueuePropertyRefresh() to ensure that no RPEs tried a partial refresh in-between
            // the time an EPE full refresh was requested and when it executed.)
            componentEditor->PreventRefresh(false);
        }

        m_componentEditorsUsed = 0;
        m_currentUndoNode = nullptr;
        m_currentUndoOperation = nullptr;
        m_selectedEntityIds.clear();
        m_componentToEditorMap.clear();
    }

    void EntityPropertyEditor::MarkPropertyEditorBusyStart()
    {
        m_currentUndoNode = nullptr;
        m_currentUndoOperation = nullptr;
        m_propertyEditBusy++;
    }

    void EntityPropertyEditor::MarkPropertyEditorBusyEnd()
    {
        // Not all property handlers emit SetPropertyEditingActive before
        // calling SetPropertyEditingComplete. For instance, the CheckBox
        // handler just calls SetPropertyEditingComplete when its state is
        // toggled. Only process the calls where SetPropertyEditingActive was
        // called first.
        m_propertyEditBusy--;
        if (m_propertyEditBusy == 0)
        {
            QueuePropertyRefresh();
        }
        else if (m_propertyEditBusy < 0)
        {
            m_propertyEditBusy = 0;
        }
    }

    void EntityPropertyEditor::SealUndoStack()
    {
        m_currentUndoNode = nullptr;
        m_currentUndoOperation = nullptr;
    }

    void EntityPropertyEditor::QueuePropertyRefresh()
    {
        AZ_PROFILE_FUNCTION(AzToolsFramework);
        if (!m_isAlreadyQueuedRefresh)
        {
            m_isAlreadyQueuedRefresh = true;

            // disable all actions until queue refresh is done, so that long queues of events like
            // click - delete - click - delete - click .... dont all occur while the state is invalid.
            // note that this happens when the data is already in an invalid state before this function is called...
            // pointers are bad, components have been deleted, etc,
            QList<QAction*> actionList = actions();
            for (QAction* action : actionList)
            {
                action->setEnabled(false);
            }

            // Make sure that all component editors stop trying to refresh themselves until after the full refresh
            // occurs, since a full refresh request means that the existing RPEs have invalid data in them, and accessing
            // that data via a partial refresh could cause a crash.
            // If a "lower-level" refresh (i.e. InvalidateAttributesAndValues) is already queued, it could
            // potentially reference the invalid data before the EPE's full refresh executes.  We also need to prevent any
            // RPE refreshes from getting queued between now and the full refresh, because "Cancel" doesn't actually cancel
            // the queued request, it just clears the refresh state.  New queued requests could potentially restore the
            // refresh state and effectively restore the previously-queued request, which would still execute before the
            // EPE's full refresh.
            // (In UpdateContents(), after the full refresh occurs, we stop preventing RPE refreshes from getting queued)
            for (auto componentEditor : m_componentEditors)
            {
                // Cancel any refreshes that were queued prior to this point, since they are no longer guaranteed to
                // be valid requests.
                componentEditor->CancelQueuedRefresh();
                // Prevent any future refreshes from getting queued until we've completed the UpdateContents() call.
                componentEditor->PreventRefresh(true);
            }

            // Refresh the properties using a singleShot
            // this makes sure that the properties aren't refreshed while processing
            // other events, and instead runs after the current events are processed
            QTimer::singleShot(0, this, &EntityPropertyEditor::UpdateContents);

            //saving state any time refresh gets queued because requires valid components
            //attempting to call directly anywhere state needed to be preserved always occurred with QueuePropertyRefresh
            SaveComponentEditorState();
        }
    }

    void EntityPropertyEditor::OnAddComponent()
    {
        AZStd::vector<AZ::ComponentServiceType> serviceFilter;
        AZStd::vector<AZ::ComponentServiceType> incompatibleServiceFilter;
        QRect globalRect = GetWidgetGlobalRect(m_gui->m_addComponentButton) | GetWidgetGlobalRect(m_gui->m_componentList);
        ShowComponentPalette(m_componentPalette, globalRect.topLeft(), globalRect.size(), serviceFilter, incompatibleServiceFilter);
    }

    void EntityPropertyEditor::GotSceneSourceControlStatus(SourceControlFileInfo& fileInfo)
    {
        m_sceneIsNew = false;
        EnableEditor(!fileInfo.IsReadOnly());
    }

    void EntityPropertyEditor::PerformActionsBasedOnSceneStatus(bool sceneIsNew, bool readOnly)
    {
        m_sceneIsNew = sceneIsNew;
        EnableEditor(!readOnly);
    }

    void EntityPropertyEditor::EnableEditor(bool enabled)
    {
        m_gui->m_entityNameEditor->setReadOnly(!enabled);
        m_gui->m_statusComboBox->setEnabled(enabled);
        m_gui->m_addComponentButton->setVisible(enabled);
        m_gui->m_componentListContents->setEnabled(enabled);
    }

    void EntityPropertyEditor::OnEntityNameChanged()
    {
        if (m_gui->m_entityNameEditor->isReadOnly())
        {
            return;
        }

        QByteArray entityNameByteArray = m_gui->m_entityNameEditor->text().toUtf8();

        const AZStd::string entityName(entityNameByteArray.data());

        if (entityName.size() == 0)
        {
            // Do not allow them to set an entity name to an empty string
            // If they try to, just refresh the properties to get the correct name back into the field
            QueuePropertyRefresh();
            return;
        }

        EntityIdList selectedEntityIds;
        GetSelectedEntities(selectedEntityIds);

        if (selectedEntityIds.size() == 1)
        {
            AZStd::vector<AZ::Entity*> entityList;

            for (AZ::EntityId entityId : selectedEntityIds)
            {
                AZ::Entity* entity = GetSelectedEntityById(entityId);

                if (entity && entityName != entity->GetName())
                {
                    entityList.push_back(entity);
                }
            }

            if (entityList.size())
            {
                ScopedUndoBatch undoBatch("ModifyEntityName");

                for (AZ::Entity* entity : entityList)
                {
                    entity->SetName(entityName);
                    ToolsApplicationRequests::Bus::Broadcast(&ToolsApplicationRequests::AddDirtyEntity, entity->GetId());
                }
            }
        }
    }

    void EntityPropertyEditor::RequestPropertyContextMenu(InstanceDataNode* node, const QPoint& position)
    {
        AZ_Assert(node, "Invalid node passed to context menu callback.");

        if (!node || m_disabled)
        {
            return;
        }

        // Don't show if a move operation is pending.
        if (m_currentReorderState != ReorderState::Inactive)
        {
            return;
        }

        // Locate the owning component and class data corresponding to the clicked node.
        InstanceDataNode* componentNode = node;
        while (componentNode->GetParent())
        {
            componentNode = componentNode->GetParent();
        }

        // Get inner class data for the clicked component.
        AZ::Component* component = m_serializeContext->Cast<AZ::Component*>(
                componentNode->FirstInstance(), componentNode->GetClassMetadata()->m_typeId);
        if (component)
        {
            auto componentClassData = GetComponentClassData(component);
            if (componentClassData)
            {
                QMenu menu;

                // Populate and show the context menu.
                AddMenuOptionsForComponents(menu, position);

                if (!menu.actions().empty())
                {
                    menu.addSeparator();
                }

                AddMenuOptionsForFields(node, componentNode, componentClassData, menu);

                AddMenuOptionsForRevert(node, componentNode, componentClassData, menu);

                AzToolsFramework::Components::EditorComponentBase* editorComponent = static_cast<AzToolsFramework::Components::EditorComponentBase*>(component);

                if (editorComponent)
                {
                    editorComponent->AddContextMenuActions(&menu);
                }

                if (!menu.actions().empty())
                {
                    m_currentReorderState = EntityPropertyEditor::ReorderState::UsingMenu;
                    menu.exec(position);
                    if (m_currentReorderState != EntityPropertyEditor::ReorderState::MenuOperationInProgress)
                    {
                        m_currentReorderState = EntityPropertyEditor::ReorderState::Inactive;
                    }
                }
            }
        }
    }

    void EntityPropertyEditor::AddMenuOptionsForComponents(QMenu& menu, const QPoint& /*position*/)
    {
        UpdateInternalState();
        menu.addActions(actions());
    }

    void EntityPropertyEditor::AddMenuOptionsForFields(
        InstanceDataNode* fieldNode,
        InstanceDataNode* componentNode,
        const AZ::SerializeContext::ClassData* componentClassData,
        QMenu& menu)
    {
        if (!fieldNode)
        {
            return;
        }

        // For items marked as new (container elements), we'll synchronize the parent node.
        if (fieldNode->IsNewVersusComparison())
        {
            fieldNode = fieldNode->GetParent();
            AZ_Assert(fieldNode && fieldNode->GetClassMetadata() && fieldNode->GetClassMetadata()->m_container, "New element should be a child of a container.");
        }

        // Generate slice data push/pull options.
        AZ::Component* componentInstance = m_serializeContext->Cast<AZ::Component*>(
                componentNode->FirstInstance(), componentClassData->m_typeId);
        AZ_Assert(componentInstance, "Failed to cast component instance.");

        // With the entity the property ultimately belongs to, we can look up slice ancestry for push/pull options.
        AZ::Entity* entity = componentInstance->GetEntity();

        AzFramework::EntityContextId contextId = AzFramework::EntityContextId::CreateNull();
        AzFramework::EntityIdContextQueryBus::EventResult(contextId, entity->GetId(), &AzFramework::EntityIdContextQueryBus::Events::GetOwningContextId);
        if (contextId.IsNull())
        {
            AZ_Error("PropertyEditor", false, "Entity \"%s\" does not belong to any context.", entity->GetName().c_str());
            return;
        }

        // If prefabs are enabled, there will be no root slice so bail out here since we don't need
        // to show any slice options in the menu
        AZ::SliceComponent* rootSlice = nullptr;
        AzFramework::SliceEntityOwnershipServiceRequestBus::EventResult(rootSlice, contextId,
            &AzFramework::SliceEntityOwnershipServiceRequestBus::Events::GetRootSlice);
        if (rootSlice)
        {
            AZ::SliceComponent::SliceInstanceAddress address;
            AzFramework::SliceEntityRequestBus::EventResult(address, entity->GetId(), &AzFramework::SliceEntityRequests::GetOwningSlice);
            AZ::SliceComponent::SliceReference* sliceReference = address.GetReference();
            if (sliceReference)
            {
                // This entity is instanced from a slice, so show data push/pull options
                AZ::SliceComponent::EntityAncestorList ancestors;
                sliceReference->GetInstanceEntityAncestry(entity->GetId(), ancestors);

                AZ_Error(
                    "PropertyEditor", !ancestors.empty(), "Entity \"%s\" belongs to a slice, but its source entity could not be located.",
                    entity->GetName().c_str());
                if (!ancestors.empty())
                {
                    menu.addSeparator();

                    // Populate slice push options.
                    // Address should start with the fully-addressable component Id to resolve within the target entity.
                    InstanceDataHierarchy::Address pushFieldAddress;
                    CalculateAndAdjustNodeAddress(*fieldNode, AddressRootType::RootAtEntity, pushFieldAddress);
                    if (!pushFieldAddress.empty())
                    {
                        SliceUtilities::PopulateQuickPushMenu(
                            menu, entity->GetId(), pushFieldAddress,
                            SliceUtilities::QuickPushMenuOptions(
                                "Save field override",
                                SliceUtilities::QuickPushMenuOverrideDisplayCount::ShowOverrideCountOnlyWhenMultiple));
                    }
                }
            }

            menu.addSeparator();

            // by leaf node, we mean a visual leaf node in the property editor (ie, we do not have any visible children)
            bool isLeafNode = !fieldNode->GetClassMetadata() || !fieldNode->GetClassMetadata()->m_container;

            if (isLeafNode)
            {
                for (const InstanceDataNode& childNode : fieldNode->GetChildren())
                {
                    if (HasAnyVisibleElements(childNode))
                    {
                        // If we have any visible children, we must not be a leaf node
                        isLeafNode = false;
                        break;
                    }
                }
            }

#ifdef ENABLE_SLICE_EDITOR
            // Show PreventOverride & HideProperty options
            if (GetEntityDataPatchAddress(fieldNode, m_dataPatchAddressBuffer))
            {
                AZ::DataPatch::Flags nodeFlags = rootSlice->GetEntityDataFlagsAtAddress(entity->GetId(), m_dataPatchAddressBuffer);

                if (nodeFlags & AZ::DataPatch::Flag::PreventOverrideSet)
                {
                    QAction* PreventOverrideAction = menu.addAction(tr("Allow property override"));
                    PreventOverrideAction->setEnabled(isLeafNode);
                    connect(
                        PreventOverrideAction, &QAction::triggered, this,
                        [this, fieldNode]
                        {
                            ContextMenuActionSetDataFlag(fieldNode, AZ::DataPatch::Flag::PreventOverrideSet, false);
                            InvalidatePropertyDisplay(Refresh_AttributesAndValues);
                        });
                }
                else
                {
                    QAction* PreventOverrideAction = menu.addAction(tr("Prevent property override"));
                    PreventOverrideAction->setEnabled(isLeafNode);
                    connect(
                        PreventOverrideAction, &QAction::triggered, this,
                        [this, fieldNode]
                        {
                            ContextMenuActionSetDataFlag(fieldNode, AZ::DataPatch::Flag::PreventOverrideSet, true);
                            InvalidatePropertyDisplay(Refresh_AttributesAndValues);
                        });
                }

                if (nodeFlags & AZ::DataPatch::Flag::HidePropertySet)
                {
                    QAction* HideProperyAction = menu.addAction(tr("Show property on instances"));
                    HideProperyAction->setEnabled(isLeafNode);
                    connect(
                        HideProperyAction, &QAction::triggered, this,
                        [this, fieldNode]
                        {
                            ContextMenuActionSetDataFlag(fieldNode, AZ::DataPatch::Flag::HidePropertySet, false);
                            InvalidatePropertyDisplay(Refresh_AttributesAndValues);
                        });
                }
                else
                {
                    QAction* HideProperyAction = menu.addAction(tr("Hide property on instances"));
                    HideProperyAction->setEnabled(isLeafNode);
                    connect(
                        HideProperyAction, &QAction::triggered, this,
                        [this, fieldNode]
                        {
                            ContextMenuActionSetDataFlag(fieldNode, AZ::DataPatch::Flag::HidePropertySet, true);
                            InvalidatePropertyDisplay(Refresh_AttributesAndValues);
                        });
                }
            }
#endif

            if (sliceReference)
            {
                // This entity is referenced from a slice, so show property override options
                bool hasChanges = fieldNode->HasChangesVersusComparison(false);

                if (!hasChanges && isLeafNode)
                {
                    // Add an option to set the ForceOverride flag for this field
                    menu.setToolTipsVisible(true);
                    QAction* forceOverrideAction = menu.addAction(tr("Force property override"));
                    forceOverrideAction->setToolTip(tr("Prevents a property from inheriting from its source slice"));
                    connect(
                        forceOverrideAction, &QAction::triggered, this,
                        [this, fieldNode]()
                        {
                            ContextMenuActionSetDataFlag(fieldNode, AZ::DataPatch::Flag::ForceOverrideSet, true);
                        });
                }
            }
        }

        m_reorderRowWidget = nullptr;
        // Add move up/down actions if appropriate
        auto componentEditorIterator = m_componentToEditorMap.find(componentInstance);
        AZ_Assert(componentEditorIterator != m_componentToEditorMap.end(), "Unable to find a component editor for the given component");
        if (componentEditorIterator != m_componentToEditorMap.end())
        {
            m_reorderRowWidgetEditor = componentEditorIterator->second;
            PropertyRowWidget* widget = componentEditorIterator->second->GetPropertyEditor()->GetWidgetFromNode(fieldNode);
            if (widget->CanBeReordered())
            {
                m_reorderRowWidget = widget;
                SetRowWidgetHighlighted(widget);

                QAction* moveUpAction = menu.addAction(tr("Move %1 Up").arg(widget->GetNameLabel()->text()));
                moveUpAction->setEnabled(false);
                moveUpAction->setData(kPropertyEditorMenuActionMoveUp);

                if (widget->CanMoveUp())
                {
                    moveUpAction->setEnabled(true);
                    connect(
                        moveUpAction, &QAction::triggered, this,
                        [this, widget]
                        {
                            ContextMenuActionMoveItemUp(m_reorderRowWidgetEditor, widget);
                        });
                }

                QAction* moveDownAction = menu.addAction(tr("Move %1 Down").arg(widget->GetNameLabel()->text()));
                moveDownAction->setEnabled(false);
                moveDownAction->setData(kPropertyEditorMenuActionMoveDown);
                if (widget->CanMoveDown())
                {
                    moveDownAction->setEnabled(true);
                    connect(
                        moveDownAction, &QAction::triggered, this,
                        [this, widget]
                        {
                            ContextMenuActionMoveItemDown(m_reorderRowWidgetEditor, widget);
                        });
                }

                menu.addSeparator();
            }
        }
    }

    bool EntityPropertyEditor::HasAnyVisibleElements(const InstanceDataNode& node)
    {
        if (CalculateNodeDisplayVisibility(node, false) == AzToolsFramework::NodeDisplayVisibility::Visible)
        {
            return true;
        }

        for (const InstanceDataNode& childNode : node.GetChildren())
        {
            if (HasAnyVisibleElements(childNode))
            {
                return true;
            }
        }


        return false;
    }

    void EntityPropertyEditor::AddMenuOptionsForRevert(InstanceDataNode* fieldNode, InstanceDataNode* componentNode, const AZ::SerializeContext::ClassData* componentClassData, QMenu& menu)
    {
        QMenu* revertMenu = nullptr;

        auto addRevertMenu = [&menu]()
        {
            QMenu* revertOverridesMenu = menu.addMenu(tr("Revert overrides"));
            revertOverridesMenu->setToolTipsVisible(true);
            return revertOverridesMenu;
        };

        //check for changes on selected property
        if (componentClassData)
        {
            AZ::SliceComponent::SliceInstanceAddress address;

            AZ::Component* componentInstance = m_serializeContext->Cast<AZ::Component*>(
                componentNode->FirstInstance(), componentClassData->m_typeId);
            AZ_Assert(componentInstance, "Failed to cast component instance.");
            AZ::Entity* entity = componentInstance->GetEntity();

            AzFramework::SliceEntityRequestBus::EventResult(address, entity->GetId(),
                &AzFramework::SliceEntityRequests::GetOwningSlice);
            AZ::SliceComponent::SliceReference* sliceReference = address.GetReference();

            if (!sliceReference)
            {
                return;
            }

            // Only add the "Revert overrides" menu option if it belongs to a slice
            revertMenu = addRevertMenu();
            revertMenu->setEnabled(false);

            if (fieldNode)
            {
                bool hasChanges = fieldNode->HasChangesVersusComparison(false);

                if (hasChanges)
                {
                    bool isLeafNode = !fieldNode->GetClassMetadata()->m_container;

                    if (isLeafNode)
                    {
                        for (const InstanceDataNode& childNode : fieldNode->GetChildren())
                        {
                            if (HasAnyVisibleElements(childNode))
                            {
                                // If we have any visible children, we must not be a leaf node
                                isLeafNode = false;
                                break;
                            }
                        }

                        if (isLeafNode)
                        {
                            revertMenu->setEnabled(true);

                            // Add an option to pull data from the first level of the slice (clear the override).
                            QAction* revertAction = revertMenu->addAction(tr("Property"));
                            revertAction->setToolTip(tr("Revert the value for this property to the last saved state."));
                            revertAction->setEnabled(true);
                            connect(revertAction, &QAction::triggered, this, [this, componentInstance, fieldNode]()
                            {
                                ContextMenuActionPullFieldData(componentInstance, fieldNode);
                            }
                            );
                        }
                    }
                }
            }
        }

        //check for changes on selected component(s)
        bool hasSliceChanges = false;
        bool isPartOfSlice = false;

        const auto& componentsToEdit = GetSelectedComponents();

        for (auto component : componentsToEdit)
        {
            AZ_Assert(component, "Parent component is invalid.");
            auto componentEditorIterator = m_componentToEditorMap.find(component);
            AZ_Assert(componentEditorIterator != m_componentToEditorMap.end(), "Unable to find a component editor for the given component");
            if (componentEditorIterator != m_componentToEditorMap.end())
            {
                auto componentEditor = componentEditorIterator->second;
                componentEditor->GetPropertyEditor()->EnumerateInstances(
                    [&hasSliceChanges, &isPartOfSlice](InstanceDataHierarchy& hierarchy)
                    {
                        InstanceDataNode* root = hierarchy.GetRootNode();
                        if (root && root->GetComparisonNode())
                        {
                            isPartOfSlice = true;
                            if (root->HasChangesVersusComparison(true))
                            {
                                hasSliceChanges = true;
                            }
                        }
                    });
            }
        }

        if (isPartOfSlice && hasSliceChanges)
        {
            if (!revertMenu)
            {
                revertMenu = addRevertMenu();
            }
            revertMenu->setEnabled(true);

            QAction* revertComponentAction = revertMenu->addAction(tr("Component"));
            revertComponentAction->setToolTip(tr("Revert all properties for this component to their last saved state."));
            connect(revertComponentAction, &QAction::triggered, this, [this]()
            {
                ResetToSlice();
            });
        }

        //check for changes on selected entities
        EntityIdList selectedEntityIds;
        GetSelectedEntities(selectedEntityIds);

        bool canRevert = false;

        for (AZ::EntityId id : m_selectedEntityIds)
        {
            bool entityHasOverrides = false;
            AzToolsFramework::EditorEntityInfoRequestBus::EventResult(entityHasOverrides, id, &AzToolsFramework::EditorEntityInfoRequestBus::Events::HasSliceEntityOverrides);
            if (entityHasOverrides)
            {
                canRevert = true;
                break;
            }
        }

        if (canRevert && !selectedEntityIds.empty())
        {
            //check for changes in the slice
            EntityIdSet relevantEntitiesSet;
            ToolsApplicationRequestBus::BroadcastResult(relevantEntitiesSet, &ToolsApplicationRequestBus::Events::GatherEntitiesAndAllDescendents, selectedEntityIds);

            EntityIdList relevantEntities;
            relevantEntities.reserve(relevantEntitiesSet.size());
            for (AZ::EntityId& id : relevantEntitiesSet)
            {
                relevantEntities.push_back(id);
            }

            if (!revertMenu)
            {
                revertMenu = addRevertMenu();
            }
            revertMenu->setEnabled(true);
            QAction* revertAction = revertMenu->addAction(QObject::tr("Entity"));
            revertAction->setToolTip(QObject::tr("This will revert all component properties on this entity to the last saved."));

            QObject::connect(revertAction, &QAction::triggered, [relevantEntities]
            {
                SliceEditorEntityOwnershipServiceRequestBus::Broadcast(
                    &SliceEditorEntityOwnershipServiceRequests::ResetEntitiesToSliceDefaults, relevantEntities);
            });
        }
    }


    void EntityPropertyEditor::ContextMenuActionPullFieldData(AZ::Component* parentComponent, InstanceDataNode* fieldNode)
    {
        AZ_Assert(fieldNode && fieldNode->GetComparisonNode(), "Invalid node for slice data pull.");
        if (!fieldNode->GetComparisonNode())
        {
            return;
        }

        BeforePropertyModified(fieldNode);

        // Clear any slice data flags for this field
        if (GetEntityDataPatchAddress(fieldNode, m_dataPatchAddressBuffer))
        {
            auto clearDataFlagsCommand = aznew ClearSliceDataFlagsBelowAddressCommand(parentComponent->GetEntityId(), m_dataPatchAddressBuffer, "Clear data flags");
            clearDataFlagsCommand->SetParent(m_currentUndoOperation);
        }

        AZStd::unordered_set<InstanceDataNode*> targetContainerNodesWithNewElements;
        InstanceDataHierarchy::CopyInstanceData(fieldNode->GetComparisonNode(), fieldNode, m_serializeContext,
            // Target container child node being removed callback
            nullptr,

            // Source container child node being created callback
            [&targetContainerNodesWithNewElements](const InstanceDataNode* sourceNode, InstanceDataNode* targetNodeParent)
            {
                (void)sourceNode;

                targetContainerNodesWithNewElements.insert(targetNodeParent);
            }
            );

        // Invoke Add notifiers
        for (InstanceDataNode* targetContainerNode : targetContainerNodesWithNewElements)
        {
            AZ_Assert(targetContainerNode->GetClassMetadata()->m_container, "Target container node isn't a container!");
            for (const AZ::Edit::AttributePair& attribute : targetContainerNode->GetElementEditMetadata()->m_attributes)
            {
                if (attribute.first == AZ::Edit::Attributes::AddNotify)
                {
                    AZ::Edit::AttributeFunction<void()>* func = azdynamic_cast<AZ::Edit::AttributeFunction<void()>*>(attribute.second);
                    if (func)
                    {
                        InstanceDataNode* parentNode = targetContainerNode->GetParent();
                        if (parentNode)
                        {
                            for (size_t idx = 0; idx < parentNode->GetNumInstances(); ++idx)
                            {
                                func->Invoke(parentNode->GetInstance(idx));
                            }
                        }
                    }
                }
            }
        }

        // Make sure change notifiers are invoked for the change across any changed nodes in sub-hierarchy
        // under the affected node.
        AZ_Assert(parentComponent, "Parent component is invalid.");
        auto componentEditorIterator = m_componentToEditorMap.find(parentComponent);
        AZ_Assert(componentEditorIterator != m_componentToEditorMap.end(), "Unable to find a component editor for the given component");
        if (componentEditorIterator != m_componentToEditorMap.end())
        {
            AZStd::vector<PropertyRowWidget*> widgetStack;
            AZStd::vector<PropertyRowWidget*> widgetsToNotify;
            widgetStack.reserve(64);
            widgetsToNotify.reserve(64);

            auto componentEditor = componentEditorIterator->second;
            PropertyRowWidget* widget = componentEditor->GetPropertyEditor()->GetWidgetFromNode(fieldNode);
            if (widget)
            {
                widgetStack.push_back(widget);

                while (!widgetStack.empty())
                {
                    PropertyRowWidget* top = widgetStack.back();
                    widgetStack.pop_back();

                    InstanceDataNode* topWidgetNode = top->GetNode();
                    if (topWidgetNode && topWidgetNode->HasChangesVersusComparison(false))
                    {
                        widgetsToNotify.push_back(top);
                    }

                    // Only add children widgets for notification if the newly updated parent has children
                    // otherwise the instance data nodes will have disappeared out from under the widgets
                    // They will be cleaned up when we refresh the entire tree after the notifications go out
                    if (!topWidgetNode || topWidgetNode->GetChildren().size() > 0)
                    {
                        for (auto* childWidget : top->GetChildrenRows())
                        {
                            widgetStack.push_back(childWidget);
                        }
                    }
                }

                // Issue property notifications, starting with leaf widgets first.
                for (auto iter = widgetsToNotify.rbegin(); iter != widgetsToNotify.rend(); ++iter)
                {
                    (*iter)->DoPropertyNotify();
                }
            }
        }

        AfterPropertyModified(fieldNode);

        // We must refresh the entire tree, because restoring previous entity state may've had major structural effects.
        InvalidatePropertyDisplay(Refresh_EntireTree);
    }

    void EntityPropertyEditor::ContextMenuActionSetDataFlag(InstanceDataNode* node, AZ::DataPatch::Flag flag, bool additive)
    {
        // Attempt to get Entity and DataPatch address from this node.
        AZ::EntityId entityId;
        if (GetEntityDataPatchAddress(node, m_dataPatchAddressBuffer, &entityId))
        {
            BeforePropertyModified(node);

            auto command = aznew SliceDataFlagsCommand(entityId, m_dataPatchAddressBuffer, flag, additive, "Set slice data flag");
            command->SetParent(m_currentUndoOperation);

            AfterPropertyModified(node);
            InvalidatePropertyDisplay(Refresh_AttributesAndValues);
        }
    }

    void EntityPropertyEditor::BeginMoveRowWidgetFade()
    {
        // Fade out the highlights and indicator bar for two seconds before moving.
        m_moveFadeSecondsRemaining = MoveFadeSeconds;
        m_currentReorderState = EntityPropertyEditor::ReorderState::MenuOperationInProgress;
        AZ::TickBus::Handler::BusConnect();
    }

    void EntityPropertyEditor::HighlightMovedRowWidget()
    {
        if (m_currentReorderState != ReorderState::WaitForRedraw)
        {
            return;
        }
        UpdateOverlay();

        m_currentReorderState = ReorderState::HighlightMovedRow;
        m_moveFadeSecondsRemaining = MoveFadeSeconds;

        AZ::TickBus::Handler::BusConnect();
        m_overlay->setVisible(true);
    }

    void EntityPropertyEditor::OnTick(float deltaTime, AZ::ScriptTimePoint /*time*/)
    {
        m_moveFadeSecondsRemaining -= deltaTime;
        m_overlay->setVisible(true);
        if (m_moveFadeSecondsRemaining <= 0.0f)
        {
            m_moveFadeSecondsRemaining = 0.0f;

            if (m_currentReorderState == ReorderState::MenuOperationInProgress)
            {
                m_reorderRowWidgetEditor->GetPropertyEditor()->MoveNodeToIndex(m_nodeToMove, m_indexMapOfMovedRow[0]);

                // Ensure the highlight gets drawn once the RPE is updated.
                m_currentReorderState = ReorderState::WaitForRedraw;
                AZ::TickBus::Handler::BusDisconnect();
                ScrollToNewComponent();
            }
            else
            {
                m_currentReorderState = ReorderState::Inactive;
                AZ::TickBus::Handler::BusDisconnect();
                m_overlay->setVisible(false);
            }
        }

        // Force a repaint to show the fade.
        repaint(0, 0, -1, -1);
    }

    void EntityPropertyEditor::GenerateRowWidgetIndexMapToChildIndex(PropertyRowWidget* parent, int destIndex)
    {
        m_indexMapOfMovedRow.clear();
        m_indexMapOfMovedRow.push_back(destIndex);

        while (parent)
        {
            int index = parent->GetIndexInParent();
            if (index < 0)
            {
                // Top level widget.
                break;
            }
            m_indexMapOfMovedRow.push_back(parent->GetIndexInParent());
            parent = parent->GetParentRow();
        }
    }

    void EntityPropertyEditor::ContextMenuActionMoveItemUp(ComponentEditor* componentEditor, PropertyRowWidget* rowWidget)
    {
        // After the RPE is rebuilt, there'll be no way to work out which is the moved RowWidget.
        // Generate a map of the child indices up to the root.
        PropertyRowWidget* parent = rowWidget->GetParentRow();
        GenerateRowWidgetIndexMapToChildIndex(parent, rowWidget->GetIndexInParent() - 1);

        m_reorderRowWidgetEditor = componentEditor;
        m_nodeToMove = rowWidget->GetNode();
        BeginMoveRowWidgetFade();
    }

    void EntityPropertyEditor::ContextMenuActionMoveItemDown(ComponentEditor* componentEditor, PropertyRowWidget* rowWidget)
    {
        PropertyRowWidget* parent = rowWidget->GetParentRow();
        GenerateRowWidgetIndexMapToChildIndex(parent, rowWidget->GetIndexInParent() + 1);

        m_reorderRowWidgetEditor = componentEditor;
        m_nodeToMove = rowWidget->GetNode();
        BeginMoveRowWidgetFade();
    }

    void EntityPropertyEditor::CalculateAndAdjustNodeAddress(const InstanceDataNode& componentFieldNode, AddressRootType rootType, InstanceDataNode::Address& outAddress) const
    {
        outAddress = componentFieldNode.ComputeAddress();

        InstanceDataHierarchy::InstanceDataNode* componentRootNode = componentFieldNode.GetRoot();
        AZ::Component* component = m_serializeContext->Cast<AZ::Component*>(
            componentRootNode->FirstInstance(), componentRootNode->GetClassMetadata()->m_typeId);

        if (component)
        {
            // Make sure address uses the component's persistent Id so it can be addressed under the entity or components container.
            // Property data is populated per component, so the value isn't using the persistent Id required for addressing
            // under containers.
            outAddress.back() = component->GetId();

            switch (rootType)
            {
                case AddressRootType::RootAtComponentsContainer:
                {
                    // Insert a node to represent the Components container.
                    outAddress.push_back(AZ_CRC("Components", 0xee48f5fd));
                }
                break;
                case AddressRootType::RootAtEntity:
                {
                    // Insert a node to represent the Components container, and another to represent the entity root.
                    outAddress.push_back(AZ_CRC("Components", 0xee48f5fd));
                    outAddress.push_back(AZ_CRC("AZ::Entity", 0x1fd61e11));
                }
                break;
            }
        }
    }

    bool EntityPropertyEditor::GetEntityDataPatchAddress(const InstanceDataNode* componentFieldNode, AZ::DataPatch::AddressType& dataPatchAddressOut, AZ::EntityId* entityIdOut) const
    {
        if (InstanceDataNode* componentNode = componentFieldNode ? componentFieldNode->GetRoot() : nullptr)
        {
            AZ::Component* component = m_serializeContext->Cast<AZ::Component*>(
                    componentNode->FirstInstance(), componentNode->GetClassMetadata()->m_typeId);
            if (component)
            {
                AZ::EntityId entityId = component->GetEntityId();
                if (entityId.IsValid())
                {
                    // Data patch address is compatible with the InstanceDataHierarchy::Address, with one key difference:
                    // It's stored in reverse order. InstanceDataHierarchy::Address is leaf-first. DataPatch::Address is root-first.

                    // Additionally, we generate a ReflectedPropertyEditor for each component, so all instance data nodes from
                    // one of those property grids are component-relative. To be addressable in a data patch or at the slice level,
                    // the component crc needs to be converted to its persistent Id (component id), and additional parent address
                    // levels must be added. See \ref CalculateAndAdjustNodeAddress for implementation details.

                    InstanceDataNode::Address nodeAddress;
                    CalculateAndAdjustNodeAddress(*componentFieldNode, AddressRootType::RootAtComponentsContainer, nodeAddress);

                    // DataPatch::Address is root-first, while InstanceDataHierarchy::Address is leaf-first, so read
                    // node address in reverse to convert to DataPatch::Address.
                    dataPatchAddressOut.clear();
                    dataPatchAddressOut.reserve(nodeAddress.size());
                    for (auto reverseIterator = nodeAddress.rbegin(); reverseIterator != nodeAddress.rend(); ++reverseIterator)
                    {
                        dataPatchAddressOut.push_back(*reverseIterator);
                    }

                    if (entityIdOut)
                    {
                        *entityIdOut = entityId;
                    }

                    return true;
                }
            }
        }

        return false;
    }

    bool EntityPropertyEditor::InstanceNodeValueHasNoPushableChange(const InstanceDataNode* sourceNode, const InstanceDataNode* targetNode)
    {
        if (targetNode == nullptr)
        {
            return sourceNode == nullptr;
        }
        // If target node is affected by ForceOverride flag, consider it different from source.
        AZ::EntityId entityId;
        if (GetEntityDataPatchAddress(targetNode, m_dataPatchAddressBuffer, &entityId))
        {
            if (AZ::SliceComponent* rootSlice = GetEntityRootSlice(entityId))
            {
                AZ::DataPatch::Flags flags = rootSlice->GetEntityDataFlagsAtAddress(entityId, m_dataPatchAddressBuffer);
                if (flags & AZ::DataPatch::Flag::ForceOverrideSet)
                {
                    return false;
                }
            }
        }

        // Verify that this is a field that can be pushed into the slice.
        if (InstanceDataNode* componentNode = targetNode->GetRoot())
        {
            AZ::Component* component = m_serializeContext->Cast<AZ::Component*>(
                componentNode->FirstInstance(), componentNode->GetClassMetadata()->m_typeId);
            if (component)
            {
                AZ::Entity* entity = component->GetEntity();
                bool isRootEntity = entity ? SliceUtilities::IsRootEntity(*entity) : false;
                if (!SliceUtilities::IsNodePushable(*targetNode, isRootEntity))
                {
                    // If this field is one that can't be pushed into the slice, then
                    // return true to signify that here is no pushable change on this field.
                    return true;
                }
            }
        }

        // Otherwise, do the default value comparison.
        return InstanceDataHierarchy::DefaultValueComparisonFunction(sourceNode, targetNode);
    }

    bool EntityPropertyEditor::QueryInstanceDataNodeReadOnlyStatus(const InstanceDataNode* node)
    {
        return QueryInstanceDataNodeEffectStatus(node, AZ::DataPatch::Flag::PreventOverrideEffect);
    }

    bool EntityPropertyEditor::QueryInstanceDataNodeReadOnlySetStatus(const InstanceDataNode* node)
    {
        return QueryInstanceDataNodeSetStatus(node, AZ::DataPatch::Flag::PreventOverrideSet);
    }

    bool EntityPropertyEditor::QueryInstanceDataNodeHiddenStatus(const InstanceDataNode* node)
    {
        return QueryInstanceDataNodeEffectStatus(node, AZ::DataPatch::Flag::HidePropertyEffect);
    }

    bool EntityPropertyEditor::QueryInstanceDataNodeHiddenSetStatus(const InstanceDataNode* node)
    {
        return QueryInstanceDataNodeSetStatus(node, AZ::DataPatch::Flag::HidePropertySet);
    }

    const char* EntityPropertyEditor::GetAppropriateIndicator(const InstanceDataNode* node)
    {
        if (QueryInstanceDataNodeHiddenSetStatus(node))
        {
            return ":/PropertyEditor/Resources/hidden.png";
        }
        else if (QueryInstanceDataNodeReadOnlySetStatus(node))
        {
            return ":/PropertyEditor/Resources/locked.png";
        }

        return "";
    }

    bool EntityPropertyEditor::QueryInstanceDataNodeSetStatus(const InstanceDataNode* node, AZ::DataPatch::Flag testFlag)
    {
        // If target node is affected by HideProperty flag, it should be read-only.
        AZ::EntityId entityId;
        if (GetEntityDataPatchAddress(node, m_dataPatchAddressBuffer, &entityId))
        {
            if (const AZ::SliceComponent* rootSlice = GetEntityRootSlice(entityId))
            {
                AZ::DataPatch::Flags flags = rootSlice->GetEntityDataFlagsAtAddress(entityId, m_dataPatchAddressBuffer);
                if (flags & testFlag)
                {
                    return true;
                }
            }
        }

        return false;
    }

    bool EntityPropertyEditor::QueryInstanceDataNodeEffectStatus(const InstanceDataNode* node, AZ::DataPatch::Flag testFlag)
    {
        // If target node is affected by HideProperty flag, it should be read-only.
        AZ::EntityId entityId;
        if (GetEntityDataPatchAddress(node, m_dataPatchAddressBuffer, &entityId))
        {
            if (const AZ::SliceComponent* rootSlice = GetEntityRootSlice(entityId))
            {
                AZ::DataPatch::Flags flags = rootSlice->GetEffectOfEntityDataFlagsAtAddress(entityId, m_dataPatchAddressBuffer);
                if (flags & testFlag)
                {
                    return true;
                }
            }
        }

        return false;
    }

    void EntityPropertyEditor::UpdateStatusComboBox()
    {
        QSignalBlocker noSignals(m_gui->m_statusComboBox);

        if (m_selectedEntityIds.empty() || m_isLevelEntityEditor)
        {
            m_gui->m_statusComboBox->setVisible(false);
            return;
        }

        size_t comboItemCount = StatusTypeToIndex(StatusItems);
        for (size_t i=0; i<comboItemCount; ++i)
        {
            m_comboItems[i]->setCheckState(Qt::Unchecked);
        }

        bool allActive = true;
        bool allInactive = true;
        bool allEditorOnly = true;
        bool someActive = false;
        bool someInactive = false;
        bool someEditorOnly = false;

        for (AZ::EntityId id : m_selectedEntityIds)
        {
            bool isEditorOnly = false;
            EditorOnlyEntityComponentRequestBus::EventResult(isEditorOnly, id, &EditorOnlyEntityComponentRequests::IsEditorOnlyEntity);

            if (isEditorOnly)
            {
                bool isSliceRoot = false;
                EditorEntityInfoRequestBus::EventResult(isSliceRoot, id, &AzToolsFramework::EditorEntityInfoRequestBus::Events::IsSliceRoot);

                allEditorOnly &= true;
                someEditorOnly = true;
                allActive = false;
                allInactive = false;
            }
            else
            {

                AZ::Entity* entity = nullptr;
                AZ::ComponentApplicationBus::BroadcastResult(entity, &AZ::ComponentApplicationBus::Events::FindEntity, id);

                const bool isInitiallyActive = entity ? entity->IsRuntimeActiveByDefault() : true;
                allActive &= isInitiallyActive;
                allInactive &= !isInitiallyActive;
                allEditorOnly = false;
                someActive |= isInitiallyActive;
                someInactive |= !isInitiallyActive;
            }
        }

        if (m_prefabsAreEnabled)
        {
            if (allInactive)
            {
                AZ_Warning("Prefab", false, "All entities found to be inactive. This is an option that's not supported with Prefabs.");
                allInactive = false;
                allEditorOnly = true;
            }
            if (someInactive)
            {
                AZ_Warning("Prefab", false, "Some inactive entities found. This is an option that's not supported with Prefabs.");
                someInactive = false;
            }
        }

        m_gui->m_statusComboBox->setItalic(false);
        if (allActive)
        {
            m_gui->m_statusComboBox->setHeaderOverride(m_itemNames[static_cast<int>(StatusTypeToIndex(StatusType::StatusStartActive))]);
            m_gui->m_statusComboBox->setCurrentIndex(static_cast<int>(StatusTypeToIndex(StatusType::StatusStartActive)));
            m_comboItems[StatusTypeToIndex(StatusType::StatusStartActive)]->setCheckState(Qt::Checked);
        }
        else
        if (allInactive)
        {
            m_gui->m_statusComboBox->setHeaderOverride(m_itemNames[static_cast<int>(StatusTypeToIndex(StatusType::StatusStartInactive))]);
            m_gui->m_statusComboBox->setCurrentIndex(static_cast<int>(StatusTypeToIndex(StatusType::StatusStartInactive)));
            m_comboItems[StatusTypeToIndex(StatusType::StatusStartInactive)]->setCheckState(Qt::Checked);
        }
        else
        if (allEditorOnly)
        {
            m_gui->m_statusComboBox->setHeaderOverride(m_itemNames[static_cast<int>(StatusTypeToIndex(StatusType::StatusEditorOnly))]);
            m_gui->m_statusComboBox->setCurrentIndex(static_cast<int>(StatusTypeToIndex(StatusType::StatusEditorOnly)));
            m_comboItems[StatusTypeToIndex(StatusType::StatusEditorOnly)]->setCheckState(Qt::Checked);
        }
        else // Some marked active, some not
        {
            m_gui->m_statusComboBox->setItalic(true);
            m_gui->m_statusComboBox->setHeaderOverride("- Multiple selected -");
            if (someActive)
            {
                m_comboItems[StatusTypeToIndex(StatusType::StatusStartActive)]->setCheckState(Qt::PartiallyChecked);
            }
            if (someInactive)
            {
                m_comboItems[StatusTypeToIndex(StatusType::StatusStartInactive)]->setCheckState(Qt::PartiallyChecked);
            }
            if (someEditorOnly)
            {
                m_comboItems[StatusTypeToIndex(StatusType::StatusEditorOnly)]->setCheckState(Qt::PartiallyChecked);
            }
        }

        m_gui->m_statusComboBox->setDisabled(m_selectionContainsReadOnlyEntity);
        m_gui->m_statusComboBox->setVisible(!m_isSystemEntityEditor && !m_isLevelEntityEditor);
        m_gui->m_statusComboBox->style()->unpolish(m_gui->m_statusComboBox);
        m_gui->m_statusComboBox->style()->polish(m_gui->m_statusComboBox);
    }

    size_t EntityPropertyEditor::StatusTypeToIndex(StatusType statusType) const
    {
        if (m_prefabsAreEnabled)
        {
            switch (statusType)
            {
            case StatusStartActive:
                return 0;
            case StatusStartInactive:
                AZ_Assert(false, "StatusStartInactive is not supported when Prefabs are enabled.");
                return 0;
            case StatusEditorOnly:
                return 1;
            case StatusItems:
                return 2;
            default:
                AZ_Assert(false, "StatusType for EntityPropertyEditor is out of bounds.");
                return 1;
            }
        }
        else
        {
            return statusType;
        }
    }

    EntityPropertyEditor::StatusType EntityPropertyEditor::IndexToStatusType(size_t index) const
    {
        if (m_prefabsAreEnabled)
        {
            switch (index)
            {
            case 0:
                return StatusStartActive;
            case 1:
                return StatusEditorOnly;
            default:
                AZ_Assert(index < StatusType::StatusItems, "Index for EntityPropertyEditor::IndexToStatusType is out of bounds");
                return StatusEditorOnly;
            }
        }
        else
        {
            AZ_Assert(index < StatusType::StatusItems, "Index for EntityPropertyEditor::IndexToStatusType is out of bounds");
            return aznumeric_cast<StatusType>(index);
        }
    }

    void EntityPropertyEditor::OnDisplayComponentEditorMenu(const QPoint& position)
    {
        if (m_disabled)
        {
            return;
        }

        QMenu menu;

        AddMenuOptionsForComponents(menu, position);

        if (!menu.actions().empty())
        {
            menu.addSeparator();
        }

        AddMenuOptionsForRevert(nullptr, nullptr, nullptr, menu);

        const auto& componentsToEdit = GetSelectedComponents();
        if (componentsToEdit.size() > 0)
        {
            AzToolsFramework::Components::EditorComponentBase* editorComponent = static_cast<AzToolsFramework::Components::EditorComponentBase*>(componentsToEdit.front());

            if (editorComponent)
            {
                editorComponent->AddContextMenuActions(&menu);
            }
        }

        if (!menu.actions().empty())
        {
            menu.exec(position);
        }
    }

    void EntityPropertyEditor::OnRequestRequiredComponents(
        const QPoint& position, 
        const QSize& size, 
        const AZStd::vector<AZ::ComponentServiceType>& services, 
        const AZStd::vector<AZ::ComponentServiceType>& incompatibleServices)
    {
        ShowComponentPalette(m_componentPalette, position, size, services, incompatibleServices);
    }

    void EntityPropertyEditor::HideComponentPalette()
    {
        m_componentPalette->hide();
        m_componentPalette->setGeometry(QRect(QPoint(0, 0), QSize(0, 0)));
    }

    void EntityPropertyEditor::ShowComponentPalette(
        ComponentPaletteWidget* componentPalette,
        const QPoint& position,
        const QSize& size,
        const AZStd::vector<AZ::ComponentServiceType>& serviceFilter,
        const AZStd::vector<AZ::ComponentServiceType>& incompatibleServiceFilter)
    {
        HideComponentPalette();

        bool areEntitiesEditable = true;
        ToolsApplicationRequests::Bus::BroadcastResult(areEntitiesEditable, &ToolsApplicationRequests::AreEntitiesEditable, m_selectedEntityIds);
        if (areEntitiesEditable)
        {
            componentPalette->Populate(m_serializeContext, m_selectedEntityIds, m_componentFilter, serviceFilter, incompatibleServiceFilter);
            componentPalette->Present();
            componentPalette->setGeometry(QRect(position, size));
        }
    }

    void EntityPropertyEditor::SetAddComponentMenuFilter(ComponentFilter componentFilter)
    {
        m_componentFilter = AZStd::move(componentFilter);
        m_customFilterSet = true;
    }

    void EntityPropertyEditor::CreateActions()
    {
        m_actionToAddComponents = new QAction(tr("Add component"), this);
        m_actionToAddComponents->setShortcutContext(Qt::WidgetWithChildrenShortcut);
        connect(m_actionToAddComponents, &QAction::triggered, this, &EntityPropertyEditor::OnAddComponent);
        addAction(m_actionToAddComponents);
        m_entityComponentActions.push_back(m_actionToAddComponents);

        m_actionToDeleteComponents = new QAction(tr("Delete component"), this);
        m_actionToDeleteComponents->setShortcut(QKeySequence::Delete);
        m_actionToDeleteComponents->setShortcutContext(Qt::WidgetWithChildrenShortcut);
        connect(m_actionToDeleteComponents, &QAction::triggered, this, [this]() { DeleteComponents(); });
        addAction(m_actionToDeleteComponents);
        m_entityComponentActions.push_back(m_actionToDeleteComponents);

        QAction* seperator1 = new QAction(this);
        seperator1->setSeparator(true);
        addAction(seperator1);

        m_actionToCutComponents = new QAction(tr("Cut component"), this);
        m_actionToCutComponents->setShortcut(QKeySequence::Cut);
        m_actionToCutComponents->setShortcutContext(Qt::WidgetWithChildrenShortcut);
        connect(m_actionToCutComponents, &QAction::triggered, this, &EntityPropertyEditor::CutComponents);
        addAction(m_actionToCutComponents);
        m_entityComponentActions.push_back(m_actionToCutComponents);

        m_actionToCopyComponents = new QAction(tr("Copy component"), this);
        m_actionToCopyComponents->setShortcut(QKeySequence::Copy);
        m_actionToCopyComponents->setShortcutContext(Qt::WidgetWithChildrenShortcut);
        connect(m_actionToCopyComponents, &QAction::triggered, this, &EntityPropertyEditor::CopyComponents);
        addAction(m_actionToCopyComponents);
        m_entityComponentActions.push_back(m_actionToCopyComponents);

        m_actionToPasteComponents = new QAction(tr("Paste component"), this);
        m_actionToPasteComponents->setShortcut(QKeySequence::Paste);
        m_actionToPasteComponents->setShortcutContext(Qt::WidgetWithChildrenShortcut);
        connect(m_actionToPasteComponents, &QAction::triggered, this, &EntityPropertyEditor::PasteComponents);
        addAction(m_actionToPasteComponents);
        m_entityComponentActions.push_back(m_actionToPasteComponents);

        QAction* seperator2 = new QAction(this);
        seperator2->setSeparator(true);
        addAction(seperator2);

        m_actionToEnableComponents = new QAction(tr("Enable component"), this);
        m_actionToEnableComponents->setShortcutContext(Qt::WidgetWithChildrenShortcut);
        connect(m_actionToEnableComponents, &QAction::triggered, this, [this]() {EnableComponents(); });
        addAction(m_actionToEnableComponents);
        m_entityComponentActions.push_back(m_actionToEnableComponents);

        m_actionToDisableComponents = new QAction(tr("Disable component"), this);
        m_actionToDisableComponents->setShortcutContext(Qt::WidgetWithChildrenShortcut);
        connect(m_actionToDisableComponents, &QAction::triggered, this, [this]() {DisableComponents(); });
        addAction(m_actionToDisableComponents);
        m_entityComponentActions.push_back(m_actionToDisableComponents);

        m_actionToMoveComponentsUp = new QAction(tr("Move component up"), this);
        m_actionToMoveComponentsUp->setShortcut(QKeySequence::MoveToPreviousPage);
        m_actionToMoveComponentsUp->setShortcutContext(Qt::WidgetWithChildrenShortcut);
        connect(m_actionToMoveComponentsUp, &QAction::triggered, this, &EntityPropertyEditor::MoveComponentsUp);
        addAction(m_actionToMoveComponentsUp);
        m_entityComponentActions.push_back(m_actionToMoveComponentsUp);

        m_actionToMoveComponentsDown = new QAction(tr("Move component down"), this);
        m_actionToMoveComponentsDown->setShortcut(QKeySequence::MoveToNextPage);
        m_actionToMoveComponentsDown->setShortcutContext(Qt::WidgetWithChildrenShortcut);
        connect(m_actionToMoveComponentsDown, &QAction::triggered, this, &EntityPropertyEditor::MoveComponentsDown);
        addAction(m_actionToMoveComponentsDown);
        m_entityComponentActions.push_back(m_actionToMoveComponentsDown);

        m_actionToMoveComponentsTop = new QAction(tr("Move component to top"), this);
        m_actionToMoveComponentsTop->setShortcut(Qt::Key_Home);
        m_actionToMoveComponentsTop->setShortcutContext(Qt::WidgetWithChildrenShortcut);
        connect(m_actionToMoveComponentsTop, &QAction::triggered, this, &EntityPropertyEditor::MoveComponentsTop);
        addAction(m_actionToMoveComponentsTop);
        m_entityComponentActions.push_back(m_actionToMoveComponentsTop);

        m_actionToMoveComponentsBottom = new QAction(tr("Move component to bottom"), this);
        m_actionToMoveComponentsBottom->setShortcut(Qt::Key_End);
        m_actionToMoveComponentsBottom->setShortcutContext(Qt::WidgetWithChildrenShortcut);
        connect(m_actionToMoveComponentsBottom, &QAction::triggered, this, &EntityPropertyEditor::MoveComponentsBottom);
        addAction(m_actionToMoveComponentsBottom);
        m_entityComponentActions.push_back(m_actionToMoveComponentsBottom);

        UpdateInternalState();
    }

    void EntityPropertyEditor::UpdateActions()
    {
        AZ_PROFILE_FUNCTION(AzToolsFramework);

        if (m_disabled)
        {
            return;
        }

        const auto& componentsToEdit = GetSelectedComponents();

        const bool hasComponents = !m_selectedEntityIds.empty() && !componentsToEdit.empty();
        // Don't allow components to be removed/cut/enabled/disabled if read only
        const bool allowRemove = hasComponents && AreComponentsRemovable(componentsToEdit) && !m_selectionContainsReadOnlyEntity;
        const bool allowCopy = hasComponents && AreComponentsCopyable(componentsToEdit);

        m_actionToDeleteComponents->setEnabled(allowRemove);
        m_actionToCutComponents->setEnabled(allowRemove && allowCopy);
        m_actionToCopyComponents->setEnabled(allowCopy);
        m_actionToPasteComponents->setEnabled(!m_selectedEntityIds.empty() && CanPasteComponentsOnSelectedEntities());
        m_actionToMoveComponentsUp->setEnabled(allowRemove && IsMoveComponentsUpAllowed());
        m_actionToMoveComponentsDown->setEnabled(allowRemove && IsMoveComponentsDownAllowed());
        m_actionToMoveComponentsTop->setEnabled(allowRemove && IsMoveComponentsUpAllowed());
        m_actionToMoveComponentsBottom->setEnabled(allowRemove && IsMoveComponentsDownAllowed());

        bool allowEnable = false;
        bool allowDisable = false;

        AZ::Entity::ComponentArrayType disabledComponents;

        //build a working set of all components selected for edit
        AZStd::unordered_set<AZ::Component*> enabledComponents(componentsToEdit.begin(), componentsToEdit.end());
        for (const auto& entityId : m_selectedEntityIds)
        {
            disabledComponents.clear();
            EditorDisabledCompositionRequestBus::Event(entityId, &EditorDisabledCompositionRequests::GetDisabledComponents, disabledComponents);

            //remove all disabled components from the set of enabled components
            for (auto disabledComponent : disabledComponents)
            {
                if (enabledComponents.erase(disabledComponent) > 0)
                {
                    //if any disabled components were found/removed from the selected set, assume they can be enabled
                    allowEnable = true;
                }
            }
        }

        // Even though this causes two loops on the selected entity list, calling GetSelectionEntityTypeInfo avoids duplicating code.
        SelectionEntityTypeInfo selectionTypeInfo;
        {
            AZ_PROFILE_SCOPE(AzToolsFramework, "EntityPropertyEditor::UpdateActions GetSelectionEntityTypeInfo");
            selectionTypeInfo = GetSelectionEntityTypeInfo(m_selectedEntityIds);
        }
        m_actionToAddComponents->setEnabled(CanAddComponentsToSelection(selectionTypeInfo));

        //if any components remain in the selected set, assume they can be disabled
        allowDisable = !enabledComponents.empty();

        //disable actions when not allowed
        m_actionToEnableComponents->setEnabled(allowRemove && allowEnable);
        m_actionToDisableComponents->setEnabled(allowRemove && allowDisable);

        //additional request to hide actions when not allowed so enable and disable aren't shown at the same time
        m_actionToEnableComponents->setVisible(allowRemove && allowEnable);
        m_actionToDisableComponents->setVisible(allowRemove && allowDisable);
    }

    bool EntityPropertyEditor::CanPasteComponentsOnSelectedEntities() const
    {
        if (m_selectedEntityIds.empty())
        {
            return false;
        }

        if (m_selectionContainsReadOnlyEntity)
        {
            // Can't paste components if there is a read only entity in the selection
            return false;
        }

        // Grab component data from clipboard, if exists
        const QMimeData* mimeData = ComponentMimeData::GetComponentMimeDataFromClipboard();

        if (!mimeData)
        {
            return false;
        }

        // Create class data from mime data
        ComponentTypeMimeData::ClassDataContainer classDataForComponentsToPaste;
        ComponentTypeMimeData::Get(mimeData, classDataForComponentsToPaste);

        if (classDataForComponentsToPaste.empty())
        {
            return false;
        }

        bool canPaste = true;

        // Check if all components from mime data can be pasted onto all selected entities
        for (const AZ::EntityId& entityId : m_selectedEntityIds)
        {
            auto entity = GetEntityById(entityId);
            if (!entity || !CanPasteComponentsOnEntity(classDataForComponentsToPaste, entity))
            {
                canPaste = false;
                break;
            }
        }

        return canPaste;
    }

    bool EntityPropertyEditor::CanPasteComponentsOnEntity(const ComponentTypeMimeData::ClassDataContainer& classDataForComponentsToPaste, const AZ::Entity* entity) const
    {
        if (!entity || classDataForComponentsToPaste.empty())
        {
            return false;
        }

        bool canPaste = true;

        for (auto componentClassData : classDataForComponentsToPaste)
        {
            if (componentClassData)
            {
                // A component can be pasted onto an entity if it appears in the game component menu or if it already exists on the entity
                auto existingComponent = entity->FindComponent(componentClassData->m_typeId);
                if (!existingComponent && !AppearsInGameComponentMenu(*componentClassData))
                {
                    canPaste = false;
                    break;
                }
            }
        }

        return canPaste;
    }

    AZ::Entity::ComponentArrayType EntityPropertyEditor::GetCopyableComponents() const
    {
        const auto& selectedComponents = GetSelectedComponents();
        AZ::Entity::ComponentArrayType copyableComponents;
        copyableComponents.reserve(selectedComponents.size());
        for (auto component : selectedComponents)
        {
            const AZ::Entity* entity = component ? component->GetEntity() : nullptr;
            const AZ::EntityId entityId = entity ? entity->GetId() : AZ::EntityId();
            if (entityId == m_selectedEntityIds.front())
            {
                copyableComponents.push_back(component);
            }
        }
        return copyableComponents;
    }

    void EntityPropertyEditor::DeleteComponents(const AZ::Entity::ComponentArrayType& components)
    {
        if (!components.empty() && AreComponentsRemovable(components))
        {
            // Need to queue an update for all inspectors in case multiples are viewing the same entity and the removal of a component internally triggers an invalidate call
            AzToolsFramework::ToolsApplicationEvents::Bus::Broadcast(&AzToolsFramework::ToolsApplicationEvents::InvalidatePropertyDisplay, AzToolsFramework::Refresh_EntireTree);

            ScopedUndoBatch undoBatch("Removing components.");

            AzToolsFramework::RemoveComponents(components);
        }
    }

    void EntityPropertyEditor::DeleteComponents()
    {
        DeleteComponents(GetSelectedComponents());
    }

    void EntityPropertyEditor::CutComponents()
    {
        const auto& componentsToEdit = GetSelectedComponents();
        if (!componentsToEdit.empty() && AreComponentsRemovable(componentsToEdit))
        {
            QueuePropertyRefresh();

            //intentionally not using EntityCompositionRequests::CutComponents because we only want to copy components from first selected entity
            ScopedUndoBatch undoBatch("Cut components.");
            CopyComponents();
            DeleteComponents();
        }
    }

    void EntityPropertyEditor::CopyComponents()
    {
        const auto& componentsToEdit = GetCopyableComponents();
        if (!componentsToEdit.empty() && AreComponentsCopyable(componentsToEdit))
        {
            EntityCompositionRequestBus::Broadcast(&EntityCompositionRequests::CopyComponents, componentsToEdit);
        }
    }

    void EntityPropertyEditor::PasteComponents()
    {
        if (!m_selectedEntityIds.empty() && CanPasteComponentsOnSelectedEntities())
        {
            ScopedUndoBatch undoBatch("Paste components.");

            AZ::Entity::ComponentArrayType selectedComponents = GetSelectedComponents();

            AZ::Entity::ComponentArrayType componentsAfterPaste;
            AZ::Entity::ComponentArrayType componentsInOrder;

            //paste to all selected entities
            for (const AZ::EntityId& entityId : m_selectedEntityIds)
            {
                //get components and order before pasting so we can insert new components above the first selected one
                componentsInOrder.clear();
                GetAllComponentsForEntityInOrder(GetEntity(entityId), componentsInOrder);

                //perform the paste operation which should add new components to the entity or pending list
                EntityCompositionRequestBus::Broadcast(&EntityCompositionRequests::PasteComponentsToEntity, entityId);

                //get the post-paste set of components, which should include all prior components plus new ones
                componentsAfterPaste.clear();
                GetAllComponentsForEntity(entityId, componentsAfterPaste);

                //remove pre-existing components from the post-paste set
                for (auto component : componentsInOrder)
                {
                    componentsAfterPaste.erase(AZStd::remove(componentsAfterPaste.begin(), componentsAfterPaste.end(), component), componentsAfterPaste.end());
                }

                for (auto component : componentsAfterPaste)
                {
                    //add the remaining new components before the first selected one
                    auto insertItr = AZStd::find_first_of(componentsInOrder.begin(), componentsInOrder.end(), selectedComponents.begin(), selectedComponents.end());
                    componentsInOrder.insert(insertItr, component);

                    //only scroll to the bottom if added to the back of the first entity
                    if (insertItr == componentsInOrder.end() && entityId == m_selectedEntityIds.front())
                    {
                        m_shouldScrollToNewComponents = true;
                    }
                }

                SortComponentsByPriority(componentsInOrder);
                SaveComponentOrder(entityId, componentsInOrder);
            }

            QueuePropertyRefresh();
        }
    }

    void EntityPropertyEditor::EnableComponents(const AZ::Entity::ComponentArrayType& components)
    {
        EntityCompositionRequestBus::Broadcast(&EntityCompositionRequests::EnableComponents, components);
        QueuePropertyRefresh();
    }

    void EntityPropertyEditor::EnableComponents()
    {
        EnableComponents(GetSelectedComponents());
    }

    void EntityPropertyEditor::DisableComponents(const AZ::Entity::ComponentArrayType& components)
    {
        EntityCompositionRequestBus::Broadcast(&EntityCompositionRequests::DisableComponents, components);
        QueuePropertyRefresh();
    }

    void EntityPropertyEditor::DisableComponents()
    {
        DisableComponents(GetSelectedComponents());
    }

    void EntityPropertyEditor::MoveComponentsUp()
    {
        const auto& componentsToEdit = GetSelectedComponents();
        if (!AreComponentsRemovable(componentsToEdit))
        {
            return;
        }

        ScopedUndoBatch undoBatch("Move components up.");

        ComponentEditorVector componentEditors = m_componentEditors;
        for (size_t sourceComponentEditorIndex = 1; sourceComponentEditorIndex < componentEditors.size(); ++sourceComponentEditorIndex)
        {
            size_t targetComponentEditorIndex = sourceComponentEditorIndex - 1;
            if (IsMoveAllowed(componentEditors, sourceComponentEditorIndex, targetComponentEditorIndex))
            {
                auto& sourceComponentEditor = componentEditors[sourceComponentEditorIndex];
                auto& targetComponentEditor = componentEditors[targetComponentEditorIndex];
                auto sourceComponents = sourceComponentEditor->GetComponents();
                auto targetComponents = targetComponentEditor->GetComponents();
                MoveComponentRowBefore(sourceComponents, targetComponents, undoBatch);
                AZStd::swap(targetComponentEditor, sourceComponentEditor);
            }
        }

        QueuePropertyRefresh();
    }

    void EntityPropertyEditor::MoveComponentsDown()
    {
        const auto& componentsToEdit = GetSelectedComponents();
        if (!AreComponentsRemovable(componentsToEdit))
        {
            return;
        }

        ScopedUndoBatch undoBatch("Move components down.");

        ComponentEditorVector componentEditors = m_componentEditors;
        for (size_t targetComponentEditorIndex = componentEditors.size() - 1; targetComponentEditorIndex > 0; --targetComponentEditorIndex)
        {
            size_t sourceComponentEditorIndex = targetComponentEditorIndex - 1;
            if (IsMoveAllowed(componentEditors, sourceComponentEditorIndex, targetComponentEditorIndex))
            {
                auto& sourceComponentEditor = componentEditors[sourceComponentEditorIndex];
                auto& targetComponentEditor = componentEditors[targetComponentEditorIndex];
                auto sourceComponents = sourceComponentEditor->GetComponents();
                auto targetComponents = targetComponentEditor->GetComponents();
                MoveComponentRowAfter(sourceComponents, targetComponents, undoBatch);
                AZStd::swap(targetComponentEditor, sourceComponentEditor);
            }
        }

        QueuePropertyRefresh();
    }

    void EntityPropertyEditor::MoveComponentsTop()
    {
        const auto& componentsToEdit = GetSelectedComponents();
        if (!AreComponentsRemovable(componentsToEdit))
        {
            return;
        }

        ScopedUndoBatch undoBatch("Move components to top.");

        AZ::Entity::ComponentArrayType componentsOnEntity;

        for (const auto& entityId : m_selectedEntityIds)
        {
            const auto componentsToEditByEntityIdItr = GetSelectedComponentsByEntityId().find(entityId);
            if (componentsToEditByEntityIdItr != GetSelectedComponentsByEntityId().end())
            {
                undoBatch.MarkEntityDirty(entityId);

                //TODO cache components on entities on inspector update
                componentsOnEntity.clear();
                GetAllComponentsForEntityInOrder(AzToolsFramework::GetEntity(entityId), componentsOnEntity);

                const AZ::Entity::ComponentArrayType& componentsToMove = componentsToEditByEntityIdItr->second;
                AZStd::sort(
                    componentsOnEntity.begin(),
                    componentsOnEntity.end(),
                    [&componentsToMove](const AZ::Component* component1, const AZ::Component* component2)
                    {
                        return
                        AZStd::find(componentsToMove.begin(), componentsToMove.end(), component1) != componentsToMove.end() &&
                        AZStd::find(componentsToMove.begin(), componentsToMove.end(), component2) == componentsToMove.end();
                    });

                SortComponentsByPriority(componentsOnEntity);
                SaveComponentOrder(entityId, componentsOnEntity);
            }
        }

        QueuePropertyRefresh();
    }

    void EntityPropertyEditor::MoveComponentsBottom()
    {
        const auto& componentsToEdit = GetSelectedComponents();
        if (!AreComponentsRemovable(componentsToEdit))
        {
            return;
        }

        ScopedUndoBatch undoBatch("Move components to bottom.");

        AZ::Entity::ComponentArrayType componentsOnEntity;

        for (const auto& entityId : m_selectedEntityIds)
        {
            const auto componentsToEditByEntityIdItr = GetSelectedComponentsByEntityId().find(entityId);
            if (componentsToEditByEntityIdItr != GetSelectedComponentsByEntityId().end())
            {
                undoBatch.MarkEntityDirty(entityId);

                //TODO cache components on entities on inspector update
                componentsOnEntity.clear();
                GetAllComponentsForEntityInOrder(AzToolsFramework::GetEntity(entityId), componentsOnEntity);

                const AZ::Entity::ComponentArrayType& componentsToMove = componentsToEditByEntityIdItr->second;
                AZStd::sort(
                    componentsOnEntity.begin(),
                    componentsOnEntity.end(),
                    [&componentsToMove](const AZ::Component* component1, const AZ::Component* component2)
                    {
                        return
                        AZStd::find(componentsToMove.begin(), componentsToMove.end(), component2) != componentsToMove.end() &&
                        AZStd::find(componentsToMove.begin(), componentsToMove.end(), component1) == componentsToMove.end();
                    });

                SortComponentsByPriority(componentsOnEntity);
                SaveComponentOrder(entityId, componentsOnEntity);
            }
        }

        QueuePropertyRefresh();
    }

    void EntityPropertyEditor::MoveComponentBefore(const AZ::Component* sourceComponent, const AZ::Component* targetComponent, ScopedUndoBatch& undo)
    {
        (void)undo;
        if (sourceComponent && sourceComponent != targetComponent)
        {
            const AZ::Entity* entity = sourceComponent->GetEntity();
            const AZ::EntityId entityId = entity->GetId();
            undo.MarkEntityDirty(entityId);

            AZ::Entity::ComponentArrayType componentsOnEntity;
            GetAllComponentsForEntityInOrder(entity, componentsOnEntity);
            componentsOnEntity.erase(AZStd::remove(componentsOnEntity.begin(), componentsOnEntity.end(), sourceComponent), componentsOnEntity.end());
            auto location = AZStd::find(componentsOnEntity.begin(), componentsOnEntity.end(), targetComponent);
            componentsOnEntity.insert(location, const_cast<AZ::Component*>(sourceComponent));

            SortComponentsByPriority(componentsOnEntity);
            SaveComponentOrder(entityId, componentsOnEntity);
        }
    }

    void EntityPropertyEditor::MoveComponentAfter(const AZ::Component* sourceComponent, const AZ::Component* targetComponent, ScopedUndoBatch& undo)
    {
        (void)undo;
        if (sourceComponent && sourceComponent != targetComponent)
        {
            const AZ::Entity* entity = sourceComponent->GetEntity();
            const AZ::EntityId entityId = entity->GetId();
            undo.MarkEntityDirty(entityId);

            AZ::Entity::ComponentArrayType componentsOnEntity;
            GetAllComponentsForEntityInOrder(entity, componentsOnEntity);
            componentsOnEntity.erase(AZStd::remove(componentsOnEntity.begin(), componentsOnEntity.end(), sourceComponent), componentsOnEntity.end());
            auto location = AZStd::find(componentsOnEntity.begin(), componentsOnEntity.end(), targetComponent);
            if (location != componentsOnEntity.end())
            {
                ++location;
            }

            componentsOnEntity.insert(location, const_cast<AZ::Component*>(sourceComponent));

            SortComponentsByPriority(componentsOnEntity);
            SaveComponentOrder(entityId, componentsOnEntity);
        }
    }

    void EntityPropertyEditor::MoveComponentRowBefore(const AZ::Entity::ComponentArrayType& sourceComponents, const AZ::Entity::ComponentArrayType& targetComponents, ScopedUndoBatch& undo)
    {
        //determine if both sets of components have the same number of elements
        //this should always be the case because component editors are only shown for components with equivalents on all selected entities
        //the only time they should be out of alignment is when dragging to space above or below all the component editors
        const bool targetComponentsAlign = sourceComponents.size() == targetComponents.size();

        //move all source components above target
        //this will account for multiple selected entities and components
        //but we may disallow the operation for multi-select or force it to only apply to the first selected entity
        for (size_t componentIndex = 0; componentIndex < sourceComponents.size(); ++componentIndex)
        {
            const AZ::Component* sourceComponent = sourceComponents[componentIndex];
            const AZ::Component* targetComponent = targetComponentsAlign ? targetComponents[componentIndex] : nullptr;
            MoveComponentBefore(sourceComponent, targetComponent, undo);
        }
    }

    void EntityPropertyEditor::MoveComponentRowAfter(const AZ::Entity::ComponentArrayType& sourceComponents, const AZ::Entity::ComponentArrayType& targetComponents, ScopedUndoBatch& undo)
    {
        //determine if both sets of components have the same number of elements
        //this should always be the case because component editors are only shown for components with equivalents on all selected entities
        //the only time they should be out of alignment is when dragging to space above or below all the component editors
        const bool targetComponentsAlign = sourceComponents.size() == targetComponents.size();

        //move all source components below target
        //this will account for multiple selected entities and components
        //but we may disallow the operation for multi-select or force it to only apply to the first selected entity
        for (size_t componentIndex = 0; componentIndex < sourceComponents.size(); ++componentIndex)
        {
            const AZ::Component* sourceComponent = sourceComponents[componentIndex];
            const AZ::Component* targetComponent = targetComponentsAlign ? targetComponents[componentIndex] : nullptr;
            MoveComponentAfter(sourceComponent, targetComponent, undo);
        }
    }

    bool EntityPropertyEditor::IsMoveAllowed(const ComponentEditorVector& componentEditors) const
    {
        for (size_t sourceComponentEditorIndex = 1; sourceComponentEditorIndex < componentEditors.size(); ++sourceComponentEditorIndex)
        {
            size_t targetComponentEditorIndex = sourceComponentEditorIndex - 1;
            if (IsMoveAllowed(componentEditors, sourceComponentEditorIndex, targetComponentEditorIndex))
            {
                return true;
            }
        }
        return false;
    }

    bool EntityPropertyEditor::IsMoveAllowed(const ComponentEditorVector& componentEditors, size_t sourceComponentEditorIndex, size_t targetComponentEditorIndex) const
    {
        const auto sourceComponentEditor = componentEditors[sourceComponentEditorIndex];
        const auto targetComponentEditor = componentEditors[targetComponentEditorIndex];
        const auto& sourceComponents = sourceComponentEditor->GetComponents();
        const auto& targetComponents = targetComponentEditor->GetComponents();
        return
            sourceComponentEditor->isVisible() &&
            targetComponentEditor->isVisible() &&
            sourceComponentEditor->IsSelected() &&
            !targetComponentEditor->IsSelected() &&
            sourceComponents.size() == m_selectedEntityIds.size() &&
            targetComponents.size() == m_selectedEntityIds.size() &&
            AreComponentsRemovable(sourceComponents) &&
            AreComponentsRemovable(targetComponents) &&
            AreComponentsDraggable(sourceComponents) &&
            AreComponentsDraggable(targetComponents);
    }

    bool EntityPropertyEditor::IsMoveComponentsUpAllowed() const
    {
        return IsMoveAllowed(m_componentEditors);
    }

    bool EntityPropertyEditor::IsMoveComponentsDownAllowed() const
    {
        ComponentEditorVector componentEditors = m_componentEditors;
        AZStd::reverse(componentEditors.begin(), componentEditors.end());
        return IsMoveAllowed(componentEditors);
    }

    void EntityPropertyEditor::ResetToSlice()
    {
        // Reset selected components to slice values
        const auto& componentsToEdit = GetSelectedComponents();

        if (!componentsToEdit.empty())
        {
            ScopedUndoBatch undoBatch("Resetting components to slice defaults.");

            for (auto component : componentsToEdit)
            {
                AZ_Assert(component, "Component is invalid.");
                auto componentEditorIterator = m_componentToEditorMap.find(component);
                AZ_Assert(componentEditorIterator != m_componentToEditorMap.end(), "Unable to find a component editor for the given component");
                if (componentEditorIterator != m_componentToEditorMap.end())
                {
                    auto componentEditor = componentEditorIterator->second;
                    componentEditor->GetPropertyEditor()->EnumerateInstances(
                        [this, &component](InstanceDataHierarchy& hierarchy)
                        {
                            InstanceDataNode* root = hierarchy.GetRootNode();
                            ContextMenuActionPullFieldData(component, root);
                        }
                        );
                }
            }

            QueuePropertyRefresh();
        }
    }

    bool EntityPropertyEditor::DoesOwnFocus() const
    {
        QWidget* widget = QApplication::focusWidget();
        return this == widget || isAncestorOf(widget);
    }

    AZ::u32 EntityPropertyEditor::GetHeightOfRowAndVisibleChildren(const PropertyRowWidget* row) const
    {
        if (!row->isVisible())
        {
            return 0;
        }

        QRect rect = QRect(row->mapToGlobal(row->rect().topLeft()), row->mapToGlobal(row->rect().bottomRight()));

        AZ::u32 height = rect.height() + 1;

        for (AZ::u32 childIndex = 0; childIndex < row->GetChildRowCount(); childIndex++)
        {
            PropertyRowWidget* childRow = row->GetChildRowByIndex(childIndex);
            if (childRow->isVisible())
            {
                height += GetHeightOfRowAndVisibleChildren(childRow);
            }
        }

        return height;
    }

    QRect EntityPropertyEditor::GetWidgetAndVisibleChildrenGlobalRect(const PropertyRowWidget* widget) const
    {
        QRect rect = QRect(widget->mapToGlobal(widget->rect().topLeft()), widget->mapToGlobal(widget->rect().bottomRight()));
        rect.setHeight(GetHeightOfRowAndVisibleChildren(widget));

        return rect;
    }

    PropertyRowWidget* EntityPropertyEditor::GetRowWidgetAtSameLevelAfter(PropertyRowWidget* widget) const
    {
        PropertyRowWidget* parent = widget->GetParentRow();

        bool found = false;
        for (PropertyRowWidget* child : parent->GetChildrenRows())
        {
            if (found)
            {
                return child;
            }

            if (child == widget)
            {
                found = true;
            }
        }

        return nullptr;
    }

    PropertyRowWidget* EntityPropertyEditor::GetRowWidgetAtSameLevelBefore(PropertyRowWidget* widget) const
    {
        PropertyRowWidget* parent = widget->GetParentRow();

        PropertyRowWidget* previous = nullptr;
        for (PropertyRowWidget* child : parent->GetChildrenRows())
        {
            if (child == widget)
            {
                return previous;
            }

            previous = child;
        }

        return nullptr;
    }

    QRect EntityPropertyEditor::GetWidgetGlobalRect(const QWidget* widget) const
    {
        return QRect(
            widget->mapToGlobal(widget->rect().topLeft()),
            widget->mapToGlobal(widget->rect().bottomRight()));
    }

    bool EntityPropertyEditor::DoesIntersectWidget(const QRect& globalRect, const QWidget* widget) const
    {
        return widget->isVisible() && globalRect.intersects(GetWidgetGlobalRect(widget));
    }

    bool EntityPropertyEditor::DoesIntersectSelectedComponentEditor(const QRect& globalRect) const
    {
        for (auto componentEditor : GetIntersectingComponentEditors(globalRect))
        {
            if (componentEditor->IsSelected())
            {
                return true;
            }
        }
        return false;
    }

    bool EntityPropertyEditor::DoesIntersectNonSelectedComponentEditor(const QRect& globalRect) const
    {
        for (auto componentEditor : GetIntersectingComponentEditors(globalRect))
        {
            if (!componentEditor->IsSelected())
            {
                return true;
            }
        }
        return false;
    }

    void EntityPropertyEditor::ClearComponentEditorDragging()
    {
        AZ_PROFILE_FUNCTION(AzToolsFramework);
        for (auto componentEditor : m_componentEditors)
        {
            componentEditor->SetDragged(false);
            componentEditor->SetDropTarget(false);
        }
        UpdateOverlay();
    }

    void EntityPropertyEditor::ClearComponentEditorSelection()
    {
        AZ_PROFILE_FUNCTION(AzToolsFramework);
        for (auto componentEditor : m_componentEditors)
        {
            componentEditor->SetSelected(false);
        }
        SaveComponentEditorState();
        UpdateInternalState();
    }

    void EntityPropertyEditor::SelectRangeOfComponentEditors(const AZ::s32 index1, const AZ::s32 index2, bool selected)
    {
        if (index1 >= 0 && index2 >= 0)
        {
            const AZ::s32 min = AZStd::min(index1, index2);
            const AZ::s32 max = AZStd::max(index1, index2);
            for (AZ::s32 index = min; index <= max; ++index)
            {
                m_componentEditors[index]->SetSelected(selected);
            }
            m_componentEditorLastSelectedIndex = index2;
        }
        SaveComponentEditorState();
        UpdateInternalState();
    }

    void EntityPropertyEditor::SelectIntersectingComponentEditors(const QRect& globalRect, bool selected)
    {
        for (auto componentEditor : GetIntersectingComponentEditors(globalRect))
        {
            componentEditor->SetSelected(selected);
            m_componentEditorLastSelectedIndex = GetComponentEditorIndex(componentEditor);
        }
        SaveComponentEditorState();
        UpdateInternalState();
    }

    bool EntityPropertyEditor::SelectIntersectingComponentEditorsSafe(const QRect& globalRect)
    {
        bool selectedChanged = false; // check if selection actually changed (component wasn't disabled)
        for (auto componentEditor : GetIntersectingComponentEditors(globalRect))
        {
            // only want to allow selection when component editor is enabled
            if (componentEditor->isEnabled())
            {
                componentEditor->SetSelected(true);
                m_componentEditorLastSelectedIndex = GetComponentEditorIndex(componentEditor);
                selectedChanged = true;
            }
        }
        SaveComponentEditorState();
        UpdateInternalState();

        return selectedChanged;
    }

    void EntityPropertyEditor::ToggleIntersectingComponentEditors(const QRect& globalRect)
    {
        for (auto componentEditor : GetIntersectingComponentEditors(globalRect))
        {
            componentEditor->SetSelected(!componentEditor->IsSelected());
            m_componentEditorLastSelectedIndex = GetComponentEditorIndex(componentEditor);
        }
        SaveComponentEditorState();
        UpdateInternalState();
    }

    AZ::s32 EntityPropertyEditor::GetComponentEditorIndex(const ComponentEditor* componentEditor) const
    {
        AZ::s32 index = 0;
        for (auto componentEditorToCompare : m_componentEditors)
        {
            if (componentEditorToCompare == componentEditor)
            {
                return index;
            }
            ++index;
        }
        return -1;
    }

    AZ::s32 EntityPropertyEditor::GetComponentEditorIndexFromType(const AZ::Uuid& componentType) const
    {
        AZ::s32 index = 0;
        for (auto componentEditorToCompare : m_componentEditors)
        {
            if (componentEditorToCompare->GetComponentType() == componentType)
            {
                return index;
            }
            ++index;
        }
        return -1;
    }

    ComponentEditorVector EntityPropertyEditor::GetIntersectingComponentEditors(const QRect& globalRect) const
    {
        ComponentEditorVector intersectingComponentEditors;
        intersectingComponentEditors.reserve(m_componentEditors.size());
        for (auto componentEditor : m_componentEditors)
        {
            if (DoesIntersectWidget(globalRect, componentEditor))
            {
                intersectingComponentEditors.push_back(componentEditor);
            }
        }
        return intersectingComponentEditors;
    }

    const ComponentEditorVector& EntityPropertyEditor::GetSelectedComponentEditors() const
    {
        return m_selectedComponentEditors;
    }

    const AZ::Entity::ComponentArrayType& EntityPropertyEditor::GetSelectedComponents() const
    {
        return m_selectedComponents;
    }

    const AZStd::unordered_map<AZ::EntityId, AZ::Entity::ComponentArrayType>& EntityPropertyEditor::GetSelectedComponentsByEntityId() const
    {
        return m_selectedComponentsByEntityId;
    }

    void EntityPropertyEditor::UpdateSelectionCache()
    {
        AZ_PROFILE_FUNCTION(AzToolsFramework);
        m_selectedComponentEditors.clear();
        m_selectedComponentEditors.reserve(m_componentEditors.size());
        for (auto componentEditor : m_componentEditors)
        {
            if (componentEditor->isVisible() && componentEditor->IsSelected())
            {
                m_selectedComponentEditors.push_back(componentEditor);
            }
        }

        m_selectedComponents.clear();
        for (auto componentEditor : m_selectedComponentEditors)
        {
            const auto& components = componentEditor->GetComponents();
            m_selectedComponents.insert(m_selectedComponents.end(), components.begin(), components.end());
        }

        m_selectedComponentsByEntityId.clear();
        for (auto component : m_selectedComponents)
        {
            m_selectedComponentsByEntityId[component->GetEntityId()].push_back(component);
        }
    }

    void EntityPropertyEditor::SaveComponentEditorState()
    {
        AZ_PROFILE_FUNCTION(AzToolsFramework);

        // SaveComponentEditorState can be called when adding or removing a
        // component, the components list stored by the component editor
        // will be empty. In this state we do not want to save the editor
        // state as we'll lose what was the currently selected entity and
        // what components were collapsed - only save if we know the component
        // editor has valid components
        bool canSave = false;
        for (auto componentEditor : m_componentEditors)
        {
            if (!componentEditor->GetComponents().empty())
            {
                canSave = true;
                break;
            }
        }

        if (canSave)
        {
            m_componentEditorSaveStateTable.clear();
            for (auto componentEditor : m_componentEditors)
            {
                SaveComponentEditorState(componentEditor);
            }
        }
    }

    void EntityPropertyEditor::SaveComponentEditorState(ComponentEditor* componentEditor)
    {
        for (auto component : componentEditor->GetComponents())
        {
            AZ::ComponentId componentId = component->GetId();
            ComponentEditorSaveState& state = m_componentEditorSaveStateTable[componentId];
            state.m_selected = componentEditor->IsSelected();
        }
    }

    void EntityPropertyEditor::LoadComponentEditorState()
    {
        for (auto componentEditor : m_componentEditors)
        {
            ComponentEditorSaveState state;
            if (!componentEditor->GetComponents().empty())
            {
                AZ::ComponentId componentId = componentEditor->GetComponents().front()->GetId();
                state = m_componentEditorSaveStateTable[componentId];
            }

            componentEditor->SetSelected(state.m_selected);
        }
        UpdateOverlay();
    }

    void EntityPropertyEditor::ClearComponentEditorState()
    {
        m_componentEditorSaveStateTable.clear();
    }

    void EntityPropertyEditor::ScrollToNewComponent()
    {
        // force new components to be visible
        // if no component has been explicitly set at the most recently added,
        // assume new components are added to the end of the list and layout
        AZ::s32 newComponentIndex = m_componentEditorsUsed - 1;

        // if there is a component id explicitly set as the most recently added, try to find it and make sure it is visible
        if (m_newComponentId.has_value() && m_newComponentId.value() != AZ::InvalidComponentId)
        {
            AZ::ComponentId newComponentId = m_newComponentId.value();
            for (AZ::s32 componentIndex = 0; componentIndex < m_componentEditorsUsed; ++componentIndex)
            {
                if (m_componentEditors[componentIndex])
                {
                    for (const auto component : m_componentEditors[componentIndex]->GetComponents())
                    {
                        if (component->GetId() == newComponentId)
                        {
                            newComponentIndex = componentIndex;
                        }
                    }
                }
            }
        }

        auto componentEditor = GetComponentEditorsFromIndex(newComponentIndex);
        if (componentEditor)
        {
            m_gui->m_componentList->ensureWidgetVisible(componentEditor);
        }
        m_shouldScrollToNewComponents = false;
        m_shouldScrollToNewComponentsQueued = false;
        m_newComponentId.reset();

        HighlightMovedRowWidget();
    }

    void EntityPropertyEditor::QueueScrollToNewComponent()
    {
        if (m_shouldScrollToNewComponents && !m_shouldScrollToNewComponentsQueued)
        {
            QTimer::singleShot(100, this, &EntityPropertyEditor::ScrollToNewComponent);
            m_shouldScrollToNewComponentsQueued = true;
        }
    }

    void EntityPropertyEditor::BuildEntityIconMenu()
    {
        QMenu menu(this);
        menu.setToolTipsVisible(true);

        QAction* action = nullptr;
        action = menu.addAction(QObject::tr("Set default icon"));
        action->setToolTip(tr("Sets the icon to the first component icon after the transform or uses the transform icon"));
        QObject::connect(action, &QAction::triggered, this, &EntityPropertyEditor::SetEntityIconToDefault);

        action = menu.addAction(QObject::tr("Set custom icon"));
        action->setToolTip(tr("Choose a custom icon for this entity"));
        QObject::connect(action, &QAction::triggered, this, &EntityPropertyEditor::PopupAssetBrowserForEntityIcon);

        menu.exec(GetWidgetGlobalRect(m_gui->m_entityIcon).bottomLeft());
    }

    void EntityPropertyEditor::SetEntityIconToDefault()
    {
        AzToolsFramework::ScopedUndoBatch undoBatch("Change Entity Icon");

        AZ::Data::AssetId invalidAssetId;
        for (AZ::EntityId entityId : m_selectedEntityIds)
        {
            EditorEntityIconComponentRequestBus::Event(entityId, &EditorEntityIconComponentRequestBus::Events::SetEntityIconAsset, invalidAssetId);
        }

        QueuePropertyRefresh();
    }

    void EntityPropertyEditor::PopupAssetBrowserForEntityIcon()
    {
        /*
        * Request the AssetBrowser Dialog and set a type filter
        */

        if (m_selectedEntityIds.empty())
        {
            return;
        }

        AZ::Data::AssetType entityIconAssetType("{3436C30E-E2C5-4C3B-A7B9-66C94A28701B}");
        AssetSelectionModel selection = AssetSelectionModel::AssetTypeSelection(entityIconAssetType);

        AZ::Data::AssetId currentEntityIconAssetId;
        EditorEntityIconComponentRequestBus::EventResult(currentEntityIconAssetId, m_selectedEntityIds.front(), &EditorEntityIconComponentRequestBus::Events::GetEntityIconAssetId);
        selection.SetSelectedAssetId(currentEntityIconAssetId);
        EditorRequests::Bus::Broadcast(&EditorRequests::BrowseForAssets, selection);

        if (selection.IsValid())
        {
            auto product = azrtti_cast<const ProductAssetBrowserEntry*>(selection.GetResult());
            if (product)
            {
                AzToolsFramework::ScopedUndoBatch undoBatch("Change Entity Icon");

                AZ::Data::AssetId iconAssetId = product->GetAssetId();
                for (AZ::EntityId entityId : m_selectedEntityIds)
                {
                    EditorEntityIconComponentRequestBus::Event(entityId, &EditorEntityIconComponentRequestBus::Events::SetEntityIconAsset, iconAssetId);
                }

                QueuePropertyRefresh();
            }
            else
            {
                AZ_Warning("Property Editor", false, "Incorrect asset selected. Expected entity icon asset.");
            }
        }
    }

    void EntityPropertyEditor::OnStatusChanged(int index)
    {
        {
            ScopedUndoBatch undo("Change Status");

            switch (IndexToStatusType(index))
            {
                case StatusType::StatusStartActive:
                case StatusType::StatusStartInactive:
                {
                    bool entityIsStartingActive = index == StatusTypeToIndex(StatusType::StatusStartActive);

                    for (AZ::EntityId entityId : m_selectedEntityIds)
                    {
                        AZ::Entity* entity = nullptr;
                        AZ::ComponentApplicationBus::BroadcastResult(
                            entity, &AZ::ComponentApplicationBus::Events::FindEntity, entityId);

                        EditorOnlyEntityComponentRequestBus::Event(
                            entityId, &EditorOnlyEntityComponentRequests::SetIsEditorOnlyEntity,
                            false);
                        if (entity)
                        {
                            EditorEntityRuntimeActivationChangeNotificationBus::Broadcast(
                                &EditorEntityRuntimeActivationChangeNotificationBus::Events::
                                OnEntityRuntimeActivationChanged,
                                entityId, entityIsStartingActive);

                            entity->SetRuntimeActiveByDefault(entityIsStartingActive);
                            undo.MarkEntityDirty(entityId);
                        }
                    }
                    break;
                }
                case StatusType::StatusEditorOnly:
                    for (AZ::EntityId entityId : m_selectedEntityIds)
                    {
                        EditorOnlyEntityComponentRequestBus::Event(entityId, &EditorOnlyEntityComponentRequests::SetIsEditorOnlyEntity, true);
                    }
                    break;
            }
        }

        // This notification will trigger the update of the actual combo box, so no need to call that explicitly
        for (AZ::EntityId entityId : m_selectedEntityIds)
        {
            AZ::EntitySystemBus::Broadcast(&AZ::EntitySystemBus::Events::OnEntityStartStatusChanged, entityId);
        }
    }

    void EntityPropertyEditor::UpdateOverlay()
    {
        m_overlay->setVisible(true);
        m_overlay->setGeometry(m_gui->m_componentListContents->rect());
        m_overlay->raise();
        m_overlay->update();
    }

    void EntityPropertyEditor::resizeEvent(QResizeEvent* event)
    {
        QWidget::resizeEvent(event);
        UpdateOverlay();
    }

    void EntityPropertyEditor::contextMenuEvent(QContextMenuEvent* event)
    {
        OnDisplayComponentEditorMenu(event->globalPos());
        event->accept();
    }

    bool EntityPropertyEditor::HandleMenuEvent(QObject* /*object*/, QEvent* event)
    {
        QMenu* menu = qobject_cast<QMenu*>(QApplication::activePopupWidget());
        if (!menu)
        {
            return false;
        }

        PropertyRowWidget* lastReorderDropTarget = m_reorderDropTarget;

        switch (event->type())
        {
        case QEvent::Leave:
            m_reorderDropTarget = nullptr;
            break;
        case QEvent::Enter:
            // Drop through.
        case QEvent::MouseMove:
            QMouseEvent* originalMouseEvent = static_cast<QMouseEvent*>(event);
            QAction* action = menu->actionAt(originalMouseEvent->pos());
            if (!action)
            {
                m_reorderDropTarget = nullptr;
                break;
            }

            if (action->data() == kPropertyEditorMenuActionMoveUp)
            {
                m_reorderDropTarget = GetRowWidgetAtSameLevelBefore(m_reorderRowWidget);

                m_reorderDropArea = EntityPropertyEditor::DropArea::Above;
            }
            else if (action->data() == kPropertyEditorMenuActionMoveDown)
            {
                m_reorderDropTarget = GetRowWidgetAtSameLevelAfter(m_reorderRowWidget);

                if (m_reorderDropTarget)
                {
                    m_reorderDropArea = EntityPropertyEditor::DropArea::Below;
                }
            }

            break;
        }

        if (lastReorderDropTarget != m_reorderDropTarget)
        {
            // Force a redraw as the menu is preventing automatic updates.
            repaint(0, 0, -1, -1);
        }

        return false;
    }

    //overridden to intercept application level mouse events for component editor selection
    bool EntityPropertyEditor::eventFilter(QObject* object, QEvent* event)
    {
        HandleMenuEvent(object, event);
        HandleSelectionEvents(object, event);
        return false;
    }

    void EntityPropertyEditor::mousePressEvent(QMouseEvent* event)
    {
        ResetDrag(event);

        PropertyRowWidget* rowWidget = FindPropertyRowWidgetAt(event->globalPos());
        if (rowWidget && rowWidget->CanBeReordered() && event->buttons() & Qt::LeftButton)
        {
            QApplication::setOverrideCursor(m_dragCursor);
        }
    }

    void EntityPropertyEditor::mouseReleaseEvent(QMouseEvent* event)
    {
        ResetDrag(event);

        if (QApplication::overrideCursor() && !(event->buttons() & Qt::LeftButton))
        {
            QApplication::restoreOverrideCursor();
        }
    }

    void EntityPropertyEditor::mouseMoveEvent(QMouseEvent* event)
    {
        if (m_isAlreadyQueuedRefresh)
        {
            // not allowed to start operations when we are rebuilding the tree
            return;
        }
        StartDrag(event);
    }

    void EntityPropertyEditor::dragEnterEvent(QDragEnterEvent* event)
    {
        if (UpdateDrag(event->pos(), event->mouseButtons(), event->mimeData()))
        {
            event->accept();
        }
        else
        {
            event->ignore();
        }
    }

    void EntityPropertyEditor::dragMoveEvent(QDragMoveEvent* event)
    {
        if (UpdateDrag(event->pos(), event->mouseButtons(), event->mimeData()))
        {
            event->accept();
        }
        else
        {
            event->ignore();
        }
    }

    void EntityPropertyEditor::dropEvent(QDropEvent* event)
    {
        HandleDrop(event);

        if (QApplication::overrideCursor())
        {
            QApplication::restoreOverrideCursor();
        }
    }

    void EntityPropertyEditor::DragStopped()
    {
        if (QApplication::overrideCursor())
        {
            QApplication::restoreOverrideCursor();
        }

        EndRowWidgetReorder();
    }

    bool EntityPropertyEditor::HandleSelectionEvents(QObject* object, QEvent* event)
    {
        // if we're in the middle of a tree rebuild, we can't afford to touch the internals
        if (m_isAlreadyQueuedRefresh)
        {
            return false;
        }

        (void)object;
        if (m_dragStarted || m_selectedEntityIds.empty())
        {
            return false;
        }

        if (event->type() != QEvent::MouseButtonPress &&
            event->type() != QEvent::MouseButtonDblClick &&
            event->type() != QEvent::MouseButtonRelease)
        {
            return false;
        }

        QMouseEvent* mouseEvent = static_cast<QMouseEvent*>(event);

        //selection now occurs on mouse released
        //reset selection flag when mouse is clicked to allow additional selection changes
        if (event->type() == QEvent::MouseButtonPress)
        {
            m_selectionEventAccepted = false;
            return false;
        }

        //reject input if selection already occurred for this click
        if (m_selectionEventAccepted)
        {
            return false;
        }

        //reject input if a popup or modal window is active
        //this does not apply to menues, because then we can not select an item
        //while right clicking on it (context menu pops up first, selection won't happen)
        if (QApplication::activeModalWidget() != nullptr ||
            (QApplication::activePopupWidget() != nullptr &&
             qobject_cast<QMenu*>(QApplication::activePopupWidget()) == nullptr) ||
            QApplication::focusWidget() == m_componentPalette)
        {
            return false;
        }

        // if we were clicking on a menu (just has been opened) remove the event filter
        // as long as it is opened, otherwise clicking on the menu might result in a change
        // of selection before the action is fired
        if (QMenu* menu = qobject_cast<QMenu*>(QApplication::activePopupWidget()))
        {
            qApp->removeEventFilter(this);
            connect(menu, &QMenu::aboutToHide, this, [this]() {
                qApp->installEventFilter(this);
            });
            return false; // also get out of here without eating this specific event.
        }

        const QRect globalRect(mouseEvent->globalPos(), mouseEvent->globalPos());

        //reject input outside of the inspector's component list
        if (!DoesOwnFocus() ||
            !DoesIntersectWidget(globalRect, m_gui->m_componentList))
        {
            return false;
        }

        //reject input from other buttons
        if ((mouseEvent->button() != Qt::LeftButton) &&
            (mouseEvent->button() != Qt::RightButton))
        {
            return false;
        }

        if (AzToolsFramework::ComponentModeFramework::InComponentMode())
        {
            AZ::s32 currentSelected = m_componentEditorLastSelectedIndex;
            // change selection here
            if (SelectIntersectingComponentEditorsSafe(globalRect))
            {
                // notify active component mode has changed
                bool changed = false;
                AzToolsFramework::ComponentModeFramework::ComponentModeSystemRequestBus::BroadcastResult(
                    changed, &AzToolsFramework::ComponentModeFramework::ComponentModeSystemRequests::SelectActiveComponentMode,
                    m_componentEditors[m_componentEditorLastSelectedIndex]->GetComponentType());

                // deselect the component we were just on if selection changed
                if (    changed
                    &&  currentSelected >= 0
                    &&  currentSelected < m_componentEditors.size()
                    &&  currentSelected != m_componentEditorLastSelectedIndex)
                {
                    m_componentEditors[currentSelected]->SetSelected(false);
                }
            }
        }
        else
        {
            //right click is allowed if the component editor under the mouse is not selected
            if (mouseEvent->button() == Qt::RightButton)
            {
                if (DoesIntersectSelectedComponentEditor(globalRect))
                {
                    return false;
                }

                ClearComponentEditorSelection();
                SelectIntersectingComponentEditors(globalRect, true);
            }
            else if (mouseEvent->button() == Qt::LeftButton)
            {
                //if shift or control is pressed this is a multi=-select operation, otherwise reset the selection
                if (mouseEvent->modifiers() & Qt::ControlModifier)
                {
                    ToggleIntersectingComponentEditors(globalRect);
                }
                else if (mouseEvent->modifiers() & Qt::ShiftModifier)
                {
                    ComponentEditorVector intersections = GetIntersectingComponentEditors(globalRect);
                    if (!intersections.empty())
                    {
                        SelectRangeOfComponentEditors(
                            m_componentEditorLastSelectedIndex, GetComponentEditorIndex(intersections.front()), true);
                    }
                }
                else
                {
                    ClearComponentEditorSelection();
                    SelectIntersectingComponentEditors(globalRect, true);
                }
            }
        }

        UpdateInternalState();

        //ensure selection logic executes only once per click since eventFilter may execute multiple times for a single click
        m_selectionEventAccepted = true;
        return true;
    }


    QRect EntityPropertyEditor::GetInflatedRectFromPoint(const QPoint& point, int radius) const
    {
        return QRect(point - QPoint(radius, radius), point + QPoint(radius, radius));
    }

    bool EntityPropertyEditor::GetComponentsAtDropEventPosition(QDropEvent* event, AZ::Entity::ComponentArrayType& targetComponents)
    {
        const QPoint globalPos(mapToGlobal(event->pos()));

        //get component editor(s) where drop will occur
        ComponentEditor* targetComponentEditor = GetReorderDropTarget(
            GetInflatedRectFromPoint(globalPos, kComponentEditorDropTargetPrecision));
        if (targetComponentEditor)
        {
            targetComponents = targetComponentEditor->GetComponents();
            return true;
        }

        return false;
    }

    bool EntityPropertyEditor::IsDragAllowed(const ComponentEditorVector& componentEditors) const
    {
        if (m_dragStarted || m_selectedEntityIds.empty() || componentEditors.empty() || !DoesOwnFocus())
        {
            return false;
        }

        for (auto componentEditor : componentEditors)
        {
            if (!componentEditor ||
                !componentEditor->isVisible() ||
                !AreComponentsRemovable(componentEditor->GetComponents()) ||
                !AreComponentsDraggable(componentEditor->GetComponents()))
            {
                return false;
            }
        }

        return true;
    }

    // this helper function checks what can be spawned in mimedata and only calls the callback for the creatable ones.
    void EntityPropertyEditor::GetCreatableAssetEntriesFromMimeData(const QMimeData* mimeData, ProductCallback callbackFunction) const
    {
        if (mimeData->hasFormat(AssetBrowser::AssetBrowserEntry::GetMimeType()))
        {
            // the usual case - we only allow asset browser drops of assets that have actually been associated with a kind of component.
            AssetBrowser::AssetBrowserEntry::ForEachEntryInMimeData<AssetBrowser::ProductAssetBrowserEntry>(mimeData, [&](const AssetBrowser::ProductAssetBrowserEntry* product)
            {
                bool canCreateComponent = false;
                AZ::AssetTypeInfoBus::EventResult(canCreateComponent, product->GetAssetType(), &AZ::AssetTypeInfo::CanCreateComponent, product->GetAssetId());

                AZ::Uuid componentTypeId = AZ::Uuid::CreateNull();
                AZ::AssetTypeInfoBus::EventResult(componentTypeId, product->GetAssetType(), &AZ::AssetTypeInfo::GetComponentTypeId);

                if (canCreateComponent && !componentTypeId.IsNull())
                {
                    callbackFunction(product);
                }
            });
        }
    }

    bool EntityPropertyEditor::IsDropAllowed(const QMimeData* mimeData, const QPoint& globalPos) const
    {
        if (m_isAlreadyQueuedRefresh)
        {
            return false; // can't drop while tree is rebuilding itself!
        }

        const QRect globalRect(globalPos, globalPos);
        if (!mimeData || m_selectedEntityIds.empty() || !DoesIntersectWidget(globalRect, this))
        {
            return false;
        }

        if (mimeData->hasFormat(kComponentEditorIndexMimeType))
        {
            return IsDropAllowedForComponentReorder(mimeData, globalPos);
        }

        if (!mimeData->hasFormat(ComponentTypeMimeData::GetMimeType()) &&
            !mimeData->hasFormat(ComponentAssetMimeDataContainer::GetMimeType()) &&
            !mimeData->hasFormat(AssetBrowser::AssetBrowserEntry::GetMimeType()))
        {
            return false;
        }

        // In a majority of cases, only one of these will actually check anything and the others will just return true (default return value for the methods)
        // Regardless of how many mime types there are, if any mime data would result in an invalid type of component for this inspector type, we will disallow the entire drop.
        if (!CanDropForComponentTypes(mimeData) || !CanDropForComponentAssets(mimeData) || !CanDropForAssetBrowserEntries(mimeData))
        {
            return false;
        }

        if (mimeData->hasFormat(AssetBrowser::AssetBrowserEntry::GetMimeType()))
        {
            bool hasAny = false;
            GetCreatableAssetEntriesFromMimeData(mimeData, [&](const AssetBrowser::ProductAssetBrowserEntry* /*entry*/)
            {
                hasAny = true;
            });

            if (!hasAny)
            {
                return false;
            }
        }
        return true;
    }

    bool EntityPropertyEditor::IsDropAllowedForComponentReorder(const QMimeData* mimeData, const QPoint& globalPos) const
    {
        //drop requires a buffer for intersection tests due to spacing between editors
        const QRect globalRect(GetInflatedRectFromPoint(globalPos, kComponentEditorDropTargetPrecision));
        if (!mimeData || !mimeData->hasFormat(kComponentEditorIndexMimeType) || !DoesIntersectWidget(globalRect, this))
        {
            return false;
        }

        return true;
    }

    bool EntityPropertyEditor::CreateComponentWithAsset(const AZ::Uuid& componentType, const AZ::Data::AssetId& assetId, AZ::Entity::ComponentArrayType& createdComponents)
    {
        if (m_selectedEntityIds.empty() || componentType.IsNull())
        {
            return false;
        }

        EntityCompositionRequests::AddComponentsOutcome addComponentsOutcome = AZ::Failure(AZStd::string("AddComponentsToEntities is not handled"));
        EntityCompositionRequestBus::BroadcastResult(addComponentsOutcome, &EntityCompositionRequests::AddComponentsToEntities, m_selectedEntityIds, AZ::ComponentTypeList({ componentType }));
        if (!addComponentsOutcome)
        {
            return false;
        }

        for (auto entityId : m_selectedEntityIds)
        {
            auto addedComponent = addComponentsOutcome.GetValue()[entityId].m_componentsAdded[0];
            AZ_Assert(GetComponentTypeId(addedComponent) == componentType, "Added component returned was not the type requested to add");

            createdComponents.push_back(addedComponent);

            auto editorComponent = GetEditorComponent(addedComponent);
            if (editorComponent)
            {
                editorComponent->SetPrimaryAsset(assetId);
            }
        }

        QueuePropertyRefresh();
        return true;
    }

    ComponentEditor* EntityPropertyEditor::GetReorderDropTarget(const QRect& globalRect) const
    {
        const ComponentEditorVector& targetComponentEditors = GetIntersectingComponentEditors(globalRect);
        ComponentEditor* targetComponentEditor = !targetComponentEditors.empty() ? targetComponentEditors.back() : nullptr;

        //continue to move to the next editor if the current target is being dragged, not removable, or we overlap its lower half
        auto targetItr = AZStd::find(m_componentEditors.begin(), m_componentEditors.end(), targetComponentEditor);
        while (targetComponentEditor
            && (targetComponentEditor->IsDragged()
                || !AreComponentsRemovable(targetComponentEditor->GetComponents())
                || !AreComponentsDraggable(targetComponentEditor->GetComponents())
                || (globalRect.center().y() > GetWidgetGlobalRect(targetComponentEditor).center().y())))
        {
            if (targetItr == m_componentEditors.end() || targetComponentEditor == m_componentEditors.back() || !targetComponentEditor->isVisible())
            {
                targetComponentEditor = nullptr;
                break;
            }

            targetComponentEditor = *(++targetItr);
        }
        return targetComponentEditor;
    }

    bool EntityPropertyEditor::ResetDrag(QMouseEvent* event)
    {
        const QPoint globalPos(event->globalPos());
        const QRect globalRect(globalPos, globalPos);

        //additional checks since handling is done in event filter
        m_dragStartPosition = globalPos;
        m_dragStarted = false;
        ClearComponentEditorDragging();
        ResetAutoScroll();
        return true;
    }

    bool EntityPropertyEditor::FindAllowedRowWidgetReorderDropTarget(const QPoint& globalPos)
    {
        const QRect globalRect(globalPos, globalPos);

        AZ_Assert(m_reorderRowWidgetEditor, "Missing editor for row widget drag.");

        AzToolsFramework::ReflectedPropertyEditor::WidgetList widgets = m_reorderRowWidgetEditor->GetPropertyEditor()->GetWidgets();
        for (auto widgetPair : widgets)
        {
            PropertyRowWidget* widget = widgetPair.second;
            if (!widget)
            {
                continue;
            }

            if (DoesIntersectWidget(globalRect, reinterpret_cast<QWidget*>(widget)))
            {
                if (widget->CanBeReordered() && widget->GetParentRow() == m_reorderRowWidget->GetParentRow())
                {
                    m_reorderDropTarget = widget;

                    QRect widgetRect = GetWidgetAndVisibleChildrenGlobalRect(widget);
                    if (globalPos.y() < widgetRect.center().y())
                    {
                        m_reorderDropArea = EntityPropertyEditor::DropArea::Above;
                    }
                    else
                    {
                        m_reorderDropArea = EntityPropertyEditor::DropArea::Below;
                    }

                    return true;
                }

                // We're hovering over a child of a reorderable ancestor, use the ancestor as the drop target.
                PropertyRowWidget* parent = widget->GetParentRow();
                while (parent)
                {
                    if (parent->CanBeReordered() && parent->GetParentRow() == m_reorderRowWidget->GetParentRow())
                    {
                        m_reorderDropTarget = parent;

                        QRect widgetRect = GetWidgetAndVisibleChildrenGlobalRect(parent);
                        if (globalPos.y() < widgetRect.center().y())
                        {
                            m_reorderDropArea = EntityPropertyEditor::DropArea::Above;
                        }
                        else
                        {
                            m_reorderDropArea = EntityPropertyEditor::DropArea::Below;
                        }

                        return true;
                    }
                    parent = parent->GetParentRow();
                }
            }
        }

        return false;
    }

    bool EntityPropertyEditor::UpdateRowWidgetDrag(const QPoint& localPos, Qt::MouseButtons mouseButtons, const QMimeData* /*mimeData*/)
    {
        const QPoint globalPos(mapToGlobal(localPos));
        const QRect globalRect(globalPos, globalPos);

        if (!m_reorderRowWidget)
        {
            return false;
        }

        if (m_reorderDropTarget)
        {
            m_reorderDropTarget = nullptr;
        }

        UpdateOverlay();

        // additional checks since handling is done in event filter
        if ((mouseButtons & Qt::LeftButton) && DoesIntersectWidget(globalRect, this))
        {
            FindAllowedRowWidgetReorderDropTarget(globalPos);
            {
                UpdateOverlay();
                return true;
            }
        }
        return false;
    }

    bool EntityPropertyEditor::UpdateDrag(const QPoint& localPos, Qt::MouseButtons mouseButtons, const QMimeData* mimeData)
    {
        const QPoint globalPos(mapToGlobal(localPos));
        const QRect globalRect(globalPos, globalPos);

        if (m_reorderRowWidget)
        {
            UpdateRowWidgetDrag(localPos, mouseButtons, mimeData);
            QueueAutoScroll();
            UpdateOverlay();
            return true;
        }

        //reset drop indicators
        for (auto componentEditor : m_componentEditors)
        {
            componentEditor->SetDropTarget(false);
        }
        UpdateOverlay();

        //additional checks since handling is done in event filter
        if ((mouseButtons& Qt::LeftButton) && DoesIntersectWidget(globalRect, this))
        {
            if (IsDropAllowed(mimeData, globalPos))
            {
                QueueAutoScroll();

                //update drop indicators for detected drop targets
                if (IsDropAllowedForComponentReorder(mimeData, globalPos))
                {
                    ComponentEditor* targetComponentEditor = GetReorderDropTarget(
                        GetInflatedRectFromPoint(globalPos, kComponentEditorDropTargetPrecision));

                    if (targetComponentEditor)
                    {
                        targetComponentEditor->SetDropTarget(true);
                        UpdateOverlay();
                    }
                }

                return true;
            }
        }
        return false;
    }

    PropertyRowWidget* EntityPropertyEditor::FindPropertyRowWidgetAt(QPoint globalPos)
    {
        const QRect globalRect(globalPos, globalPos);

        const bool dragSelected = DoesIntersectSelectedComponentEditor(globalRect);
        const auto& componentEditors = dragSelected ? GetSelectedComponentEditors() : GetIntersectingComponentEditors(globalRect);

        for (auto componentEditor : componentEditors)
        {
            AzToolsFramework::ReflectedPropertyEditor::WidgetList widgets = componentEditor->GetPropertyEditor()->GetWidgets();
            for (auto& [dataNode, rowWidget] : widgets)
            {
                if (DoesIntersectWidget(globalRect, reinterpret_cast<QWidget*>(rowWidget)) && rowWidget->CanBeReordered())
                {
                    return rowWidget;
                }
            }
        }

        return nullptr;
    }

    bool EntityPropertyEditor::StartDrag(QMouseEvent* event)
    {
        // do not initiate a drag if property editor is disabled
        if (m_disabled)
        {
            return false;
        }

        const QPoint globalPos(event->globalPos());
        const QRect globalRect(globalPos, globalPos);

        //additional checks since handling is done in event filter
        if (m_dragStarted || !(event->buttons() & Qt::LeftButton) || !DoesIntersectWidget(globalRect, this))
        {
            return false;
        }

        //determine if the mouse moved enough to register as a drag
        if ((globalPos - m_dragStartPosition).manhattanLength() < QApplication::startDragDistance())
        {
            return false;
        }

        //if dragging a selected editor, drag all selected
        //otherwise, only drag the one under the cursor
        const QRect dragRect(m_dragStartPosition, m_dragStartPosition);
        const bool dragSelected = DoesIntersectSelectedComponentEditor(dragRect);
        const auto& componentEditors = dragSelected ? GetSelectedComponentEditors() : GetIntersectingComponentEditors(dragRect);
        if (!IsDragAllowed(componentEditors))
        {
            return false;
        }

        //drag must be initiated from a component header since property editor may have conflicting widgets
        bool intersectsHeader = false;
        for (auto componentEditor : componentEditors)
        {
            if (DoesIntersectWidget(dragRect, reinterpret_cast<QWidget*>(componentEditor->GetHeader())))
            {
                intersectsHeader = true;
            }
        }

        if (!intersectsHeader)
        {
            for (auto componentEditor : componentEditors)
            {
                AzToolsFramework::ReflectedPropertyEditor::WidgetList widgets = componentEditor->GetPropertyEditor()->GetWidgets();
                for (AZStd::pair<InstanceDataNode*, PropertyRowWidget*> w : widgets)
                {
                    if (w.second)
                    {
                        if (DoesIntersectWidget(dragRect, reinterpret_cast<QWidget*>(w.second)) && w.second->CanBeReordered())
                        {
                            m_currentReorderState = EntityPropertyEditor::ReorderState::DraggingRowWidget;
                            m_reorderRowWidget = w.second;
                            m_reorderRowWidgetEditor = componentEditor;
                            if (m_reorderDropTarget)
                            {
                                m_reorderDropTarget = nullptr;
                            }
                            break;
                        }
                    }
                }
            }
        }

        m_dragStarted = true;

        QDrag* drag = new QDrag(this);
        QMimeData* mimeData = new QMimeData();

        QRect dragImageRect;

        if (m_reorderRowWidget)
        {
            // We're dragging a PropertyRowWidget, grab the image from that.
            mimeData->setData(kComponentEditorRowWidgetType, QByteArray());

            drag->setMimeData(mimeData);
            drag->setPixmap(m_reorderRowWidget->createDragImage(
                QColor("#8E863E"), QColor("#EAECAA"), 0.5f, PropertyRowWidget::DragImageType::SingleRow));
            drag->setHotSpot(m_dragStartPosition - GetWidgetGlobalRect(m_reorderRowWidget).topLeft());
            drag->setDragCursor(m_dragIcon.pixmap(32), Qt::DropAction::MoveAction);
            // Ensure we can tidy up if the drop happens elsewhere.
            connect(drag, &QObject::destroyed, this, &EntityPropertyEditor::DragStopped);
            drag->exec(Qt::MoveAction, Qt::MoveAction);
        }
        else
        {
            AZStd::vector<AZ::s32> componentEditorIndices;
            componentEditorIndices.reserve(componentEditors.size());
            for (auto componentEditor : componentEditors)
            {
                // compute the drag image size
                if (componentEditorIndices.empty())
                {
                    dragImageRect = componentEditor->rect();
                }
                else
                {
                    dragImageRect.setHeight(dragImageRect.height() + componentEditor->rect().height());
                }

                // add component editor index to drag data
                auto componentEditorIndex = GetComponentEditorIndex(componentEditor);
                if (componentEditorIndex >= 0)
                {
                    componentEditorIndices.push_back(GetComponentEditorIndex(componentEditor));
                }
            }

            // build image from dragged editor UI
            QImage dragImage(dragImageRect.size(), QImage::Format_ARGB32_Premultiplied);
            QPainter painter(&dragImage);
            painter.setCompositionMode(QPainter::CompositionMode_Source);
            painter.fillRect(dragImageRect, Qt::transparent);
            painter.setCompositionMode(QPainter::CompositionMode_SourceOver);
            painter.setOpacity(0.5f);

            // render a vertical stack of component editors, may change to render just the headers
            QPoint dragImageOffset(0, 0);
            for (AZ::s32 index : componentEditorIndices)
            {
                auto componentEditor = GetComponentEditorsFromIndex(index);
                if (componentEditor)
                {
                    if (DoesIntersectWidget(dragRect, componentEditor))
                    {
                        // offset drag image from the drag start position
                        drag->setHotSpot(dragImageOffset + (m_dragStartPosition - GetWidgetGlobalRect(componentEditor).topLeft()));
                    }

                    // render the component editor to the drag image
                    componentEditor->render(&painter, dragImageOffset);

                    // update the render offset by the component editor height
                    dragImageOffset.setY(dragImageOffset.y() + componentEditor->rect().height());
                }
            }
            painter.end();

            // mark dragged components after drag initiated to draw indicators
            for (AZ::s32 index : componentEditorIndices)
            {
                auto componentEditor = GetComponentEditorsFromIndex(index);
                if (componentEditor)
                {
                    componentEditor->SetDragged(true);
                }
            }
            UpdateOverlay();

            // encode component editor indices as internal drag data
            mimeData->setData(
                kComponentEditorIndexMimeType,
                QByteArray(
                    reinterpret_cast<char*>(componentEditorIndices.data()),
                    static_cast<int>(componentEditorIndices.size() * sizeof(AZ::s32))));

            drag->setMimeData(mimeData);
            drag->setPixmap(QPixmap::fromImage(dragImage));
            drag->exec(Qt::MoveAction, Qt::MoveAction);

            // mark dragged components after drag completed to stop drawing indicators
            for (AZ::s32 index : componentEditorIndices)
            {
                auto componentEditor = GetComponentEditorsFromIndex(index);
                if (componentEditor)
                {
                    componentEditor->SetDragged(false);
                }
            }
        }

        UpdateOverlay();
        return true;
    }

    void EntityPropertyEditor::SetRowWidgetHighlighted(PropertyRowWidget* rowWidget)
    {
        m_reorderRowWidget = rowWidget;
        m_reorderRowImage = rowWidget->createDragImage(
            QColor("#8E863E"), QColor("#EAECAA"), 0.5f, PropertyRowWidget::DragImageType::IncludeVisibleChildren);
    }

    void EntityPropertyEditor::EndRowWidgetReorder()
    {
        m_reorderDropTarget = nullptr;
        m_reorderRowWidget = nullptr;
        m_reorderDropTarget = nullptr;
        m_currentReorderState = EntityPropertyEditor::ReorderState::Inactive;
        m_overlay->setVisible(false);
    }

    bool EntityPropertyEditor::HandleDrop(QDropEvent* event)
    {
        const QPoint globalPos(mapToGlobal(event->pos()));
        const QMimeData* mimeData = event->mimeData();

        if (m_currentReorderState == EntityPropertyEditor::ReorderState::DraggingRowWidget)
        {
            if (FindAllowedRowWidgetReorderDropTarget(globalPos))
            {
                if (m_reorderDropArea == EntityPropertyEditor::DropArea::Above)
                {
                    m_reorderRowWidgetEditor->GetPropertyEditor()->MoveNodeBefore(
                        m_reorderRowWidget->GetNode(), m_reorderDropTarget->GetNode());
                }
                else
                {
                    m_reorderRowWidgetEditor->GetPropertyEditor()->MoveNodeAfter(
                        m_reorderRowWidget->GetNode(), m_reorderDropTarget->GetNode());
                }
            }

            event->acceptProposedAction();

            EndRowWidgetReorder();
        }
        else
        {
            if (IsDropAllowed(mimeData, globalPos))
            {
                // handle drop for supported mime types
                HandleDropForComponentTypes(event);
                HandleDropForComponentAssets(event);
                HandleDropForAssetBrowserEntries(event);
                HandleDropForComponentReorder(event);
                event->acceptProposedAction();
                return true;
            }
        }

        return false;
    }

    bool EntityPropertyEditor::CanDropForComponentTypes(const QMimeData* mimeData) const
    {
        if (m_isLevelEntityEditor)
        {
            if (mimeData && mimeData->hasFormat(ComponentTypeMimeData::GetMimeType()))
            {
                ComponentTypeMimeData::ClassDataContainer classDataContainer;
                ComponentTypeMimeData::Get(mimeData, classDataContainer);

                for (auto componentClass : classDataContainer)
                {
                    if (componentClass)
                    {
                        if (!AppearsInLevelComponentMenu(*componentClass))
                        {
                            return false;
                        }
                    }
                }
            }
        }

        return true;
    }

    bool EntityPropertyEditor::HandleDropForComponentTypes(QDropEvent* event)
    {
        const QMimeData* mimeData = event->mimeData();
        if (mimeData && mimeData->hasFormat(ComponentTypeMimeData::GetMimeType()))
        {
            ComponentTypeMimeData::ClassDataContainer classDataContainer;
            ComponentTypeMimeData::Get(mimeData, classDataContainer);

            ScopedUndoBatch undo("Add component with type");

            AZ::Entity::ComponentArrayType targetComponents = AZ::Entity::ComponentArrayType();
            GetComponentsAtDropEventPosition(event, targetComponents);

            AZ::Entity::ComponentArrayType newComponents;
            //create new components from dropped component types
            for (auto componentClass : classDataContainer)
            {
                if (componentClass)
                {
                    CreateComponentWithAsset(componentClass->m_typeId, AZ::Data::AssetId(), newComponents);
                }
            }

            MoveComponentRowBefore(newComponents, targetComponents, undo);

            return true;
        }
        return false;
    }

    bool EntityPropertyEditor::CanDropForComponentAssets(const QMimeData* mimeData) const
    {
        if (m_isLevelEntityEditor)
        {
            if (mimeData && mimeData->hasFormat(ComponentAssetMimeDataContainer::GetMimeType()))
            {
                ComponentAssetMimeDataContainer mimeContainer;
                if (mimeContainer.FromMimeData(mimeData))
                {
                    for (const auto& asset : mimeContainer.m_assets)
                    {
                        auto componentClassData = GetComponentClassDataForType(asset.m_classId);
                        if (!AppearsInLevelComponentMenu(*componentClassData))
                        {
                            return false;
                        }
                    }
                }
            }
        }

        return true;
    }

    bool EntityPropertyEditor::HandleDropForComponentAssets(QDropEvent* event)
    {
        const QMimeData* mimeData = event->mimeData();
        if (mimeData && mimeData->hasFormat(ComponentAssetMimeDataContainer::GetMimeType()))
        {
            ComponentAssetMimeDataContainer mimeContainer;
            if (mimeContainer.FromMimeData(event->mimeData()))
            {
                AZ::Entity::ComponentArrayType targetComponents = AZ::Entity::ComponentArrayType();
                GetComponentsAtDropEventPosition(event, targetComponents);

                AZ::Entity::ComponentArrayType newComponents;

                ScopedUndoBatch undo("Add component with asset");

                //create new components from dropped assets
                for (const auto& asset : mimeContainer.m_assets)
                {
                    CreateComponentWithAsset(asset.m_classId, asset.m_assetId, newComponents);
                }
                MoveComponentRowBefore(newComponents, targetComponents, undo);
            }
            return true;
        }
        return false;
    }

    bool EntityPropertyEditor::CanDropForAssetBrowserEntries(const QMimeData* mimeData) const
    {
        bool canDrop = true;

        if (m_isLevelEntityEditor)
        {
            if (mimeData && mimeData->hasFormat(AssetBrowser::AssetBrowserEntry::GetMimeType()))
            {
                GetCreatableAssetEntriesFromMimeData(mimeData,
                    [&](const AssetBrowser::ProductAssetBrowserEntry* product)
                {
                    AZ::Uuid componentType = AZ::Uuid::CreateNull();
                    AZ::AssetTypeInfoBus::EventResult(componentType, product->GetAssetType(), &AZ::AssetTypeInfo::GetComponentTypeId);
                    auto componentClassData = GetComponentClassDataForType(componentType);

                    canDrop &= AppearsInLevelComponentMenu(*componentClassData);
                });
            }
        }

        return canDrop;
    }

    bool EntityPropertyEditor::HandleDropForAssetBrowserEntries(QDropEvent* event)
    {
        // do we need to create an undo?
        bool createdAny = false;
        const QMimeData* mimeData = event->mimeData();
        if ((!mimeData) || (!mimeData->hasFormat(AssetBrowser::AssetBrowserEntry::GetMimeType())))
        {
            return false;
        }

        // before we start, find out whether any in the mimedata are even appropriate so we can execute an undo
        // note that the product pointers are only valid during this callback, so there is no point in caching them here.
        GetCreatableAssetEntriesFromMimeData(mimeData,
            [&](const AssetBrowser::ProductAssetBrowserEntry* /*product*/)
            {
                createdAny = true;
            });

        if (createdAny)
        {
            AZ::Entity::ComponentArrayType targetComponents = AZ::Entity::ComponentArrayType();
            GetComponentsAtDropEventPosition(event, targetComponents);

            // create one undo to wrap the entire operation since we detected a valid asset.
            ScopedUndoBatch undo("Add component from asset browser");
            GetCreatableAssetEntriesFromMimeData(mimeData,
                [&](const AssetBrowser::ProductAssetBrowserEntry* product)
                {
                    AZ::Entity::ComponentArrayType newComponents;
                    AZ::Uuid componentType;
                    AZ::AssetTypeInfoBus::EventResult(componentType, product->GetAssetType(), &AZ::AssetTypeInfo::GetComponentTypeId);
                    CreateComponentWithAsset(componentType, product->GetAssetId(), newComponents);
                    MoveComponentRowBefore(newComponents, targetComponents, undo);
                });

            return true;
        }

        return false;
    }

    bool EntityPropertyEditor::HandleDropForComponentReorder(QDropEvent* event)
    {
        const QMimeData* mimeData = event->mimeData();
        if (mimeData && mimeData->hasFormat(kComponentEditorIndexMimeType))
        {
            ScopedUndoBatch undo("Reorder components");

            //get component editor(s) to drop on targets, moving the associated components above the target
            const ComponentEditorVector& sourceComponentEditors = GetComponentEditorsFromIndices(ExtractComponentEditorIndicesFromMimeData(mimeData));

            AZ::Entity::ComponentArrayType targetComponents = AZ::Entity::ComponentArrayType();
            GetComponentsAtDropEventPosition(event, targetComponents);

            for (const ComponentEditor* sourceComponentEditor : sourceComponentEditors)
            {
                const AZ::Entity::ComponentArrayType& sourceComponents = sourceComponentEditor->GetComponents();
                MoveComponentRowBefore(sourceComponents, targetComponents, undo);
            }

            QueuePropertyRefresh();
            return true;
        }
        return false;
    }

    AZStd::vector<AZ::s32> EntityPropertyEditor::ExtractComponentEditorIndicesFromMimeData(const QMimeData* mimeData) const
    {
        //build vector of indices from mime data
        const QByteArray sourceComponentEditorData = mimeData->data(kComponentEditorIndexMimeType);
        const auto indexCount = sourceComponentEditorData.size() / sizeof(AZ::s32);
        const auto indexStart = reinterpret_cast<const AZ::s32*>(sourceComponentEditorData.data());
        const auto indexEnd = indexStart + indexCount;
        return AZStd::vector<AZ::s32>(indexStart, indexEnd);
    }

    ComponentEditorVector EntityPropertyEditor::GetComponentEditorsFromIndices(const AZStd::vector<AZ::s32>& indices) const
    {
        ComponentEditorVector componentEditors;
        componentEditors.reserve(indices.size());
        for (auto index : indices)
        {
            auto componentEditor = GetComponentEditorsFromIndex(index);
            if (componentEditor)
            {
                componentEditors.push_back(componentEditor);
            }
        }
        return componentEditors;
    }

    ComponentEditor* EntityPropertyEditor::GetComponentEditorsFromIndex(const AZ::s32 index) const
    {
        return index >= 0 && index < m_componentEditors.size() ? m_componentEditors[index] : nullptr;
    }

    void EntityPropertyEditor::ResetAutoScroll()
    {
        m_autoScrollCount = 0;
        m_autoScrollQueued = false;
    }

    void EntityPropertyEditor::QueueAutoScroll()
    {
        if (!m_autoScrollQueued)
        {
            m_autoScrollQueued = true;
            QTimer::singleShot(0, this, &EntityPropertyEditor::UpdateAutoScroll);
        }
    }

    void EntityPropertyEditor::UpdateAutoScroll()
    {
        if (m_autoScrollQueued)
        {
            m_autoScrollQueued = false;

            // find how much we should scroll with
            QScrollBar* verticalScroll = m_gui->m_componentList->verticalScrollBar();
            QScrollBar* horizontalScroll = m_gui->m_componentList->horizontalScrollBar();

            int verticalStep = verticalScroll->pageStep();
            int horizontalStep = horizontalScroll->pageStep();
            if (m_autoScrollCount < qMax(verticalStep, horizontalStep))
            {
                ++m_autoScrollCount;
            }

            int verticalValue = verticalScroll->value();
            int horizontalValue = horizontalScroll->value();

            QPoint pos = QCursor::pos();
            QRect area = GetWidgetGlobalRect(m_gui->m_componentList);

            // do the scrolling if we are in the scroll margins
            if (pos.y() - area.top() < m_autoScrollMargin)
            {
                verticalScroll->setValue(verticalValue - m_autoScrollCount);
            }
            else if (area.bottom() - pos.y() < m_autoScrollMargin)
            {
                verticalScroll->setValue(verticalValue + m_autoScrollCount);
            }
            if (pos.x() - area.left() < m_autoScrollMargin)
            {
                horizontalScroll->setValue(horizontalValue - m_autoScrollCount);
            }
            else if (area.right() - pos.x() < m_autoScrollMargin)
            {
                horizontalScroll->setValue(horizontalValue + m_autoScrollCount);
            }

            // if nothing changed, stop scrolling
            if (verticalValue != verticalScroll->value() || horizontalValue != horizontalScroll->value())
            {
                UpdateOverlay();
                QueueAutoScroll();
            }
            else
            {
                ResetAutoScroll();
            }
        }
    }

    void EntityPropertyEditor::UpdateInternalState()
    {
        UpdateSelectionCache();
        UpdateActions();
        UpdateOverlay();
    }

    void EntityPropertyEditor::OnSearchTextChanged()
    {
        m_filterString = m_gui->m_entitySearchBox->text().toLatin1().data();

        for (auto componentEditor : m_componentEditors)
        {
            componentEditor->GetPropertyEditor()->SetFilterString(m_filterString);
            componentEditor->GetHeader()->SetFilterString(m_filterString);
        }

        UpdateContents();
    }

    void EntityPropertyEditor::ClearSearchFilter()
    {
        m_gui->m_entitySearchBox->setText("");
    }

    void EntityPropertyEditor::OpenPinnedInspector()
    {
        AzToolsFramework::EntityIdList selectedEntities;
        GetSelectedEntities(selectedEntities);

        AzToolsFramework::EntityIdSet pinnedEntities(selectedEntities.begin(), selectedEntities.end());
        AzToolsFramework::EditorRequestBus::Broadcast(&AzToolsFramework::EditorRequests::OpenPinnedInspector, pinnedEntities);
    }

    void EntityPropertyEditor::OnContextReset()
    {
        if (IsLockedToSpecificEntities() && !m_isLevelEntityEditor)
        {
            CloseInspectorWindow();
        }
    }

    void EntityPropertyEditor::CloseInspectorWindow()
    {
        for (auto& entityId : m_overrideSelectedEntityIds)
        {
            DisconnectFromEntityBuses(entityId);
        }
        EBUS_EVENT(AzToolsFramework::EditorRequests::Bus, ClosePinnedInspector, this);
    }

    void EntityPropertyEditor::SetSystemEntityEditor(bool isSystemEntityEditor)
    {
        m_isSystemEntityEditor = isSystemEntityEditor;
        UpdateContents();
    }

    void EntityPropertyEditor::OnEntityComponentPropertyChanged(AZ::ComponentId componentId)
    {
        // When m_initiatingPropertyChangeNotification is true, it means this EntityPropertyEditor was
        // the one that is broadcasting this property change, so no need to refresh our values
        if (m_initiatingPropertyChangeNotification)
        {
            return;
        }

        for (auto componentEditor : m_componentEditors)
        {
            if (componentEditor->isVisible() && componentEditor->HasComponentWithId(componentId))
            {
                componentEditor->QueuePropertyEditorInvalidation(AzToolsFramework::PropertyModificationRefreshLevel::Refresh_Values);
                break;
            }
        }
    }

    void EntityPropertyEditor::OnComponentOrderChanged()
    {
        QueuePropertyRefresh();
        m_shouldScrollToNewComponents = true;
    }

    void EntityPropertyEditor::ConnectToEntityBuses(const AZ::EntityId& entityId)
    {
        AZ_PROFILE_FUNCTION(AzToolsFramework);
        AzToolsFramework::EditorInspectorComponentNotificationBus::MultiHandler::BusConnect(entityId);
        AzToolsFramework::PropertyEditorEntityChangeNotificationBus::MultiHandler::BusConnect(entityId);
        AzFramework::EntityContextId editorEntityContextId = AzFramework::EntityContextId::CreateNull();
        EditorEntityContextRequestBus::BroadcastResult(
            editorEntityContextId, &EditorEntityContextRequestBus::Events::GetEditorEntityContextId);
        AzToolsFramework::FocusModeNotificationBus::Handler::BusConnect(editorEntityContextId);
    }

    void EntityPropertyEditor::DisconnectFromEntityBuses(const AZ::EntityId& entityId)
    {
        AZ_PROFILE_FUNCTION(AzToolsFramework);
        AzToolsFramework::FocusModeNotificationBus::Handler::BusDisconnect();
        AzToolsFramework::EditorInspectorComponentNotificationBus::MultiHandler::BusDisconnect(entityId);
        AzToolsFramework::PropertyEditorEntityChangeNotificationBus::MultiHandler::BusDisconnect(entityId);
    }

    void EntityPropertyEditor::OnEditorFocusChanged(
        [[maybe_unused]] AZ::EntityId previousFocusEntityId, [[maybe_unused]] AZ::EntityId newFocusEntityId)
    {
        // We need to wait for the Container Entity System to update before checking
        QTimer::singleShot( 1, this, [this]()
            {
                bool enable = true;
                for (AZ::EntityId entityId : m_overrideSelectedEntityIds)
                {
                    if (!m_focusModeInterface->IsInFocusSubTree(entityId) ||
                        m_containerEntityInterface->IsUnderClosedContainerEntity(entityId))
                    {
                        enable = false;
                        break;
                    }
                }
                SetEditorUiEnabled(enable);
            });
    }

    static void SetPropertyEditorState(Ui::EntityPropertyEditorUI* propertyEditorUi, const bool on)
    {
        // enable/disable all widgets relating to the entity inspector that should
        // be deactivated in ComponentMode
        AzQtComponents::SetWidgetInteractEnabled(propertyEditorUi->m_entityIcon, on);
        AzQtComponents::SetWidgetInteractEnabled(propertyEditorUi->m_entityNameLabel, on);
        AzQtComponents::SetWidgetInteractEnabled(propertyEditorUi->m_entityNameEditor, on);
        AzQtComponents::SetWidgetInteractEnabled(propertyEditorUi->m_pinButton, on);

        AzQtComponents::SetWidgetInteractEnabled(propertyEditorUi->m_statusLabel, on);
        AzQtComponents::SetWidgetInteractEnabled(propertyEditorUi->m_statusComboBox, on);

        AzQtComponents::SetWidgetInteractEnabled(propertyEditorUi->m_entityIdLabel, on);
        AzQtComponents::SetWidgetInteractEnabled(propertyEditorUi->m_entityIdText, on);

        AzQtComponents::SetWidgetInteractEnabled(propertyEditorUi->m_addComponentButton, on);

        AzQtComponents::SetWidgetInteractEnabled(propertyEditorUi->m_entitySearchBox, on);
    }

    AZ::Entity* EntityPropertyEditor::GetSelectedEntityById(AZ::EntityId& entityId) const
    {
        if (m_isLevelEntityEditor)
        {
            AZ::Entity* entity = nullptr;
            SliceMetadataEntityContextRequestBus::BroadcastResult(entity, &SliceMetadataEntityContextRequestBus::Events::GetMetadataEntity, entityId);
            return entity;
        }

        return GetEntityById(entityId);
    }

    // add/remove (enable/disable) all component related actions
    // that can be performed on an entity from the inspector
    static void EnableDisableComponentActions(
        QWidget* widget, const QVector<QAction*>& actions, const bool enable)
    {
        using AddRemoveFunc = void (QWidget::*)(QAction*);

        const AddRemoveFunc addRemove = enable
            ? &QWidget::addAction
            : &QWidget::removeAction;

        for (QAction* action : actions)
        {
            (widget->*addRemove)(action);
        }
    }

    static void EnableComponentActions(
        QWidget* widget, const QVector<QAction*>& actions)
    {
        EnableDisableComponentActions(widget, actions, true);
    }

    static void DisableComponentActions(
        QWidget* widget, const QVector<QAction*>& actions)
    {
        EnableDisableComponentActions(widget, actions, false);
    }

    void EntityPropertyEditor::SetEditorUiEnabled(bool enable)
    {
        if (!m_selectedEntityIds.empty())
        {
            if (enable)
            {
                EnableComponentActions(this, m_entityComponentActions);
            }
            else
            {
                DisableComponentActions(this, m_entityComponentActions);
            }
            SetPropertyEditorState(m_gui, enable);

            for (auto componentEditor : m_componentEditors)
            {
                AzQtComponents::SetWidgetInteractEnabled(componentEditor, enable);
            }
        }
        else
        {
            AzQtComponents::SetWidgetInteractEnabled(m_gui->m_entityDetailsLabel, enable);
        }
        m_disabled = !enable;

        // record the selected state after entering/leaving component mode
        SaveComponentEditorState();
    }

<<<<<<< HEAD
    void EntityPropertyEditor::OnEditorModeActivated(
        [[maybe_unused]] const AzToolsFramework::ViewportEditorModesInterface& editorModeState, AzToolsFramework::ViewportEditorMode mode)
    {
        if (mode == AzToolsFramework::ViewportEditorMode::Component)
        {
            DisableComponentActions(this, m_entityComponentActions);
            SetPropertyEditorState(m_gui, false);
            const auto& componentModeTypes = m_componentModeCollection->GetComponentTypes();
            m_disabled = true;
            
            if (!componentModeTypes.empty())
            {
                m_componentEditorLastSelectedIndex = GetComponentEditorIndexFromType(componentModeTypes.front());
            }

            for (auto componentEditor : m_componentEditors)
            {
                componentEditor->EnteredComponentMode(componentModeTypes);
            }

=======
    void EntityPropertyEditor::OnReadOnlyEntityStatusChanged(const AZ::EntityId& entityId, [[maybe_unused]] bool readOnly)
    {
        if (IsEntitySelected(entityId))
        {
            UpdateContents();
        }
    }

    void EntityPropertyEditor::OnEditorModeActivated(
        [[maybe_unused]] const AzToolsFramework::ViewportEditorModesInterface& editorModeState, AzToolsFramework::ViewportEditorMode mode)
    {
        if (mode == AzToolsFramework::ViewportEditorMode::Component)
        {
            DisableComponentActions(this, m_entityComponentActions);
            SetPropertyEditorState(m_gui, false);
            const auto componentModeTypes = m_componentModeCollection->GetComponentTypes();
            m_disabled = true;
            
            if (!componentModeTypes.empty())
            {
                m_componentEditorLastSelectedIndex = GetComponentEditorIndexFromType(componentModeTypes.front());
            }

            for (auto componentEditor : m_componentEditors)
            {
                componentEditor->EnteredComponentMode(componentModeTypes);
            }

>>>>>>> b4b7e5a0
            // record the selected state after entering component mode
            SaveComponentEditorState();
        }
    }

    void EntityPropertyEditor::OnEditorModeDeactivated(
        [[maybe_unused]] const AzToolsFramework::ViewportEditorModesInterface& editorModeState, AzToolsFramework::ViewportEditorMode mode)
    {
        if (mode == AzToolsFramework::ViewportEditorMode::Component)
        {
            EnableComponentActions(this, m_entityComponentActions);
            SetPropertyEditorState(m_gui, true);
<<<<<<< HEAD
            const auto& componentModeTypes = m_componentModeCollection->GetComponentTypes();
=======
            const auto componentModeTypes = m_componentModeCollection->GetComponentTypes();
>>>>>>> b4b7e5a0
            m_disabled = false;

            for (auto componentEditor : m_componentEditors)
            {
                componentEditor->LeftComponentMode(componentModeTypes);
            }

            // record the selected state after leaving component mode
            SaveComponentEditorState();
        }
    }

    void EntityPropertyEditor::ActiveComponentModeChanged(const AZ::Uuid& componentType)
    {
        for (auto componentEditor : m_componentEditors)
        {
            componentEditor->ActiveComponentModeChanged(componentType);
        }
    }

    EntityPropertyEditor::ReorderState EntityPropertyEditor::GetReorderState() const
    {
        return m_currentReorderState;
    }

    ComponentEditor* EntityPropertyEditor::GetEditorForCurrentReorderRowWidget() const
    {
        return m_reorderRowWidgetEditor;
    }

    PropertyRowWidget* EntityPropertyEditor::GetReorderRowWidget() const
    {
        return m_reorderRowWidget;
    }

    PropertyRowWidget* EntityPropertyEditor::GetReorderDropTarget() const
    {
        return m_reorderDropTarget;
    }

    EntityPropertyEditor::DropArea EntityPropertyEditor::GetReorderDropArea() const
    {
        return m_reorderDropArea;
    }

    QPixmap EntityPropertyEditor::GetReorderRowWidgetImage() const
    {
        return m_reorderRowImage;
    }

    float EntityPropertyEditor::GetMoveIndicatorAlpha() const
    {
        if (m_currentReorderState != ReorderState::MenuOperationInProgress)
        {
            return 1.0f;
        }

        return m_moveFadeSecondsRemaining / MoveFadeSeconds;
    }

    PropertyRowWidget* EntityPropertyEditor::GetRowToHighlight()
    {
        // Use the pregenerated map to find the RowWidget that's in the new position.
        QSet<PropertyRowWidget*> rowWidgets = m_reorderRowWidgetEditor->GetPropertyEditor()->GetTopLevelWidgets();
        if (rowWidgets.isEmpty())
        {
            return nullptr;
        }

        PropertyRowWidget* highlightRow = *rowWidgets.begin();

        int mapIndex = static_cast<int>(m_indexMapOfMovedRow.size() - 1);

        while (mapIndex >= 0)
        {
            int mapEntry = m_indexMapOfMovedRow[mapIndex];
            highlightRow = highlightRow->GetChildrenRows()[mapEntry];
            mapIndex--;
        }

        return highlightRow;
    }
}

StatusComboBox::StatusComboBox(QWidget* parent)
    : QComboBox(parent)
{
}

void StatusComboBox::paintEvent(QPaintEvent* event)
{
    if (m_headerOverride.size())
    {
        QStylePainter painter(this);

        QStyleOptionComboBox opt;
        this->initStyleOption(&opt);

        opt.currentText = m_headerOverride;

        painter.drawComplexControl(QStyle::CC_ComboBox, opt);

        if (m_italic)
        {
            QFont fnt = painter.font();
            fnt.setItalic(true);
            painter.setFont(fnt);
        }
        painter.drawControl(QStyle::CE_ComboBoxLabel, opt);
    }
    else
    {
        QComboBox::paintEvent(event);
    }
}

void StatusComboBox::setHeaderOverride(QString overrideString)
{
    m_headerOverride = overrideString;
}

void StatusComboBox::setItalic(bool italic)
{
    m_italic = italic;
}

void StatusComboBox::showPopup()
{
    QComboBox::showPopup();
}

// We need to prevent the comboBox reacting to the mouse wheel
void StatusComboBox::wheelEvent(QWheelEvent* e)
{
    if (hasFocus())
    {
        QComboBox::wheelEvent(e);
    }
}



#include "UI/PropertyEditor/moc_EntityPropertyEditor.cpp"<|MERGE_RESOLUTION|>--- conflicted
+++ resolved
@@ -5796,28 +5796,6 @@
         SaveComponentEditorState();
     }
 
-<<<<<<< HEAD
-    void EntityPropertyEditor::OnEditorModeActivated(
-        [[maybe_unused]] const AzToolsFramework::ViewportEditorModesInterface& editorModeState, AzToolsFramework::ViewportEditorMode mode)
-    {
-        if (mode == AzToolsFramework::ViewportEditorMode::Component)
-        {
-            DisableComponentActions(this, m_entityComponentActions);
-            SetPropertyEditorState(m_gui, false);
-            const auto& componentModeTypes = m_componentModeCollection->GetComponentTypes();
-            m_disabled = true;
-            
-            if (!componentModeTypes.empty())
-            {
-                m_componentEditorLastSelectedIndex = GetComponentEditorIndexFromType(componentModeTypes.front());
-            }
-
-            for (auto componentEditor : m_componentEditors)
-            {
-                componentEditor->EnteredComponentMode(componentModeTypes);
-            }
-
-=======
     void EntityPropertyEditor::OnReadOnlyEntityStatusChanged(const AZ::EntityId& entityId, [[maybe_unused]] bool readOnly)
     {
         if (IsEntitySelected(entityId))
@@ -5846,7 +5824,6 @@
                 componentEditor->EnteredComponentMode(componentModeTypes);
             }
 
->>>>>>> b4b7e5a0
             // record the selected state after entering component mode
             SaveComponentEditorState();
         }
@@ -5859,11 +5836,7 @@
         {
             EnableComponentActions(this, m_entityComponentActions);
             SetPropertyEditorState(m_gui, true);
-<<<<<<< HEAD
-            const auto& componentModeTypes = m_componentModeCollection->GetComponentTypes();
-=======
             const auto componentModeTypes = m_componentModeCollection->GetComponentTypes();
->>>>>>> b4b7e5a0
             m_disabled = false;
 
             for (auto componentEditor : m_componentEditors)
