/*
 * Copyright (c) Contributors to the Open 3D Engine Project.
 * For complete copyright and license terms please see the LICENSE at the root of this distribution.
 *
 * SPDX-License-Identifier: Apache-2.0 OR MIT
 *
 */

#ifndef PROPERTYEDITORAPI_INTERNALS_H
#define PROPERTYEDITORAPI_INTERNALS_H

#include "InstanceDataHierarchy.h"

// this header contains internal template magics for the way properties work
// You shouldn't need to work on this or modify it - instead
// A user is expected to derive from PropertyHandler<PropertyType, WidgetType>
// and implement that interface, then register it with the property manager.

#include <AzCore/Debug/Profiler.h>
#include <AzCore/DOM/DomUtils.h>
#include <AzCore/EBus/EBus.h>
#include <AzCore/RTTI/AttributeReader.h>
#include <AzCore/Serialization/EditContext.h>
#include <AzCore/StringFunc/StringFunc.h>
#include <AzFramework/DocumentPropertyEditor/ReflectionAdapter.h>
#include <AzToolsFramework/API/ToolsApplicationAPI.h>
#include <AzToolsFramework/Prefab/PrefabEditorPreferences.h>
#include <AzToolsFramework/UI/DocumentPropertyEditor/PropertyEditorToolsSystemInterface.h>
#include <AzToolsFramework/UI/PropertyEditor/InstanceDataHierarchy.h>
#include <AzToolsFramework/UI/UICore/WidgetHelpers.h>
#include <AzCore/Asset/AssetSerializer.h>
#include <AzFramework/DocumentPropertyEditor/PropertyEditorSystemInterface.h>

#include <QMessageBox>

class QWidget;
class QColor;
class QString;
class QPoint;

AZ_DECLARE_BUDGET(AzToolsFramework);

namespace AzToolsFramework
{
    namespace Components
    {
        class PropertyManagerComponent;
    }

    // Alias the AZ Core Attribute Reader
    using PropertyAttributeReader = AZ::AttributeReader;
    class PropertyRowWidget;
    class InstanceDataNode;

    // if you embed a property editor control in one of your widgets, you can (optionally) set hooks to get these events.
    // chances are, users don't have to worry about this.
    class IPropertyEditorNotify
    {
    public:
        virtual ~IPropertyEditorNotify() = default;

        // this function gets called each time you are about to actually modify a property (not when the editor opens)
        virtual void BeforePropertyModified(InstanceDataNode* pNode) = 0;

        // this function gets called each time a property is actually modified (not just when the editor appears),
        // for each and every change - so for example, as a slider moves.
        // its meant for undo state capture.
        virtual void AfterPropertyModified(InstanceDataNode* pNode) = 0;

        // this funciton is called when some stateful operation begins, such as dragging starts in the world editor or such
        // in which case you don't want to blow away the tree and rebuild it until editing is complete since doing so is
        // flickery and intensive.
        virtual void SetPropertyEditingActive(InstanceDataNode* pNode) = 0;
        virtual void SetPropertyEditingComplete(InstanceDataNode* pNode) = 0;

        // this will cause the current undo operation to complete, sealing it and beginning a new one if there are further edits.
        virtual void SealUndoStack() = 0;

        // allows a listener to implement a context menu for a given node's property.
        virtual void RequestPropertyContextMenu(InstanceDataNode*, const QPoint&) {}

        // allows a listener to respond to selection change.
        virtual void PropertySelectionChanged(InstanceDataNode *, bool) {}
    };

    //! Notification bus for edit events from individual RPE widgets.
    //! Used exclusively by RpePropertyHandlerWrapper.
    class IndividualPropertyHandlerEditNotifications : public AZ::EBusTraits
    {
    public:
        using Bus = AZ::EBus<IndividualPropertyHandlerEditNotifications>;

        static const AZ::EBusAddressPolicy AddressPolicy = AZ::EBusAddressPolicy::ById;
        using BusIdType = QWidget*;
        static const AZ::EBusHandlerPolicy HandlerPolicy = AZ::EBusHandlerPolicy::Single;

        virtual void OnValueChanged(AZ::DocumentPropertyEditor::Nodes::ValueChangeType changeType) = 0;
        virtual void OnRequestPropertyNotify() = 0;
    };

    class PropertyHandlerWidgetInterface;

    // this serves as the base class for all property managers.
    // you do not use this class directly.
    // derive from PropertyHandler instead.
    class PropertyHandlerBase
    {
        friend class ReflectedPropertyEditor;
        friend PropertyRowWidget;
        friend class Components::PropertyManagerComponent;
        template<typename WrappedType>
        friend class RpePropertyHandlerWrapper;

    public:
        PropertyHandlerBase();
        virtual ~PropertyHandlerBase();

        // This should be overriden by property handlers that need to register their own
        // adapter elements (nodes, property editors, attributes)
        virtual void RegisterWithPropertySystem(AZ::DocumentPropertyEditor::PropertyEditorSystemInterface* /*system*/) {}

        // you need to define this.
        virtual AZ::u32 GetHandlerName() const = 0;  // AZ_CRC("IntSlider")

        // specify true if you want the user to be able to either specify no handler or specify "Default" as the handler.
        // and still get your handler.
        virtual bool IsDefaultHandler() const { return false; }

        // if this is set to true, then shutting down the Property Manager will delete this property handler for you
        // otherwise, if you have a system where the property handler needs to only exist when some plugin is loaded or component is active, then you need to
        // instead return false for AutoDelete, and call UnregisterPropertyType yourself.
        virtual bool AutoDelete() const { return true; }

        // this allows you to register multiple handlers and override our default handlers which always have priority 0
        virtual int Priority() const { return 0; }

        // create an instance of the GUI that is used to edit this property type.
        // the QWidget pointer you return also serves as a handle for accessing data.  This means that in order to trigger
        // a write, you need to call RequestWrite(...) on that same widget handle you return.
        virtual QWidget* CreateGUI(QWidget* pParent) = 0;

        virtual void DestroyGUI(QWidget* pTarget);

        // If the control wants to modify or replace the display name of an attribute,
        // it can be done in this function.
        // Return true if any modifications were made to the nameLabelString.
        virtual bool ModifyNameLabel(QWidget* /*widget*/, QString& /*nameLabelString*/) { return false; }

        // If the control wants to add anything to the tooltip of an attribute (like adding a range to a Spin Control),
        // it can be done in this function.
        // Return true if any modifications were made to the toolTipString.
        virtual bool ModifyTooltip(QWidget* /*widget*/, QString& /*toolTipString*/) { return false; }

        // If the control needs to do anything when refreshes have been disabled, such as cancelling async / threaded
        // updates, it can be done in this function.
        virtual void PreventRefresh(QWidget* /*widget*/, bool /*shouldPrevent*/) {}

        //! Registers this handler for usage in the DocumentPropertyHandler.
        //! GenericPropertyHandler handles this for most cases.
        virtual void RegisterDpeHandler()
        {
        }

        //! Unregisters this handler from the DocumentPropertyHandler.
        //! GenericPropertyHandler handles this for most cases.
        virtual void UnregisterDpeHandler()
        {
        }

    protected:
        // we automatically take care of the rest:
        // --------------------- Internal Implementation ------------------------------
        virtual bool ResetGUIToDefaults_Internal(QWidget* widget) = 0;
        virtual void ConsumeAttributes_Internal(QWidget* widget, InstanceDataNode* attrValue) = 0;
        virtual void WriteGUIValuesIntoProperty_Internal(QWidget* widget, InstanceDataNode* t) = 0;
        virtual void WriteGUIValuesIntoTempProperty_Internal(QWidget* widget, void* tempValue, const AZ::Uuid& propertyType, AZ::SerializeContext* serializeContext) = 0;
        virtual void ReadValuesIntoGUI_Internal(QWidget* widget, InstanceDataNode* t) = 0;
        // we define this automatically for you, you don't have to override it.
        virtual bool HandlesType(const AZ::Uuid& id) const = 0;
        virtual AZ::TypeId GetHandledType() const = 0;
        virtual QWidget* GetFirstInTabOrder_Internal(QWidget* widget) = 0;
        virtual QWidget* GetLastInTabOrder_Internal(QWidget* widget) = 0;
        virtual void UpdateWidgetInternalTabbing_Internal(QWidget* widget) = 0;
    };

    // Wrapper type that takes a PropertyHandleBase from the ReflectedPropertyEditor and
    // provides a PropertyHandlerWidgetInterface for the DocumentPropertyEditor.
    // Doesn't use the normal static ShouldHandleType and GetHandlerName implementations,
    // so must be custom registered to the PropertyEditorToolsSystemInterface.
    template<typename WrappedType>
    class RpePropertyHandlerWrapper
        : public PropertyHandlerWidgetInterface
        , public IndividualPropertyHandlerEditNotifications::Bus::Handler
    {
    public:
        explicit RpePropertyHandlerWrapper(PropertyHandlerBase& handlerToWrap)
            : m_rpeHandler(handlerToWrap)
        {
            m_proxyNode.m_classData = &m_proxyClassData;
            m_proxyNode.m_classElement = &m_proxyClassElement;
            m_proxyClassData.m_typeId = azrtti_typeid<WrappedType>();
            m_proxyNode.m_instances.push_back(&m_proxyValue);
        }

        ~RpePropertyHandlerWrapper()
        {
            if (m_widget)
            {
                // Detect whether this is being run in the Editor or during a Unit Test.
                AZ::ApplicationTypeQuery appType;
                AZ::ComponentApplicationBus::Broadcast(&AZ::ComponentApplicationBus::Events::QueryApplicationType, appType);
                if (appType.IsValid() && !appType.IsEditor())
                {
                    // In Unit Tests, immediately delete the widget to prevent triggering the leak detection mechanism.
                    delete m_widget;
                    m_widget = nullptr;
                }
                else
                {
                    // In the Editor, use deleteLater as it is more stable.
                    m_widget->deleteLater();
                }
            }
            IndividualPropertyHandlerEditNotifications::Bus::Handler::BusDisconnect();
        }

        QWidget* GetWidget() override
        {
            if (m_widget)
            {
                return m_widget;
            }
            m_widget = m_rpeHandler.CreateGUI(nullptr);
            IndividualPropertyHandlerEditNotifications::Bus::Handler::BusConnect(m_widget);
            return m_widget;
        }

        void SetValueFromDom(const AZ::Dom::Value& node)
        {
            using AZ::DocumentPropertyEditor::Nodes::PropertyEditor;

            auto propertyEditorSystem = AZ::Interface<AZ::DocumentPropertyEditor::PropertyEditorSystemInterface>::Get();
            AZ_Assert(
                propertyEditorSystem != nullptr,
                "RpePropertyHandlerWrapper::SetValueFromDom called with an uninitialized PropertyEditorSystemInterface");
            if (propertyEditorSystem == nullptr)
            {
                return;
            }

            m_proxyClassElement.m_attributes.clear();
            for (auto attributeIt = node.MemberBegin(); attributeIt != node.MemberEnd(); ++attributeIt)
            {
                const AZ::Name& name = attributeIt->first;

                if (name == PropertyEditor::Type.GetName() || name == PropertyEditor::Value.GetName() ||
                    name == PropertyEditor::ValueType.GetName())
                {
                    continue;
                }
                else if (name == PropertyEditor::ParentValue.GetName())
                {
                    auto parentValue = PropertyEditor::ParentValue.ExtractFromDomNode(node);
                    if (parentValue.has_value())
                    {
                        // Retrieve memory address of parent value
                        void* parentValuePtr{};
                        // First check if the parent value is a PointerObject
                        if (auto parentValuePointerObjectOpt = AZ::Dom::Utils::ValueToType<AZ::PointerObject>(parentValue.value());
                            parentValuePointerObjectOpt && parentValuePointerObjectOpt->IsValid())
                        {
                            parentValuePtr = parentValuePointerObjectOpt->m_address;
                        }
                        else if (auto parentValueVoidOpt = AZ::Dom::Utils::ValueToType<void*>(parentValue.value());
                            parentValueVoidOpt)
                        {
                            parentValuePtr = *parentValueVoidOpt;
                        }
                        AZ_Assert(parentValuePtr, "Parent instance was nullptr when attempting to add to instance list.");

                        // Only add parent instance if it has not been added previously
                        if (auto foundParentIt = AZStd::find(m_proxyParentNode.m_instances.begin(), m_proxyParentNode.m_instances.end(), parentValuePtr);
                            foundParentIt == m_proxyParentNode.m_instances.end())
                        {
                            m_proxyParentNode.m_instances.push_back(parentValuePtr);
                        }

                        // Set up the reference to parent node only if a parent value is available.
                        m_proxyNode.m_parent = &m_proxyParentNode;
                    }
                    continue;
                }
                // Use the SerializedPath as the proxy class element name, which prior to this was always an empty string
                // since it isn't used by the property handler. This helps when debugging the ConsumeAttribute method
                // in the property handlers because the class element name gets passed as the debugName, so its easier
                // to tell which property is currently processing the attributes.
                else if (name == AZ::Reflection::DescriptorAttributes::SerializedPath)
                {
                    continue;
                }

                AZ::Crc32 attributeId = AZ::Crc32(name.GetStringView());

                AZStd::shared_ptr<AZ::Attribute> marshalledAttribute;
                // Attribute definitions may be templated and will thus support multiple types.
                // Therefore we must try all registered definitions for a particular attribute
                // in an effort to find one that can successfully extract the attribute data.

                bool fallback = false;
                auto getAttributeFromValue = [&](const AZ::DocumentPropertyEditor::AttributeDefinitionInterface& attributeReader)
                {
                    if (marshalledAttribute == nullptr)
                    {
                        marshalledAttribute = attributeReader.DomValueToLegacyAttribute(attributeIt->second, fallback);
                    }
                };

                // try the conversion once without type fallback
                propertyEditorSystem->EnumerateRegisteredAttributes(name, getAttributeFromValue);

                if (marshalledAttribute == nullptr)
                {
                    // still null, try it again allowing type fallback
                    fallback = true;
                    propertyEditorSystem->EnumerateRegisteredAttributes(name, getAttributeFromValue);
                }

                if (!marshalledAttribute)
                {
                    marshalledAttribute = AZ::Reflection::WriteDomValueToGenericAttribute(attributeIt->second);

                    // If we didn't find the attribute in the registered definitions, then it's one we don't have explicitly
                    // registered, so instead of the `name` being the non-hashed string (e.g. "ChangeNotify"), it will
                    // be already be the hashed version (e.g. "123456789"), so we don't need to hash it again, but rather
                    // need to use the hash directly for the attribute id.
                    if (AZ::StringFunc::LooksLikeInt(name.GetCStr()))
                    {
                        AZStd::string attributeIdString(name.GetStringView());
                        AZ::u32 attributeIdHash = static_cast<AZ::u32>(AZStd::stoul(attributeIdString));
                        attributeId = AZ::Crc32(attributeIdHash);

                        // If we failed to marshal the attribute in the above AZ::Reflection::WriteDomValueToGenericAttribute,
                        // then its either an opaque value or an Attribute object (from being a callback), so we need
                        // to handle these cases separately to marshal them into an attribute to be passed onto the
                        // handlers that will actually consume them.
                        if (!marshalledAttribute)
                        {
                            if (attributeIt->second.IsOpaqueValue() && attributeIt->second.GetOpaqueValue().is<AZ::Attribute*>())
                            {
                                AZ::Attribute* attribute = AZStd::any_cast<AZ::Attribute*>(attributeIt->second.GetOpaqueValue());
                                marshalledAttribute = AZStd::shared_ptr<AZ::Attribute>(
                                    attribute,
                                    [](AZ::Attribute*)
                                    {
                                    });
                            }
                            else if (attributeIt->second.IsObject())
                            {
                                auto typeField = attributeIt->second.FindMember(AZ::Attribute::GetTypeField());
                                if (typeField != attributeIt->second.MemberEnd() && typeField->second.IsString() &&
                                    typeField->second.GetString() == AZ::Attribute::GetTypeName())
                                {
                                    AZ::Attribute* attribute =
                                        AZ::Dom::Utils::ValueToTypeUnsafe<AZ::Attribute*>(attributeIt->second[AZ::Attribute::GetAttributeField()]);
                                    marshalledAttribute = AZStd::shared_ptr<AZ::Attribute>(
                                        attribute,
                                        [](AZ::Attribute*)
                                        {
                                        });
                                }
                            }
                        }
                    }
                }

                if (marshalledAttribute)
                {
                    m_proxyClassElement.m_attributes.emplace_back(attributeId, AZStd::move(marshalledAttribute));
                }
            }

            AZ::SerializeContext* serializeContext = nullptr;
            AZ::ComponentApplicationBus::BroadcastResult(serializeContext, &AZ::ComponentApplicationBus::Events::GetSerializeContext);
            AZ_Assert(serializeContext, "Serialization context not available");

            AZ::TypeId typeId;
            auto typeIdAttribute = node.FindMember(PropertyEditor::ValueType.GetName());
            if (typeIdAttribute != node.MemberEnd())
            {
                typeId = AZ::Dom::Utils::DomValueToTypeId(typeIdAttribute->second);
            }

            auto value = AZ::DocumentPropertyEditor::Nodes::PropertyEditor::Value.ExtractFromDomNode(node);
            if (value.has_value() && (!value->IsObject() || !value->ObjectEmpty()))
            {
                if (auto valueToType = AZ::Dom::Utils::ValueToType<WrappedType>(value.value()); valueToType)
                {
                    m_proxyValue = *valueToType;

                    if (typeId.IsNull())
                    {
                        typeId = m_proxyClassData.m_typeId;
                    }
                }
                else if (auto valueToPointerObject = AZ::Dom::Utils::ValueToType<AZ::PointerObject>(value.value()); valueToPointerObject && valueToPointerObject->IsValid())
                {
                    if (valueToPointerObject->m_typeId == m_proxyClassData.m_typeId)
                    {
                        m_proxyValue = *reinterpret_cast<WrappedType*>(valueToPointerObject->m_address);
                        typeId = valueToPointerObject->m_typeId;
                    }
                    else
                    {
                        const AZ::SerializeContext::ClassData* pointerClassData =
                            serializeContext != nullptr ? serializeContext->FindClassData(valueToPointerObject->m_typeId) : nullptr;

                        auto proxyClassData = serializeContext->FindClassData(m_proxyClassData.m_typeId);

                        if (pointerClassData != nullptr && pointerClassData->m_azRtti != nullptr &&
                            pointerClassData->m_azRtti->IsTypeOf<WrappedType>())
                        {
                            if (auto castInstance = pointerClassData->m_azRtti->Cast<WrappedType>(valueToPointerObject->m_address); castInstance != nullptr)
                            {
                                m_proxyValue = *castInstance;
                                // Set the type ID to the derived class ID
                                typeId = valueToPointerObject->m_typeId;
                            }
                        }
                        else if (proxyClassData != nullptr && proxyClassData->CanConvertFromType(valueToPointerObject->m_typeId, *serializeContext))
                        {
                            // Otherwise attempt to check if the proxy value is convertible to the TypeId type
                            // such as for the case of an AZ::Data::Asset<T> from an AZ::Data::Asset<AZ::Data::AssetData>
                            typeId = valueToPointerObject->m_typeId;
                            m_proxyValue = *reinterpret_cast<WrappedType*>(valueToPointerObject->m_address);
                        }
                    }
                }
            }

            if (typeId.IsNull() && value.has_value())
            {
                typeId = AZ::Dom::Utils::GetValueTypeId(value.value());
            }

            // Set the m_genericClassInfo (if any) for our type in case the property handler needs to access it
            // when downcasting to the generic type (e.g. for asset property downcasting to the generic AZ::Data::Asset<AZ::Data::AssetData>)
            if (!typeId.IsNull())
            {
                m_proxyClassElement.m_genericClassInfo = serializeContext->FindGenericClassInfo(typeId);
            }

            m_rpeHandler.ConsumeAttributes_Internal(GetWidget(), &m_proxyNode);
            m_rpeHandler.ReadValuesIntoGUI_Internal(GetWidget(), &m_proxyNode);

            m_domNode = node;
        }

        bool ResetToDefaults() override
        {
            if (m_widget)
            {
                // Reset widget's attributes before reading in new values
                return m_rpeHandler.ResetGUIToDefaults_Internal(m_widget);
            }
            return false;
        }

        QWidget* GetFirstInTabOrder() override
        {
            return m_rpeHandler.GetFirstInTabOrder_Internal(GetWidget());
        }

        QWidget* GetLastInTabOrder() override
        {
            return m_rpeHandler.GetLastInTabOrder_Internal(GetWidget());
        }

        static bool ShouldHandleType(PropertyHandlerBase& rpeHandler, const AZ::TypeId& typeId)
        {
            return rpeHandler.HandlesType(typeId);
        }

        static const AZStd::string_view GetHandlerName(PropertyHandlerBase& rpeHandler)
        {
            auto propertyEditorSystem = AZ::Interface<AZ::DocumentPropertyEditor::PropertyEditorSystemInterface>::Get();
            AZ_Assert(
                propertyEditorSystem != nullptr,
                "RpePropertyHandlerWrapper::GetHandlerName called with an uninitialized PropertyEditorSystemInterface");
            if (propertyEditorSystem == nullptr)
            {
                return {};
            }
            return propertyEditorSystem->LookupNameFromId(rpeHandler.GetHandlerName()).GetStringView();
        }

        void OnValueChanged(AZ::DocumentPropertyEditor::Nodes::ValueChangeType changeType) override
        {
            using AZ::DocumentPropertyEditor::Nodes::PropertyEditor;

            auto typeIdAttribute = m_domNode.FindMember(PropertyEditor::ValueType.GetName());
            AZ::TypeId typeId = AZ::TypeId::CreateNull();
            if (typeIdAttribute != m_domNode.MemberEnd())
            {
                typeId = AZ::Dom::Utils::DomValueToTypeId(typeIdAttribute->second);
            }

            // If a ChangeValidate method was specified, verify the new value with it before continuing.
            if (m_domNode.FindMember(PropertyEditor::ChangeValidate.GetName()) != m_domNode.MemberEnd())
            {
                AZ::SerializeContext* serializeContext = nullptr;
                AZ::ComponentApplicationBus::BroadcastResult(serializeContext, &AZ::ComponentApplicationBus::Events::GetSerializeContext);
                AZ_Assert(serializeContext, "Serialization context not available");

                AZStd::any tempValue = serializeContext->CreateAny(typeId);
                void* tempValueRef = AZStd::any_cast<void>(&tempValue);

                m_rpeHandler.WriteGUIValuesIntoTempProperty_Internal(GetWidget(), tempValueRef, typeId, serializeContext);

                auto validateOutcome = PropertyEditor::ChangeValidate.InvokeOnDomNode(m_domNode, tempValueRef, typeId);
                if (validateOutcome.IsSuccess())
                {
                    // If the outcome is a failure, the change was rejected, so show an error message popup
                    // with the outcome error and don't continue processing the OnValueChanged.
                    AZ::Outcome<void, AZStd::string> outcome = validateOutcome.GetValue();
                    if (!outcome.IsSuccess())
                    {
                        if (changeType == AZ::DocumentPropertyEditor::Nodes::ValueChangeType::InProgressEdit)
                        {
                            QMessageBox::warning(AzToolsFramework::GetActiveWindow(), "Invalid Assignment", outcome.GetError().c_str(), QMessageBox::Ok);

                            // Force the values to update so that they are correct since something just declined changes and
                            // we want the UI to display the current values and not the invalid ones
                            ToolsApplicationNotificationBus::Broadcast(
                                &ToolsApplicationEvents::InvalidatePropertyDisplay, AzToolsFramework::Refresh_EntireTree);
                        }

                        return;
                    }
                }
            }

            m_rpeHandler.WriteGUIValuesIntoProperty_Internal(GetWidget(), &m_proxyNode);

            // If the expected TypeId differs from m_proxyClassData.m_typeId (WrappedType),
            // then it means this handler was written for a base-class/m_proxyClassElement.m_genericClassInfo
            //      e.g. AZ::Data::Asset<AZ::Data::AssetData> when the actual type is for a specific asset data such as
            //           AZ::Data::Asset<RPI::ModelAsset>
            // So we need to marshal it with a typed pointer, which is how the data gets read in as well
            // NOTE: The exception to this is for enum types, which might have a specialized type vs. an underlying type (e.g. short, int,
            // etc...) in which case, the proxy value still comes as a primitive instead of a pointer, so we still need to use ValueFromType
            // for that case. For everything else, we can just use ValueFromType which can imply the type from the value itself.

            // Use the serialize context to lookup the AZStd any action handler
            AZ::SerializeContext* serializeContext{};
            if (auto componentApplicationRequests = AZ::Interface<AZ::ComponentApplicationRequests>::Get();
                componentApplicationRequests != nullptr)
            {
                serializeContext = componentApplicationRequests->GetSerializeContext();
            }

            AZ::Dom::Value newValue;
            bool newValueSet{};
            if (const AZ::SerializeContext::ClassData* classData = serializeContext != nullptr ? serializeContext->FindClassData(typeId) : nullptr;
                classData != nullptr && !typeId.IsNull() && (typeId != m_proxyClassData.m_typeId) && !m_domNode.HasMember(PropertyEditor::EnumType.GetName()))
            {
                // Cast the proxy value to typeId type if is a pointer
                void* proxyAddress{};
                if constexpr(AZStd::is_pointer_v<WrappedType>)
                {
                    if (auto proxyRtti = m_proxyClassData.m_azRtti; proxyRtti != nullptr)
                    {
                        proxyAddress = proxyRtti->Cast(m_proxyValue, typeId);
                    }
                }
                else if (classData->CanConvertFromType(m_proxyClassData.m_typeId, *serializeContext))
                {
                    // Otherwise attempt to check if the proxy value is convertible to the TypeId type
                    // such as for the case of an AZ::Data::Asset<T> from an AZ::Data::Asset<AZ::Data::AssetData>
                    void* sourceAddress{};
                    if constexpr (AZStd::is_pointer_v<WrappedType>)
                    {
                        sourceAddress = m_proxyValue;
                    }
                    else
                    {
                        sourceAddress = &m_proxyValue;
                    }
                    classData->ConvertFromType(proxyAddress, m_proxyClassData.m_typeId, sourceAddress, *serializeContext);
                }

                if (proxyAddress != nullptr)
                {
                    AZ::Dom::Utils::MarshalTypeTraits marshalTypeTraits;
                    marshalTypeTraits.m_typeId = typeId;
                    marshalTypeTraits.m_isPointer = AZStd::is_pointer_v<WrappedType>;
                    marshalTypeTraits.m_isReference = AZStd::is_reference_v<WrappedType>;
                    marshalTypeTraits.m_isCopyConstructible = AZStd::is_copy_constructible_v<WrappedType>;
                    marshalTypeTraits.m_typeSize = classData->m_azRtti!= nullptr ? classData->m_azRtti->GetTypeSize() : sizeof(WrappedType);

                    if (classData->m_createAzStdAnyActionHandler)
                    {
                        auto anyActionHandler = classData->m_createAzStdAnyActionHandler(serializeContext);
                        newValue = AZ::Dom::Utils::ValueFromType(proxyAddress, marshalTypeTraits, AZStd::move(anyActionHandler));
                        newValueSet = true;
                    }
                }
            }
            else
            {
                newValue = AZ::Dom::Utils::ValueFromType(m_proxyValue);
                newValueSet = true;
            }

            if (newValueSet)
            {
                PropertyEditor::OnChanged.InvokeOnDomNode(m_domNode, newValue, changeType);
            }

            // Only trigger the ChangeNotify in response to PropertyEditorGUIMessages::RequestWrite.
            // Also, we trigger this regardless of newValueSet, because of cases like a UIElement
            // with no backing data element where there will be no value getting set but we still
            // need to trigger the change notify in case the user has some logic that needs to
            // be executed.
            if (changeType == AZ::DocumentPropertyEditor::Nodes::ValueChangeType::InProgressEdit)
            {
                OnRequestPropertyNotify();
            }
        }

        void OnRequestPropertyNotify() override
        {
            AZ::DocumentPropertyEditor::ReflectionAdapter::InvokeChangeNotify(m_domNode);
        }

    private:
        PropertyHandlerBase& m_rpeHandler;
        AZ::Dom::Value m_domNode;
        QPointer<QWidget> m_widget;
        InstanceDataNode m_proxyNode;
        InstanceDataNode m_proxyParentNode;
        AZ::SerializeContext::ClassData m_proxyClassData;
        AZ::SerializeContext::ClassElement m_proxyClassElement;
        WrappedType m_proxyValue{};
    };

    template <class WidgetType>
    class PropertyHandler_Internal
        : public PropertyHandlerBase
    {
    public:
        typedef WidgetType widget_t;

        // Resets widget attributes for reuse; returns true if widget was reset
<<<<<<< HEAD
=======
        // if you return false, the widget will be destroyed and recreated on each reuse, so implementing this
        // can improve response speed and reduce flicker.  On the other hand, actually resetting a really complicated
        // widget can involve cleaning out unexpected amounts of hidden state in a tree of child widgets, which themselves
        // may have complicated hidden state, so implement it with care and test it extensively.
>>>>>>> b08fd45f
        virtual bool ResetGUIToDefaults([[maybe_unused]] WidgetType* widget)
        {
            return false;
        }
<<<<<<< HEAD
=======

        // see documentation in PropertyEditorAPI.h in @ref class PropertyHandler
        virtual void BeforeConsumeAttributes(WidgetType* widget, InstanceDataNode* attrValue) = 0;
>>>>>>> b08fd45f

        // this will be called in order to initialize your gui.  Your class will be fed one attribute at a time
        // you can interpret the attributes as you wish - use attrValue->Read<int>() for example, to interpret it as an int.
        // all attributes can either be a flat value, or a function which returns that same type.  In the case of the function
        // it will be called on the first instance.
        virtual void ConsumeAttribute(WidgetType* widget, AZ::u32 attrib, PropertyAttributeReader* attrValue, const char* debugName) = 0;

        // provides an option to specify reading parent element attributes.
        // This allows parent elements to override attributes of their children if needed.
        virtual void ConsumeParentAttribute(WidgetType* widget, AZ::u32 attrib, PropertyAttributeReader* attrValue, const char* debugName)
        {
            (void)widget;
            (void)attrib;
            (void)attrValue;
            (void)debugName;
        }

        // override GetFirstInTabOrder, GetLastInTabOrder in your base class to define which widget gets focus first when pressing tab,
        // and also what widget is last.
        // for example, if your widget is a compound widget and contains, say, 5 buttons
        // then for GetFirstInTabOrder, return the first button
        // and for GetLastInTabOrder, return the last button.
        // and in UpdateWidgetInternalTabbing, call setTabOrder(button0, button1); setTabOrder(button1, button2)...
        // this will cause the previous row to tab to your first button, when the user hits tab
        // and cause the next row to tab to your last button, when the user hits shift+tab on the next row.
        // if your widget is a single widget or has a single focus proxy there is no need to override.

        virtual QWidget* GetFirstInTabOrder(WidgetType* widget) { return widget; }
        virtual QWidget* GetLastInTabOrder(WidgetType* widget) { return widget; }

        // implement this function in order to set your internal tab order between child controls.
        // just call a series of QWidget::setTabOrder
        virtual void UpdateWidgetInternalTabbing(WidgetType* widget)
        {
            (void)widget;
        }

    protected:
        // ---------------- INTERNAL -----------------------------
        virtual bool ResetGUIToDefaults_Internal(QWidget* widget) override
        {
            WidgetType* wid = static_cast<WidgetType*>(widget);
            return ResetGUIToDefaults(wid);
        }

        virtual void ConsumeAttributes_Internal(QWidget* widget, InstanceDataNode* dataNode) override;

        virtual QWidget* GetFirstInTabOrder_Internal(QWidget* widget) override
        {
            WidgetType* wid = static_cast<WidgetType*>(widget);
            return GetFirstInTabOrder(wid);
        }

        virtual void UpdateWidgetInternalTabbing_Internal(QWidget* widget) override
        {
            WidgetType* wid = static_cast<WidgetType*>(widget);
            return UpdateWidgetInternalTabbing(wid);
        }

        virtual QWidget* GetLastInTabOrder_Internal(QWidget* widget) override
        {
            WidgetType* wid = static_cast<WidgetType*>(widget);
            return GetLastInTabOrder(wid);
        }
    };

    template <typename PropertyType, class WidgetType>
    class TypedPropertyHandler_Internal
        : public PropertyHandler_Internal<WidgetType>
    {
    public:
        typedef PropertyType property_t;

        // WriteGUIValuesIntoProperty:  This will be called on each instance of your property type.  So for example if you have an object
        // selected, each of which has the same float property on them, and your property editor is for floats, you will get this
        // write and read function called 5x - once for each instance.
        // this is your opportunity to determine if the values are the same or different.
        // index is the index of the instance, from 0 to however many there are.  You can use this to determine if its
        // the first instance, or to check for multi-value edits if it matters to you.
        // GUI is a pointer to the GUI used to editor your property (the one you created in CreateGUI)
        // and instance is a the actual value (PropertyType).
        virtual void WriteGUIValuesIntoProperty(size_t index, WidgetType* GUI, PropertyType& instance, InstanceDataNode* node) = 0;

        // this will get called in order to initialize your gui.  It will be called once for each instance.
        // for example if you have multiple objects selected, index will go from 0 to however many there are.
        virtual bool ReadValuesIntoGUI(size_t index, WidgetType* GUI, const PropertyType& instance, InstanceDataNode* node) = 0;

        // registers this handler to the DocumentPropertyEditor
        // can be overridden to provide an alternate handler to the DPE
        // or to disable registration outright if a replacement has been provided
        void RegisterDpeHandler() override
        {
            // For non-constructible types, we can't automatically create a wrapper
            if constexpr (AZStd::is_constructible_v<PropertyType>)
            {
                AZ_Assert(m_registeredDpeHandlerId == nullptr, "RegisterDpeHandler called multiple times for the same handler");

                auto dpeSystemInterface = AZ::Interface<PropertyEditorToolsSystemInterface>::Get();
                if (dpeSystemInterface == nullptr)
                {
                    AZ_WarningOnce("dpe", false, "RegisterDpeHandler failed, PropertyEditorToolsSystemInterface was not found");
                    return;
                }

                using HandlerType = RpePropertyHandlerWrapper<PropertyType>;
                PropertyEditorToolsSystemInterface::HandlerData registrationInfo;
                registrationInfo.m_name = HandlerType::GetHandlerName(*this);
                registrationInfo.m_shouldHandleType = [this](const AZ::TypeId& typeId)
                {
                    return HandlerType::ShouldHandleType(*this, typeId);
                };
                registrationInfo.m_factory = [this]()
                {
                    return AZStd::make_unique<HandlerType>(*this);
                };
                registrationInfo.m_isDefaultHandler = this->IsDefaultHandler();
                m_registeredDpeHandlerId = dpeSystemInterface->RegisterHandler(AZStd::move(registrationInfo));
            }
        }

        // unregisters this handler from the DocumentPropertyEditor
        void UnregisterDpeHandler() override
        {
            if constexpr (AZStd::is_constructible_v<PropertyType>)
            {
                AZ_Assert(m_registeredDpeHandlerId != nullptr, "UnregisterDpeHandler called for a handler that's not registered");

                auto dpeSystemInterface = AZ::Interface<PropertyEditorToolsSystemInterface>::Get();
                if (dpeSystemInterface == nullptr)
                {
                    AZ_WarningOnce("dpe", false, "UnregisterDpeHandler failed, PropertyEditorToolsSystemInterface was not found");
                    return;
                }

                dpeSystemInterface->UnregisterHandler(m_registeredDpeHandlerId);
                m_registeredDpeHandlerId = nullptr;
            }
        }

    protected:
        // ---------------- INTERNAL -----------------------------
        virtual bool HandlesType(const AZ::Uuid& id) const override
        {
            return GetHandledType() == id;
        }

        virtual AZ::TypeId GetHandledType() const override
        {
            return AZ::SerializeTypeInfo<PropertyType>::GetUuid();
        }

        virtual PropertyType* CastTo(void* instance, const InstanceDataNode* node, const AZ::Uuid& fromId, const AZ::Uuid& toId) const
        {
            return static_cast<PropertyType*>(node->GetSerializeContext()->DownCast(instance, fromId, toId));
        }

        virtual void WriteGUIValuesIntoProperty_Internal(QWidget* widget, InstanceDataNode* node) override
        {
            // Can bail out here if there's no class metadata (e.g. if the node is a UIElement instead of a DataElement)
            if (!node->GetClassMetadata())
            {
                return;
            }

            WidgetType* wid = static_cast<WidgetType*>(widget);

            const AZ::Uuid& actualUUID = node->GetClassMetadata()->m_typeId;
            const AZ::Uuid& desiredUUID = GetHandledType();

            for (size_t idx = 0; idx < node->GetNumInstances(); ++idx)
            {
                void* instanceData = node->GetInstance(idx);

                PropertyType* actualCast = CastTo(instanceData, node, actualUUID, desiredUUID);
                AZ_Assert(actualCast, "Could not cast from the existing type ID to the actual typeid required by the editor.");
                WriteGUIValuesIntoProperty(idx, wid, *actualCast, node);
            }
        }

        virtual void WriteGUIValuesIntoTempProperty_Internal(QWidget* widget, void* tempValue, const AZ::Uuid& propertyType, AZ::SerializeContext* serializeContext) override
        {
            WidgetType* wid = static_cast<WidgetType*>(widget);

            const AZ::Uuid& desiredUUID = GetHandledType();

            PropertyType* actualCast = [&]() -> PropertyType*
            {
                if (serializeContext->CanDowncast(propertyType, desiredUUID))
                {
                    return static_cast<PropertyType*>(serializeContext->DownCast(tempValue, propertyType, desiredUUID));
                }
                // Cover the case of Asset<T> property handling
                else if (const auto* genericTypeInfo = serializeContext->FindGenericClassInfo(propertyType);
                            genericTypeInfo && genericTypeInfo->GetGenericTypeId() == desiredUUID)
                {
                    return reinterpret_cast<PropertyType*>(tempValue);
                }

                return nullptr;
            }();

            AZ_Assert(actualCast, "Could not cast from the existing type ID to the actual typeid required by the editor.");
            WriteGUIValuesIntoProperty(0, wid, *actualCast, nullptr);
        }

        virtual void ReadValuesIntoGUI_Internal(QWidget* widget, InstanceDataNode* node) override
        {
            AZ_PROFILE_FUNCTION(AzToolsFramework);

            // Can bail out here if there's no class metadata (e.g. if the node is a UIElement instead of a DataElement)
            if (!node->GetClassMetadata())
            {
                return;
            }

            WidgetType* wid = static_cast<WidgetType*>(widget);

            const AZ::Uuid& actualUUID = node->GetClassMetadata()->m_typeId;
            const AZ::Uuid& desiredUUID = GetHandledType();

            AZ::SerializeContext* serializeContext{};
            if (auto componentApplicationRequests = AZ::Interface<AZ::ComponentApplicationRequests>::Get();
                componentApplicationRequests != nullptr)
            {
                serializeContext = componentApplicationRequests->GetSerializeContext();
            }

            if (serializeContext == nullptr)
            {
                return;
            }

            auto desiredClassData = serializeContext->FindClassData(desiredUUID);

            for (size_t idx = 0; idx < node->GetNumInstances(); ++idx)
            {
                void* instanceData = node->GetInstance(idx);

                PropertyType* actualCast = CastTo(instanceData, node, actualUUID, desiredUUID);

                // Check to see if the type supports an IDataConverter for Asset<T> types
                // in case CastTo fails
                if (actualCast == nullptr && desiredClassData != nullptr && desiredClassData->CanConvertFromType(actualUUID, *serializeContext))
                {
                    void* convertibleInstance{};
                    desiredClassData->ConvertFromType(convertibleInstance, actualUUID, instanceData, *serializeContext);
                    actualCast = reinterpret_cast<PropertyType*>(convertibleInstance);
                }
                AZ_Assert(actualCast, "Could not cast from the existing type ID to the actual typeid required by the editor.");
                if (actualCast == nullptr || !ReadValuesIntoGUI(idx, wid, *actualCast, node))
                {
                    return;
                }
            }
        }

        PropertyEditorToolsSystemInterface::PropertyHandlerId m_registeredDpeHandlerId = PropertyEditorToolsSystemInterface::InvalidHandlerId;
    };
}

#endif<|MERGE_RESOLUTION|>--- conflicted
+++ resolved
@@ -651,23 +651,17 @@
         typedef WidgetType widget_t;
 
         // Resets widget attributes for reuse; returns true if widget was reset
-<<<<<<< HEAD
-=======
         // if you return false, the widget will be destroyed and recreated on each reuse, so implementing this
         // can improve response speed and reduce flicker.  On the other hand, actually resetting a really complicated
         // widget can involve cleaning out unexpected amounts of hidden state in a tree of child widgets, which themselves
         // may have complicated hidden state, so implement it with care and test it extensively.
->>>>>>> b08fd45f
         virtual bool ResetGUIToDefaults([[maybe_unused]] WidgetType* widget)
         {
             return false;
         }
-<<<<<<< HEAD
-=======
 
         // see documentation in PropertyEditorAPI.h in @ref class PropertyHandler
         virtual void BeforeConsumeAttributes(WidgetType* widget, InstanceDataNode* attrValue) = 0;
->>>>>>> b08fd45f
 
         // this will be called in order to initialize your gui.  Your class will be fed one attribute at a time
         // you can interpret the attributes as you wish - use attrValue->Read<int>() for example, to interpret it as an int.
