/*
 * Copyright (c) Contributors to the Open 3D Engine Project.
 * For complete copyright and license terms please see the LICENSE at the root of this distribution.
 *
 * SPDX-License-Identifier: Apache-2.0 OR MIT
 *
 */
#include "ComponentEditor.hxx"
#include "ComponentEditorHeader.hxx"

#include <AzCore/Console/IConsole.h>
#include <AzCore/RTTI/AttributeReader.h>
#include <AzCore/std/containers/map.h>
#include <AzCore/std/containers/unordered_set.h>
#include <AzToolsFramework/API/EntityCompositionRequestBus.h>
#include <AzToolsFramework/API/ToolsApplicationAPI.h>
#include <AzToolsFramework/Entity/EditorEntityHelpers.h>
#include <AzToolsFramework/Entity/EditorEntityInfoBus.h>
#include <AzToolsFramework/Prefab/DocumentPropertyEditor/PrefabComponentAdapter.h>
#include <AzToolsFramework/ToolsComponents/GenericComponentWrapper.h>
#include <AzToolsFramework/UI/DocumentPropertyEditor/DocumentPropertyEditor.h>
#include <AzToolsFramework/UI/PropertyEditor/ReflectedPropertyEditor.hxx>
#include <AzFramework/Entity/EntityContextBus.h>
#include <AzFramework/Slice/SliceEntityBus.h>

#include <AzQtComponents/Components/Widgets/CardHeader.h>
#include <AzQtComponents/Components/Widgets/CardNotification.h>
#include <AzQtComponents/Utilities/QtViewPaneEffects.h>

#include <QDesktopWidget>
#include <QMenu>
#include <QPushButton>
AZ_PUSH_DISABLE_WARNING(4251, "-Wunknown-warning-option") // 4251: 'QLayoutItem::align': class 'QFlags<Qt::AlignmentFlag>' needs to have dll-interface to be used by clients of class 'QLayoutItem'
#include <QVBoxLayout>
AZ_POP_DISABLE_WARNING
#include <QGraphicsEffect>
AZ_PUSH_DISABLE_WARNING(4251 4244, "-Wunknown-warning-option") // 4251: 'QInputEvent::modState': class 'QFlags<Qt::KeyboardModifier>' needs to have dll-interface to be used by clients of class 'QInputEvent'
                                                               // 4244: 'return': conversion from 'qreal' to 'int', possible loss of data
#include <QContextMenuEvent>
AZ_POP_DISABLE_WARNING
#include <QtWidgets/QApplication>
#include <AzToolsFramework/Viewport/ViewportMessages.h>

namespace AzToolsFramework
{
    namespace ComponentEditorConstants
    {
        static const int kPropertyLabelWidth = 160; // Width of property label column in property grid.
        static const char* kUnknownComponentTitle = "-";

        // names for widgets so they can be found in stylesheet
        static const char* kPropertyEditorId = "PropertyEditor";

        static const int kAddComponentMenuHeight = 150;
    }

    template<typename T>
    void AddUniqueItemToContainer(AZStd::vector<T>& container, const T& element)
    {
        if (AZStd::find(container.begin(), container.end(), element) == container.end())
        {
            container.push_back(element);
        }
    }

    template<typename ContainerType1, typename ContainerType2>
    bool DoContainersIntersect(const ContainerType1& container1, const ContainerType2& container2)
    {
        return AZStd::find_first_of(container1.begin(), container1.end(), container2.begin(), container2.end()) != container1.end();
    }

    //generate a list of all valid or pending sibling components that are service-incompatible with the specified component
    AZStd::unordered_set<AZ::Component*> GetRelatedIncompatibleComponents(const AZ::Component* component1)
    {
        AZStd::unordered_set<AZ::Component*> incompatibleComponents;

        auto entity = component1 ? component1->GetEntity() : nullptr;
        if (entity)
        {
            auto componentDescriptor1 = AzToolsFramework::GetComponentDescriptor(component1);
            if (componentDescriptor1)
            {
                AZ::ComponentDescriptor::DependencyArrayType providedServices1;
                AZ::ComponentDescriptor::DependencyArrayType providedServices2;
                AZ::ComponentDescriptor::DependencyArrayType incompatibleServices1;
                AZ::ComponentDescriptor::DependencyArrayType incompatibleServices2;

                //get the list of required and incompatible services from the primary component
                componentDescriptor1->GetProvidedServices(providedServices1, nullptr);
                componentDescriptor1->GetIncompatibleServices(incompatibleServices1, nullptr);

                //build a list of all components attached to the entity
                AZ::Entity::ComponentArrayType allComponents = entity->GetComponents();

                //also include invalid components waiting for requirements to be met
                EditorPendingCompositionRequestBus::Event(entity->GetId(), &EditorPendingCompositionRequests::GetPendingComponents, allComponents);

                //for every component related to the entity, determine if its services are incompatible with the primary component
                for (auto component2 : allComponents)
                {
                    //don't test against itself
                    if (component1 == component2)
                    {
                        continue;
                    }

                    auto componentDescriptor2 = AzToolsFramework::GetComponentDescriptor(component2);
                    if (!componentDescriptor2)
                    {
                        continue;
                    }

                    //get the list of required and incompatible services for the comparison component
                    providedServices2.clear();
                    componentDescriptor2->GetProvidedServices(providedServices2, nullptr);

                    incompatibleServices2.clear();
                    componentDescriptor2->GetIncompatibleServices(incompatibleServices2, nullptr);

                    //if provided services overlap incompatible services for either component then add it to the list
                    if (DoContainersIntersect(providedServices1, incompatibleServices2) ||
                        DoContainersIntersect(providedServices2, incompatibleServices1))
                    {
                        incompatibleComponents.insert(component2);
                    }
                }
            }
        }
        return incompatibleComponents;
    }


    //generate a list of all valid or pending sibling components that are service-incompatible with the specified set of component
    AZStd::unordered_set<AZ::Component*> GetRelatedIncompatibleComponents(const AZStd::vector<AZ::Component*>& components)
    {
        AZStd::unordered_set<AZ::Component*> allIncompatibleComponents;
        for (auto component : components)
        {
            const AZStd::unordered_set<AZ::Component*> incompatibleComponents = GetRelatedIncompatibleComponents(component);
            allIncompatibleComponents.insert(incompatibleComponents.begin(), incompatibleComponents.end());
        }
        return allIncompatibleComponents;
    }

    ComponentEditor::ComponentEditor(
        AZ::SerializeContext* context,
        IPropertyEditorNotify* notifyTarget /* = nullptr */,
        QWidget* parent /* = nullptr */,
        bool replaceRPE /* = false */,
        AZStd::shared_ptr<AZ::DocumentPropertyEditor::ComponentAdapter> customDpeComponentAdapter /* = nullptr */)
        : AzQtComponents::Card(new ComponentEditorHeader(), parent)
        , m_serializeContext(context)
    {
        GetHeader()->SetTitle(ComponentEditorConstants::kUnknownComponentTitle);

        if (replaceRPE)
        {
            // Instantiate the DPE without the RPE
<<<<<<< HEAD
            if (Prefab::IsInspectorOverrideManagementEnabled())
            {
                m_adapter = AZStd::make_shared<Prefab::PrefabComponentAdapter>();
            }
            else
            {
                m_adapter = AZStd::make_shared<AZ::DocumentPropertyEditor::ComponentAdapter>();
            }

=======
            m_adapter = customDpeComponentAdapter;
            if (!m_adapter)
            {
                // Create a default component adapter.
                m_adapter = AZStd::make_shared<AZ::DocumentPropertyEditor::ComponentAdapter>();
            }
>>>>>>> 2ad2aee4
            m_filterAdapter = AZStd::make_shared<AZ::DocumentPropertyEditor::ValueStringFilter>();
            m_dpe = new DocumentPropertyEditor(this);
            m_filterAdapter->SetSourceAdapter(m_adapter);
            m_dpe->SetAdapter(m_filterAdapter);
            setContentWidget(m_dpe);
        }
        else
        {
            // create property editor
            m_propertyEditor = new ReflectedPropertyEditor(this);
            m_propertyEditor->setSizePolicy(QSizePolicy::Expanding, QSizePolicy::Maximum);
            m_propertyEditor->setObjectName(ComponentEditorConstants::kPropertyEditorId);
            m_propertyEditor->Setup(context, notifyTarget, false, ComponentEditorConstants::kPropertyLabelWidth, this);
            m_propertyEditor->SetHideRootProperties(true);
            m_propertyEditor->setProperty("ComponentBlock", true); // used by stylesheet
            connect(m_propertyEditor, &ReflectedPropertyEditor::OnExpansionContractionDone, this, &ComponentEditor::OnExpansionContractionDone);

            setContentWidget(m_propertyEditor);
        }

        m_savedKeySeed = AZ_CRC("WorldEditorEntityEditor_Component", 0x926c865f);
        connect(this, &AzQtComponents::Card::expandStateChanged, this, &ComponentEditor::OnExpanderChanged);
        connect(GetHeader(), &ComponentEditorHeader::OnContextMenuClicked, this, &ComponentEditor::OnContextMenuClicked);
        connect(GetHeader(), &ComponentEditorHeader::iconLabelClicked, this, &ComponentEditor::OnIconLabelClicked);

        SetExpanded(true);
        SetSelected(false);
        SetDragged(false);
        SetDropTarget(false);
    }

    ComponentEditor::~ComponentEditor()
    {
    }

    void ComponentEditor::AddInstance(AZ::Component* componentInstance, AZ::Component* aggregateInstance, AZ::Component* compareInstance)
    {
        if (!componentInstance)
        {
            return;
        }

        // Note that in the case of a GenericComponentWrapper we give the editor
        // the GenericComponentWrapper rather than the underlying type.
        AZ::Uuid instanceTypeId = azrtti_typeid(componentInstance);

        m_components.push_back(componentInstance);

        if (m_adapter)
        {
            if (!aggregateInstance)
            {
                // Set the adapter component to this instance.
                // Note: multiple selection with DPE is not yet supported
                m_adapter->SetComponent(componentInstance);
            }
        }
        else
        {
            // Use our seed to make a unique save state key for each entity, so the property editor is stored per-entity for the component
            // editor
            auto entityUniqueSavedStateKey = m_savedKeySeed;
            auto entityId = m_components[0]->GetEntityId();
            entityUniqueSavedStateKey.Add(reinterpret_cast<void*>(&entityId), sizeof(entityId));
            GetPropertyEditor()->SetSavedStateKey(entityUniqueSavedStateKey);

            GetPropertyEditor()->AddInstance(componentInstance, instanceTypeId, aggregateInstance, compareInstance);
        }

        // When first instance is set, use its data to fill out the header.
        if (m_componentType.IsNull())
        {
            SetComponentType(*componentInstance);
        }

        GetHeader()->setToolTip(BuildHeaderTooltip());
    }

    void ComponentEditor::ClearInstances(bool invalidateImmediately)
    {
        GetPropertyEditor()->SetDynamicEditDataProvider(nullptr);

        //clear warning flag and icon
        GetHeader()->SetWarning(false);
        GetHeader()->SetReadOnly(false);

        ClearNotifications();
        //clear component cache
        m_components.clear();

        GetPropertyEditor()->ClearInstances();
        if (invalidateImmediately)
        {
            GetPropertyEditor()->InvalidateAll();
        }

        InvalidateComponentType();

        GetHeader()->setToolTip(BuildHeaderTooltip());
    }

    void ComponentEditor::AddNotifications()
    {
        ClearNotifications();

        const auto& forwardPendingComponentInfo = GetPendingComponentInfoForAllComponents();
        bool hasForwardPCI =
            !forwardPendingComponentInfo.m_validComponentsThatAreIncompatible.empty() ||
            !forwardPendingComponentInfo.m_missingRequiredServices.empty() ||
            !forwardPendingComponentInfo.m_pendingComponentsWithRequiredServices.empty();

        const auto& reversePendingComponentInfo = GetPendingComponentInfoForAllComponentsInReverse();
        bool hasReversePCI =
            !reversePendingComponentInfo.m_validComponentsThatAreIncompatible.empty() ||
            !reversePendingComponentInfo.m_missingRequiredServices.empty() ||
            !reversePendingComponentInfo.m_pendingComponentsWithRequiredServices.empty();

        //if there were any issues then treat them as warnings
        bool isWarning = hasForwardPCI;
        bool isDisabled = AreAnyComponentsDisabled();
        bool isReadOnly = isWarning || isDisabled;

        //display warning icon if component isn't valid
        GetHeader()->SetWarning(isWarning);
        GetHeader()->SetReadOnly(isReadOnly);

        // If the Component is ReadOnly, set the mock disabled state on the Card
        mockDisabledState(isReadOnly);

        if (m_components.empty())
        {
            return;
        }

        if (m_components.size() > 1)
        {
            //if multiple components are represented then display a generic message
            if (hasForwardPCI || hasReversePCI)
            {
                CreateNotification("There is a component error on one or more entities in the selection. The selection cannot be modified until all errors have been resolved.");
            }
            return;
        }

        AZStd::map<QString, AZStd::vector<AZ::Component*> > uniqueMessages;
        //Go through all of the warnings and printing them as notifications.
        for (const auto& warning : forwardPendingComponentInfo.m_warnings)
        {
            CreateNotificationForWarningComponents(warning.c_str());
        }

        //display notification for conflicting components, including duplicates
        if (!reversePendingComponentInfo.m_validComponentsThatAreIncompatible.empty())
        {
            CreateNotificationForConflictingComponents(tr("This component conflicts with one or more duplicate or incompatible components on this entity. Those components have been disabled."), reversePendingComponentInfo.m_validComponentsThatAreIncompatible);
        }

        //display notification for conflicting components, including duplicates
        for (auto conflict : forwardPendingComponentInfo.m_validComponentsThatAreIncompatible)
        {
            QString message = tr("This component has been disabled because it is incompatible with \"%1\".").arg(AzToolsFramework::GetFriendlyComponentName(conflict).c_str());
            uniqueMessages[message].push_back(conflict);
        }
        for (const auto& message : uniqueMessages)
        {
            CreateNotificationForConflictingComponents(message.first, forwardPendingComponentInfo.m_validComponentsThatAreIncompatible);
        }
        uniqueMessages.clear();

        //display notification that one pending component might have requirements satisfied by another
        for (auto conflict : forwardPendingComponentInfo.m_pendingComponentsWithRequiredServices)
        {
            QString message = tr("This component is disabled pending \"%1\". This component will be enabled when the required component is resolved.").arg(AzToolsFramework::GetFriendlyComponentName(conflict).c_str());
            uniqueMessages[message].push_back(conflict);
        }
        for (const auto& message : uniqueMessages)
        {
            CreateNotification(message.first);
        }
        uniqueMessages.clear();

        //display notification with option to add components with required services
        if (!forwardPendingComponentInfo.m_missingRequiredServices.empty())
        {
            QString message = tr("This component is missing a required component service and has been disabled.");
            CreateNotificationForMissingComponents(
                message, 
                forwardPendingComponentInfo.m_missingRequiredServices, 
                forwardPendingComponentInfo.m_incompatibleServices);
        }
    }

    void ComponentEditor::ClearNotifications()
    {
        AzQtComponents::Card::clearNotifications();
    }

    AzQtComponents::CardNotification* ComponentEditor::CreateNotification(const QString& message)
    {
        return AzQtComponents::Card::addNotification(message);
    }

    AzQtComponents::CardNotification* ComponentEditor::CreateNotificationForConflictingComponents(const QString& message, const AZ::Entity::ComponentArrayType& conflictingComponents)
    {
        //TODO ask about moving all of these to the context menu instead
        auto notification = CreateNotification(message);
        auto featureButton = notification->addButtonFeature(tr("Delete component"));
        connect(featureButton, &QPushButton::clicked, this, [this]()
        {
            emit OnRequestRemoveComponents(GetComponents());
        });

#if 0 //disabling features until UX/UI is reworked or actions added to menu as stated above
        featureButton = notification->addButtonFeature(tr("Disable this component"));
        connect(featureButton, &QPushButton::clicked, this, [this]()
        {
            emit OnRequestDisableComponents(GetComponents());
        });

        featureButton = notification->addButtonFeature(tr("Remove incompatible components"));
        connect(featureButton, &QPushButton::clicked, this, [this]()
        {
            const AZStd::unordered_set<AZ::Component*> incompatibleComponents = GetRelatedIncompatibleComponents(GetComponents());
            emit OnRequestRemoveComponents(AZStd::vector<AZ::Component*>(incompatibleComponents.begin(), incompatibleComponents.end()));
        });
#endif

        //Activate/Enable are overloaded terms. "Disable incompatible components"
        featureButton = notification->addButtonFeature(tr("Activate this component"));

        // create a list copy that we can capture that will persist if/when the passed conflictingComponents list is destroyed
        AZ::Entity::ComponentArrayType listCopy = conflictingComponents;
        connect(featureButton, &QPushButton::clicked, this, [this, listCopy]()
        {
            emit OnRequestDisableComponents(AZStd::vector<AZ::Component*>(listCopy.begin(), listCopy.end()));
        });

        return notification;
    }

    AzQtComponents::CardNotification* ComponentEditor::CreateNotificationForMissingComponents(
        const QString& message, 
        const AZStd::vector<AZ::ComponentServiceType>& services, 
        const AZStd::vector<AZ::ComponentServiceType>& incompatibleServices)
    {
        auto notification = CreateNotification(message);
        auto featureButton = notification->addButtonFeature(tr("Add Required Component \342\226\276"));
        connect(featureButton, &QPushButton::clicked, this, [this, featureButton, services, incompatibleServices]()
        {
            QRect screenRect(qApp->desktop()->availableGeometry(featureButton));
            QRect menuRect(
                featureButton->mapToGlobal(featureButton->rect().topLeft()),
                featureButton->mapToGlobal(featureButton->rect().bottomRight()));

            //place palette above or below button depending on how close to screen edge
            if (menuRect.bottom() + ComponentEditorConstants::kAddComponentMenuHeight > screenRect.bottom())
            {
                menuRect.setTop(menuRect.top() - ComponentEditorConstants::kAddComponentMenuHeight);
            }
            else
            {
                menuRect.setBottom(menuRect.bottom() + ComponentEditorConstants::kAddComponentMenuHeight);
            }

            emit OnRequestRequiredComponents(menuRect.topLeft(), menuRect.size(), services, incompatibleServices);
        });

        return notification;
    }

    AzQtComponents::CardNotification* ComponentEditor::CreateNotificationForWarningComponents(const QString& message)
    {
        AzQtComponents::CardNotification * notification = CreateNotification(message);

        return notification;
    }

    bool ComponentEditor::AreAnyComponentsDisabled() const
    {
        for (auto component : m_components)
        {
            auto entity = component->GetEntity();
            if (entity)
            {
                AZ::Entity::ComponentArrayType disabledComponents;
                EditorDisabledCompositionRequestBus::Event(entity->GetId(), &EditorDisabledCompositionRequests::GetDisabledComponents, disabledComponents);
                if (AZStd::find(disabledComponents.begin(), disabledComponents.end(), component) != disabledComponents.end())
                {
                    return true;
                }
            }
        }

        return false;
    }

    AzToolsFramework::EntityCompositionRequests::PendingComponentInfo ComponentEditor::GetPendingComponentInfoForAllComponents() const
    {
        AzToolsFramework::EntityCompositionRequests::PendingComponentInfo combinedPendingComponentInfo;
        for (auto component : m_components)
        {
            AzToolsFramework::EntityCompositionRequests::PendingComponentInfo pendingComponentInfo;
            AzToolsFramework::EntityCompositionRequestBus::BroadcastResult(pendingComponentInfo, &AzToolsFramework::EntityCompositionRequests::GetPendingComponentInfo, component);

            for (auto conflict : pendingComponentInfo.m_validComponentsThatAreIncompatible)
            {
                AddUniqueItemToContainer(combinedPendingComponentInfo.m_validComponentsThatAreIncompatible, conflict);
            }

            for (auto conflict : pendingComponentInfo.m_pendingComponentsWithRequiredServices)
            {
                AddUniqueItemToContainer(combinedPendingComponentInfo.m_pendingComponentsWithRequiredServices, conflict);
            }

            for (auto service : pendingComponentInfo.m_missingRequiredServices)
            {
                AddUniqueItemToContainer(combinedPendingComponentInfo.m_missingRequiredServices, service);
            }

            for (auto service : pendingComponentInfo.m_incompatibleServices)
            {
                AddUniqueItemToContainer(combinedPendingComponentInfo.m_incompatibleServices, service);
            }

            for (const auto &warning : pendingComponentInfo.m_warnings)
            {
                AddUniqueItemToContainer(combinedPendingComponentInfo.m_warnings, warning);
            }
        }

        return combinedPendingComponentInfo;
    }

    AzToolsFramework::EntityCompositionRequests::PendingComponentInfo ComponentEditor::GetPendingComponentInfoForAllComponentsInReverse() const
    {
        AzToolsFramework::EntityCompositionRequests::PendingComponentInfo combinedPendingComponentInfo;

        //gather all entities from current selection to find any components with issues referring to components represented by this editor
        EntityIdList selectedEntityIds;
        ToolsApplicationRequests::Bus::BroadcastResult(selectedEntityIds, &ToolsApplicationRequests::GetSelectedEntities);

        AZ::Entity::ComponentArrayType componentsOnEntity;

        for (auto entityId : selectedEntityIds)
        {
            auto entity = GetEntityById(entityId);
            if (!entity)
            {
                continue;
            }

            //build a set of all active and pending components associated with the current entity
            componentsOnEntity.clear();
            AzToolsFramework::GetAllComponentsForEntity(entity, componentsOnEntity);

            for (auto component : componentsOnEntity)
            {
                //for each component, get any pending info/warnings
                AzToolsFramework::EntityCompositionRequests::PendingComponentInfo pendingComponentInfo;
                AzToolsFramework::EntityCompositionRequestBus::BroadcastResult(pendingComponentInfo, &AzToolsFramework::EntityCompositionRequests::GetPendingComponentInfo, component);

                //if pending info/warnings references displayed components then save the current component for reverse lookup
                if (DoContainersIntersect(pendingComponentInfo.m_validComponentsThatAreIncompatible, m_components))
                {
                    AddUniqueItemToContainer(combinedPendingComponentInfo.m_validComponentsThatAreIncompatible, component);
                }

                if (DoContainersIntersect(pendingComponentInfo.m_pendingComponentsWithRequiredServices, m_components))
                {
                    AddUniqueItemToContainer(combinedPendingComponentInfo.m_pendingComponentsWithRequiredServices, component);
                }
            }
        }

        return combinedPendingComponentInfo;
    }

    bool ComponentEditor::HasContents()
    {
        if (m_dpe)
        {
            return !m_filterAdapter->IsEmpty();
        }
        else
        {
            return (!GetPropertyEditor()->HasFilteredOutNodes() || GetPropertyEditor()->HasVisibleNodes());
        }
    }

    void ComponentEditor::SetFilterString(AZStd::string filterString)
    {
        if (m_dpe)
        {
            m_filterAdapter->SetFilterString(filterString);
        }
        else
        {
            GetPropertyEditor()->SetFilterString(filterString);
        }
        GetHeader()->SetFilterString(filterString);
    }

    void ComponentEditor::InvalidateAll(const char* filter)
    {
        GetPropertyEditor()->InvalidateAll(filter);
    }

    void ComponentEditor::QueuePropertyEditorInvalidation(PropertyModificationRefreshLevel refreshLevel)
    {
        GetPropertyEditor()->QueueInvalidation(refreshLevel);
    }

    void ComponentEditor::CancelQueuedRefresh()
    {
        GetPropertyEditor()->CancelQueuedRefresh();
    }

    void ComponentEditor::PreventRefresh(bool shouldPrevent)
    {
        GetPropertyEditor()->PreventDataAccess(shouldPrevent);
    }

    void ComponentEditor::SetComponentOverridden(const bool overridden)
    {
        AZ_PROFILE_FUNCTION(AzToolsFramework);

        const auto entityId = m_components[0]->GetEntityId();
        AZ::SliceComponent::SliceInstanceAddress sliceInstanceAddress;
        AzFramework::SliceEntityRequestBus::EventResult(sliceInstanceAddress, entityId,
            &AzFramework::SliceEntityRequestBus::Events::GetOwningSlice);

        const auto wasOverridden = GetHeader()->titleLabel()->property("IsOverridden");
        if (wasOverridden.toBool() != overridden)
        {
            auto sliceInstance = sliceInstanceAddress.GetInstance();
            if (sliceInstance)
            {
                GetHeader()->setTitleProperty("IsOverridden", overridden);
                GetHeader()->RefreshTitle();
            }
            else
            {
                if (wasOverridden.toBool() || !wasOverridden.isValid())
                {
                    GetHeader()->setTitleProperty("IsOverridden", false);
                    GetHeader()->RefreshTitle();
                }
            }
        }
    }

    void ComponentEditor::SetComponentType(const AZ::Component& componentInstance)
    {
        const AZ::Uuid& componentType = GetUnderlyingComponentType(componentInstance);

        auto classData = m_serializeContext->FindClassData(componentType);
        if (!classData || !classData->m_editData)
        {
            AZ_Warning("ComponentEditor", false, "Could not find reflection for component '%s'", classData->m_name);
            InvalidateComponentType();
            return;
        }

        m_componentType = componentType;

        GetPropertyEditor()->SetSavedStateKey(AZ::Crc32(componentType.ToString<AZStd::string>().data()));

        GetHeader()->SetTitle(GetFriendlyComponentName(&componentInstance).c_str());

        GetHeader()->ClearHelpURL();

        if (classData->m_editData)
        {
            if (auto editorData = classData->m_editData->FindElementData(AZ::Edit::ClassElements::EditorData))
            {
                if (auto nameAttribute = editorData->FindAttribute(AZ::Edit::Attributes::HelpPageURL))
                {
                    AZStd::string helpUrl;
                    AZ::AttributeReader nameReader(const_cast<AZ::Component*>(&componentInstance), nameAttribute);
                    nameReader.Read<AZStd::string>(helpUrl);
                    GetHeader()->SetHelpURL(helpUrl);
                }
            }
        }

        AZStd::string iconPath;
        AzToolsFramework::EditorRequestBus::BroadcastResult(iconPath, &AzToolsFramework::EditorRequests::GetComponentEditorIcon, componentType, const_cast<AZ::Component*>(&componentInstance));
        GetHeader()->SetIcon(QIcon(iconPath.c_str()));

        bool isExpanded = true;
        AzToolsFramework::EditorEntityInfoRequestBus::EventResult(isExpanded, componentInstance.GetEntityId(), &AzToolsFramework::EditorEntityInfoRequestBus::Events::IsComponentExpanded, componentInstance.GetId());
        GetHeader()->SetExpanded(isExpanded);
    }

    void ComponentEditor::InvalidateComponentType()
    {
        m_componentType = AZ::Uuid::CreateNull();

        GetHeader()->SetTitle(ComponentEditorConstants::kUnknownComponentTitle);
        GetHeader()->SetIcon(QIcon());
    }

    QString ComponentEditor::BuildHeaderTooltip()
    {
        // Don't display tooltip if multiple entities / component instances are being displayed.
        if (m_components.size() != 1)
        {
            return QString();
        }

        // Prepare a tooltip showing useful metadata about this particular component,
        // such as dependencies on other services (and components) on the entity.

        AZ::Component* thisComponent = m_components.front();

        if (!thisComponent)
        {
            return QString();
        }

        AZ::ComponentDescriptor* componentDescriptor = nullptr;
        AZ::ComponentDescriptorBus::EventResult(
            componentDescriptor, thisComponent->RTTI_GetType(), &AZ::ComponentDescriptorBus::Events::GetDescriptor);

        if (!componentDescriptor)
        {
            return QString();
        }

        AZ::Entity* entity = thisComponent->GetEntity();

        if (!entity)
        {
            return QString();
        }

        const AZStd::vector<AZ::Component*>& components = entity->GetComponents();

        // Gather required services for the component.
        AZ::ComponentDescriptor::DependencyArrayType requiredServices;
        componentDescriptor->GetRequiredServices(requiredServices, thisComponent);

        QString tooltip;

        AZStd::list<AZStd::string> dependsOnComponents;

        // For each service, identify the component on the entity that is currently satisfying the requirement.
        for (const AZ::ComponentServiceType service : requiredServices)
        {
            for (AZ::Component* otherComponent : components)
            {
                if (otherComponent == thisComponent)
                {
                    continue;
                }

                AZ::ComponentDescriptor* otherDescriptor = nullptr;
                AZ::ComponentDescriptorBus::EventResult(
                    otherDescriptor, otherComponent->RTTI_GetType(), &AZ::ComponentDescriptorBus::Events::GetDescriptor);

                if (otherDescriptor)
                {
                    AZ::ComponentDescriptor::DependencyArrayType providedServices;
                    otherDescriptor->GetProvidedServices(providedServices, otherComponent);

                    if (AZStd::find(providedServices.begin(), providedServices.end(), service) != providedServices.end())
                    {
                        dependsOnComponents.emplace_back(GetFriendlyComponentName(otherComponent));
                        break;
                    }
                }
            }
        }

        if (!dependsOnComponents.empty())
        {
            tooltip += tr("Component has required services satisfied by the following components on this entity:");
            tooltip += "\n";

            for (const AZStd::string& componentName : dependsOnComponents)
            {
                tooltip += "\n\t";
                tooltip += componentName.c_str();
            }
        }

        return tooltip;
    }

    void ComponentEditor::OnExpanderChanged(bool expanded)
    {
        for (auto component : m_components)
        {
            EditorEntityInfoRequestBus::Event(component->GetEntityId(), &EditorEntityInfoRequestBus::Events::SetComponentExpanded, component->GetId(), expanded);
        }

        emit OnExpansionContractionDone();
    }

    void ComponentEditor::OnContextMenuClicked(const QPoint& position)
    {
        emit OnDisplayComponentEditorMenu(position);
    }

    void ComponentEditor::contextMenuEvent(QContextMenuEvent *event)
    {
        OnContextMenuClicked(event->globalPos());
        event->accept();
    }

    void ComponentEditor::OnIconLabelClicked(const QPoint& position)
    {
        emit OnComponentIconClicked(position);
    }

    void ComponentEditor::UpdateExpandability()
    {
        //updating whether or not expansion is allowed and forcing collapse if it's not
        bool isExpandable = IsExpandable();
        GetHeader()->SetExpandable(isExpandable);
        SetExpanded(IsExpanded() && isExpandable);
    }

    void ComponentEditor::SetExpanded(bool expanded)
    {
        AzQtComponents::Card::setExpanded(expanded);
    }

    bool ComponentEditor::IsExpanded() const
    {
        return GetHeader()->IsExpanded();
    }

    bool ComponentEditor::IsExpandable() const
    {
        //if there are any notifications, expansion must be allowed
        if (getNotificationCount())
        {
            return true;
        }

        //if any component class data has data elements or fields then it should be expandable
        int classElementCount = 0;
        int dataElementCount = 0;

        for (auto component : m_components)
        {
            auto typeId = GetComponentTypeId(component);

            //build a vector of all class info associated with typeId
            //EnumerateBase doesn't include class data for requested type so it must be added manually
            AZStd::vector<const AZ::SerializeContext::ClassData*> classDataVec = { GetComponentClassData(component) };

            //get all class info for any base classes (light components share a common base class where all properties are set)
            m_serializeContext->EnumerateBase(
                [&classDataVec](const AZ::SerializeContext::ClassData* classData, AZ::Uuid) { classDataVec.push_back(classData); return true; }, typeId);

            for (auto classData : classDataVec)
            {
                if (!classData || !classData->m_editData)
                {
                    continue;
                }

                //count all visible class and data elements
                for (const auto& element : classData->m_editData->m_elements)
                {
                    bool visible = true;
                    if (auto visibilityAttribute = element.FindAttribute(AZ::Edit::Attributes::Visibility))
                    {
                        AzToolsFramework::PropertyAttributeReader reader(component, visibilityAttribute);
                        AZ::u32 visibilityValue;
                        if (reader.Read<AZ::u32>(visibilityValue))
                        {
                            if (visibilityValue == AZ_CRC("PropertyVisibility_Hide", 0x32ab90f7))
                            {
                                visible = false;
                            }
                        }
                    }

                    if (visible)
                    {
                        if (element.IsClassElement())
                        {
                            classElementCount++;
                        }
                        else
                        {
                            dataElementCount++;
                        }
                    }

                    if (classElementCount > 1 || dataElementCount > 0)
                    {
                        return true;
                    }
                }
            }
        }

        return false;
    }

    void ComponentEditor::SetSelected(bool selected)
    {
        // do not allow cards to be selected when they are disabled
        // (show the yellow outline)
        if (!isEnabled())
        {
            return;
        }

        AzQtComponents::Card::setSelected(selected);
    }

    bool ComponentEditor::IsSelected() const
    {
        return AzQtComponents::Card::isSelected();
    }

    void ComponentEditor::SetDragged(bool dragged)
    {
        AzQtComponents::Card::setDragging(dragged);
    }

    bool ComponentEditor::IsDragged() const
    {
        return AzQtComponents::Card::isDragging();
    }

    void ComponentEditor::SetDropTarget(bool dropTarget)
    {
        AzQtComponents::Card::setDropTarget(dropTarget);
    }

    bool ComponentEditor::IsDropTarget() const
    {
        return AzQtComponents::Card::isDropTarget();
    }

    ComponentEditorHeader* ComponentEditor::GetHeader() const
    {
        return static_cast<ComponentEditorHeader*>(header());
    }

    AzToolsFramework::IPropertyEditor* ComponentEditor::GetPropertyEditor()
    {
        if (m_propertyEditor)
        {
            return m_propertyEditor;
        }
        else
        {
            return m_dpe;
        }
    }

    AZStd::vector<AZ::Component*>& ComponentEditor::GetComponents()
    {
        return m_components;
    }

    const AZStd::vector<AZ::Component*>& ComponentEditor::GetComponents() const
    {
        return m_components;
    }

    void ComponentEditor::VisitComponentAdapterContents(const VisitComponentAdapterContentsCallback& callback) const
    {
        callback(m_adapter->GetContents());
    }

    bool ComponentEditor::HasComponentWithId(AZ::ComponentId componentId)
    {
        for (AZ::Component* component : m_components)
        {
            if (component->GetId() == componentId)
            {
                return true;
            }
        }

        return false;
    }

    void ComponentEditor::EnteredComponentMode(const AZStd::vector<AZ::Uuid>& componentModeTypes)
    {
        if (AZStd::find(componentModeTypes.begin(), componentModeTypes.end(), m_componentType) == componentModeTypes.end())
        {
            // disable all component cards that aren't in the active component mode.
            SetWidgetInteractEnabled(this, false);
        }

        // for components that *are* in the active component mode, try to set the first one
        // to selected, and the rest to unselected.
        SetSelected(componentModeTypes.front() == m_componentType);
    }

    void ComponentEditor::LeftComponentMode(const AZStd::vector<AZ::Uuid>& componentModeTypes)
    {
        // restore all component cards to normal when leaving ComponentMode
        if (AZStd::find(
            componentModeTypes.begin(),
            componentModeTypes.end(), m_componentType) == componentModeTypes.end())
        {
            SetWidgetInteractEnabled(this, true);
        }

        SetSelected(false);
    }

    void ComponentEditor::ActiveComponentModeChanged(const AZ::Uuid& componentType)
    {
        // refresh which Component Editor/Card looks selected in the Entity Outliner
        SetSelected(componentType == m_componentType);
    }

    void ComponentEditor::ConnectPropertyChangeHandler(
        const AZStd::function<void(const AZ::DocumentPropertyEditor::ReflectionAdapter::PropertyChangeInfo& changeInfo)>& callback)
    {
        m_propertyChangeHandler = AZ::DocumentPropertyEditor::ReflectionAdapter::PropertyChangeEvent::Handler(callback);
        m_adapter->ConnectPropertyChangeHandler(m_propertyChangeHandler);
    }
}

#include "UI/PropertyEditor/moc_ComponentEditor.cpp"<|MERGE_RESOLUTION|>--- conflicted
+++ resolved
@@ -156,24 +156,12 @@
         if (replaceRPE)
         {
             // Instantiate the DPE without the RPE
-<<<<<<< HEAD
-            if (Prefab::IsInspectorOverrideManagementEnabled())
-            {
-                m_adapter = AZStd::make_shared<Prefab::PrefabComponentAdapter>();
-            }
-            else
-            {
-                m_adapter = AZStd::make_shared<AZ::DocumentPropertyEditor::ComponentAdapter>();
-            }
-
-=======
             m_adapter = customDpeComponentAdapter;
             if (!m_adapter)
             {
                 // Create a default component adapter.
                 m_adapter = AZStd::make_shared<AZ::DocumentPropertyEditor::ComponentAdapter>();
             }
->>>>>>> 2ad2aee4
             m_filterAdapter = AZStd::make_shared<AZ::DocumentPropertyEditor::ValueStringFilter>();
             m_dpe = new DocumentPropertyEditor(this);
             m_filterAdapter->SetSourceAdapter(m_adapter);
