--- conflicted
+++ resolved
@@ -104,14 +104,10 @@
             return;
         }
 
-<<<<<<< HEAD
-=======
         AZ::EntityId entityId = GetEntityIdFromIndex(index);
->>>>>>> d28cd945
         const bool isFirstColumn = index.column() == EntityOutlinerListModel::ColumnName;
         const bool isLastColumn = index.column() == EntityOutlinerListModel::ColumnLockToggle;
         QModelIndex firstColumnIndex = index.siblingAtColumn(EntityOutlinerListModel::ColumnName);
-        AZ::EntityId entityId(firstColumnIndex.data(EntityOutlinerListModel::EntityIdRole).value<AZ::u64>());
         const bool hasVisibleChildren =
             firstColumnIndex.data(EntityOutlinerListModel::ExpandedRole).value<bool>() &&
             firstColumnIndex.model()->hasChildren(firstColumnIndex);
@@ -302,13 +298,9 @@
 
     void PrefabUiHandler::PaintItemForeground(QPainter* painter, const QStyleOptionViewItem& option, const QModelIndex& index) const
     {
-<<<<<<< HEAD
-=======
         AZ::EntityId entityId = GetEntityIdFromIndex(index);
->>>>>>> d28cd945
         const QPoint offset = QPoint(-18, 3);
         QModelIndex firstColumnIndex = index.siblingAtColumn(EntityOutlinerListModel::ColumnName);
-        AZ::EntityId entityId(firstColumnIndex.data(EntityOutlinerListModel::EntityIdRole).value<AZ::u64>());
         const int iconSize = 16;
         const bool isHovered = (option.state & QStyle::State_MouseOver);
         const bool isSelected = index.data(EntityOutlinerListModel::SelectedRole).template value<bool>();
@@ -330,7 +322,6 @@
 
         if (m_prefabFocusPublicInterface->IsOwningPrefabBeingFocused(entityId))
         {
-<<<<<<< HEAD
             if (isFirstColumn && (option.state & QStyle::State_Enabled))
             {
                 // Only show the close icon if the prefab is expanded.
@@ -372,41 +363,12 @@
                 const QSize toggleIconSize = QSize(32, 16);
                 QIcon scopeToggleIcon = QIcon(prefabEditScopeIconPath);
                 painter->drawPixmap(option.rect.topLeft() + toggleOffset, scopeToggleIcon.pixmap(toggleIconSize));
-=======
-            // Only show the close icon if the prefab is expanded.
-            // This allows the prefab container to be opened if it was collapsed during propagation.
-            if (isExpanded)
-            {
-                // Use the same color as the background.
-                QColor backgroundColor = m_backgroundColor;
-                if (isSelected)
-                {
-                    backgroundColor = m_backgroundSelectedColor;
-                }
-                else if (isHovered)
-                {
-                    backgroundColor = m_backgroundHoverColor;
-                }
-
-                // Paint a rect to cover up the expander.
-                QRect rect = QRect(0, 0, 16, 16);
-                rect.translate(option.rect.topLeft() + offset);
-                painter->fillRect(rect, backgroundColor);
-
-                // Paint the icon.
-                QIcon closeIcon = QIcon(m_prefabEditCloseIconPath);
-                painter->drawPixmap(option.rect.topLeft() + offset, closeIcon.pixmap(iconSize));
->>>>>>> d28cd945
             }
         }
         else
         {
             // Only show the edit icon on hover.
-<<<<<<< HEAD
             if (isFirstColumn && isHovered && isPrefabEditModeNestedTemplates)
-=======
-            if (isHovered)
->>>>>>> d28cd945
             {
                 QIcon openIcon = QIcon(m_prefabEditOpenIconPath);
                 painter->drawPixmap(option.rect.topLeft() + offset, openIcon.pixmap(iconSize));
@@ -459,12 +421,7 @@
 
     bool PrefabUiHandler::OnOutlinerItemClick(const QPoint& position, const QStyleOptionViewItem& option, const QModelIndex& index) const
     {
-<<<<<<< HEAD
-        QModelIndex firstColumnIndex = index.siblingAtColumn(EntityOutlinerListModel::ColumnName);
-        AZ::EntityId entityId(firstColumnIndex.data(EntityOutlinerListModel::EntityIdRole).value<AZ::u64>());
-=======
         AZ::EntityId entityId = GetEntityIdFromIndex(index);
->>>>>>> d28cd945
         const QPoint offset = QPoint(-18, 3);
 
         bool isInFocusHierarchy = m_prefabFocusPublicInterface->IsOwningPrefabInFocusHierarchy(entityId);
