/*
 * Copyright (c) Contributors to the Open 3D Engine Project.
 * For complete copyright and license terms please see the LICENSE at the root of this distribution.
 *
 * SPDX-License-Identifier: Apache-2.0 OR MIT
 *
 */

#include <AzToolsFramework/UI/Prefab/PrefabUiHandler.h>

#include <AzFramework/API/ApplicationAPI.h>

<<<<<<< HEAD
#include <AzToolsFramework/Prefab/PrefabFocusInterface.h>
=======
#include <AzToolsFramework/Prefab/PrefabFocusPublicInterface.h>
>>>>>>> b4b7e5a0
#include <AzToolsFramework/Prefab/PrefabPublicInterface.h>
#include <AzToolsFramework/UI/Outliner/EntityOutlinerListModel.hxx>

#include <QAbstractItemModel>
#include <QPainter>
#include <QPainterPath>
#include <QTreeView>

namespace AzToolsFramework
{
    AzFramework::EntityContextId PrefabUiHandler::s_editorEntityContextId = AzFramework::EntityContextId::CreateNull();

    PrefabUiHandler::PrefabUiHandler()
    {
        m_prefabPublicInterface = AZ::Interface<Prefab::PrefabPublicInterface>::Get();
        if (m_prefabPublicInterface == nullptr)
        {
            AZ_Assert(false, "PrefabUiHandler - could not get PrefabPublicInterface on PrefabUiHandler construction.");
            return;
        }

        m_prefabFocusPublicInterface = AZ::Interface<Prefab::PrefabFocusPublicInterface>::Get();
        if (m_prefabFocusPublicInterface == nullptr)
        {
            AZ_Assert(false, "PrefabUiHandler - could not get PrefabFocusPublicInterface on PrefabUiHandler construction.");
            return;
        }

        // Get EditorEntityContextId
        EditorEntityContextRequestBus::BroadcastResult(s_editorEntityContextId, &EditorEntityContextRequests::GetEditorEntityContextId);
    }

    QString PrefabUiHandler::GenerateItemInfoString(AZ::EntityId entityId) const
    {
        QString infoString;

        AZ::IO::Path path = m_prefabPublicInterface->GetOwningInstancePrefabPath(entityId);

        if (!path.empty())
        {
            QString saveFlag = "";
            auto dirtyOutcome = m_prefabPublicInterface->HasUnsavedChanges(path);

            if (dirtyOutcome.IsSuccess() && dirtyOutcome.GetValue() == true)
            {
                saveFlag = "*";
            }

            infoString = QObject::tr("<span style=\"font-style: italic; font-weight: 400;\">(%1%2)</span>")
                .arg(path.Filename().Native().data())
                .arg(saveFlag);
        }

        return infoString;
    }

    QString PrefabUiHandler::GenerateItemTooltip(AZ::EntityId entityId) const
    {
        QString tooltip;

        AZ::IO::Path path = m_prefabPublicInterface->GetOwningInstancePrefabPath(entityId);

        if (!path.empty())
        {
            tooltip = QObject::tr("Double click to edit.\n%1").arg(path.Native().data());
        }

        return tooltip;
    }

    QIcon PrefabUiHandler::GenerateItemIcon(AZ::EntityId entityId) const
    {
        if (m_prefabFocusPublicInterface->IsOwningPrefabBeingFocused(entityId))
        {
            return QIcon(m_prefabEditIconPath);
        }

        return QIcon(m_prefabIconPath);
    }

    void PrefabUiHandler::PaintItemBackground(QPainter* painter, const QStyleOptionViewItem& option, const QModelIndex& index) const
    {
        if (!painter)
        {
            AZ_Warning("PrefabUiHandler", false, "PrefabUiHandler - painter is nullptr, can't draw Prefab outliner background.");
            return;
        }

        AZ::EntityId entityId = GetEntityIdFromIndex(index);
        const bool isFirstColumn = index.column() == EntityOutlinerListModel::ColumnName;
        const bool isLastColumn = index.column() == EntityOutlinerListModel::ColumnLockToggle;
        QModelIndex firstColumnIndex = index.siblingAtColumn(EntityOutlinerListModel::ColumnName);
        const bool hasVisibleChildren =
            firstColumnIndex.data(EntityOutlinerListModel::ExpandedRole).value<bool>() &&
            firstColumnIndex.model()->hasChildren(firstColumnIndex);

        QColor backgroundColor = m_prefabCapsuleColor;
        if (m_prefabFocusPublicInterface->IsOwningPrefabBeingFocused(entityId))
        {
            backgroundColor = m_prefabCapsuleEditColor;
        }
        else if (!(option.state & QStyle::State_Enabled))
        {
            backgroundColor = m_prefabCapsuleDisabledColor;
        }

        QPainterPath backgroundPath;
        backgroundPath.setFillRule(Qt::WindingFill);

        QRect tempRect = option.rect;
        tempRect.setTop(tempRect.top() + 1);

        if (!hasVisibleChildren)
        {
            tempRect.setBottom(tempRect.bottom() - 1);
        }

        if (isFirstColumn)
        {
            tempRect.setLeft(tempRect.left() - 1);
        }

        if (isLastColumn)
        {
            tempRect.setWidth(tempRect.width() - 1);
        }

        if (isFirstColumn || isLastColumn)
        {
            // Rounded rect to have rounded borders on top
            backgroundPath.addRoundedRect(tempRect, m_prefabCapsuleRadius, m_prefabCapsuleRadius);

            if (hasVisibleChildren)
            {
                // Regular rect, half height, to square the bottom borders
                QRect bottomRect = tempRect;
                bottomRect.setTop(bottomRect.top() + (bottomRect.height() / 2));
                backgroundPath.addRect(bottomRect);
            }
            
            // Regular rect, half height, to square the opposite border
            QRect squareRect = tempRect;
            if (isFirstColumn)
            {
                squareRect.setLeft(tempRect.left() + (tempRect.width() / 2));
            }
            else if (isLastColumn)
            {
                squareRect.setWidth(tempRect.width() / 2);
            }
            backgroundPath.addRect(squareRect);
        }
        else
        {
            backgroundPath.addRect(tempRect);
        }

        painter->save();
        painter->setRenderHint(QPainter::Antialiasing, true);
        painter->fillPath(backgroundPath.simplified(), backgroundColor);
        painter->restore();
    }

    void PrefabUiHandler::PaintDescendantForeground(QPainter* painter, const QStyleOptionViewItem& option, const QModelIndex& index,
        const QModelIndex& descendantIndex) const
    {
        if (!painter)
        {
            AZ_Warning("PrefabUiHandler", false, "PrefabUiHandler - painter is nullptr, can't draw Prefab outliner background.");
            return;
        }

        AZ::EntityId entityId = GetEntityIdFromIndex(index);

        const QTreeView* outlinerTreeView(qobject_cast<const QTreeView*>(option.widget));
        const int ancestorLeft = outlinerTreeView->visualRect(index).left() + (m_prefabBorderThickness / 2) - 1;
        const int curveRectSize = m_prefabCapsuleRadius * 2;
        const bool isFirstColumn = descendantIndex.column() == EntityOutlinerListModel::ColumnName;
        const bool isLastColumn = descendantIndex.column() == EntityOutlinerListModel::ColumnLockToggle;

        // There is no legal way of opening prefabs in their default state, so default to disabled.
        QColor borderColor = m_prefabCapsuleDisabledColor;
        if (m_prefabFocusPublicInterface->IsOwningPrefabBeingFocused(entityId))
        {
            borderColor = m_prefabCapsuleEditColor;
        }

        QPen borderLinePen(borderColor, m_prefabBorderThickness);

        // Find the rect that extends fully to the left
        QRect fullRect = option.rect;
        fullRect.setLeft(ancestorLeft);
        if (isLastColumn)
        {
            fullRect.setWidth(fullRect.width() - 1);
        }

        // Adjust option.rect to account for the border thickness
        QRect rect = option.rect;
        rect.setLeft(rect.left() + (m_prefabBorderThickness / 2));

        painter->save();
        painter->setRenderHint(QPainter::Antialiasing, true);
        painter->setPen(borderLinePen);

        if (IsLastVisibleChild(index, descendantIndex))
        {
            // This is the last visible entity in the prefab, so close the container

            if (isFirstColumn)
            {
                // Left border, curve on the bottom left, bottom border

                // Define curve start, end and size
                QPoint curveStart = fullRect.bottomLeft();
                curveStart.setY(curveStart.y() - m_prefabCapsuleRadius);
                QPoint curveEnd = fullRect.bottomLeft();
                curveEnd.setX(curveEnd.x() + m_prefabCapsuleRadius);
                QRect curveRect = QRect(fullRect.left(), fullRect.bottom() - curveRectSize, curveRectSize, curveRectSize);

                // Curved Corner
                QPainterPath curvedCorner;
                curvedCorner.moveTo(fullRect.topLeft());
                curvedCorner.lineTo(curveStart);
                curvedCorner.arcTo(curveRect, 180, 90);
                curvedCorner.lineTo(fullRect.bottomRight());
                painter->drawPath(curvedCorner);

            }
            else if (isLastColumn)
            {
                // Right border, curve on the bottom right, bottom border

                // Define curve start, end and size
                QPoint curveStart = fullRect.bottomRight();
                curveStart.setY(curveStart.y() - m_prefabCapsuleRadius);
                QRect curveRect = QRect(fullRect.right() - curveRectSize, fullRect.bottom() - curveRectSize, curveRectSize, curveRectSize);

                // Curved Corner
                QPainterPath curvedCorner;
                curvedCorner.moveTo(fullRect.topRight());
                curvedCorner.lineTo(curveStart);
                curvedCorner.arcTo(curveRect, 0, -90);
                curvedCorner.lineTo(rect.bottomLeft());
                painter->drawPath(curvedCorner);
            }
            else
            {
                // Bottom Border
                painter->drawLine(rect.bottomLeft(), rect.bottomRight());
            }
        }
        else
        {
            if (isFirstColumn)
            {
                // Left Border
                painter->drawLine(fullRect.topLeft(), fullRect.bottomLeft());
            }

            if (isLastColumn)
            {
                // Right Border
                painter->drawLine(fullRect.topRight(), fullRect.bottomRight());
            }
        }

        painter->restore();
    }

    void PrefabUiHandler::PaintItemForeground(QPainter* painter, const QStyleOptionViewItem& option, [[maybe_unused]] const QModelIndex& index) const
    {
        AZ::EntityId entityId = GetEntityIdFromIndex(index);
        const QPoint offset = QPoint(-18, 3);
        QModelIndex firstColumnIndex = index.siblingAtColumn(EntityOutlinerListModel::ColumnName);
        const int iconSize = 16;
        const bool isHovered = (option.state & QStyle::State_MouseOver);
        const bool isSelected = index.data(EntityOutlinerListModel::SelectedRole).template value<bool>();
        const bool isFirstColumn = index.column() == EntityOutlinerListModel::ColumnName;
        const bool isExpanded =
            firstColumnIndex.data(EntityOutlinerListModel::ExpandedRole).value<bool>() &&
            firstColumnIndex.model()->hasChildren(firstColumnIndex);

        if (!isFirstColumn || !(option.state & QStyle::State_Enabled))
        {
            return;
        }

        painter->save();
        painter->setRenderHint(QPainter::Antialiasing, true);

        if (m_prefabFocusPublicInterface->IsOwningPrefabBeingFocused(entityId))
        {
            // Only show the close icon if the prefab is expanded.
            // This allows the prefab container to be opened if it was collapsed during propagation.
            if (isExpanded)
            {
                // Use the same color as the background.
                QColor backgroundColor = m_backgroundColor;
                if (isSelected)
                {
                    backgroundColor = m_backgroundSelectedColor;
                }
                else if (isHovered)
                {
                    backgroundColor = m_backgroundHoverColor;
                }

                // Paint a rect to cover up the expander.
                QRect rect = QRect(0, 0, 16, 16);
                rect.translate(option.rect.topLeft() + offset);
                painter->fillRect(rect, backgroundColor);

                // Paint the icon.
                QIcon closeIcon = QIcon(m_prefabEditCloseIconPath);
                painter->drawPixmap(option.rect.topLeft() + offset, closeIcon.pixmap(iconSize));
            }
        }
        else
        {
            // Only show the edit icon on hover.
            if (isHovered)
            {
                QIcon openIcon = QIcon(m_prefabEditOpenIconPath);
                painter->drawPixmap(option.rect.topLeft() + offset, openIcon.pixmap(iconSize));
            }
        }

        painter->restore();
    }

    bool PrefabUiHandler::IsLastVisibleChild(const QModelIndex& parent, const QModelIndex& child)
    {
        QModelIndex lastVisibleItemIndex = GetLastVisibleChild(parent);
        QModelIndex index = child;

        // GetLastVisibleChild returns an index set to the ColumnName column
        if (index.column() != EntityOutlinerListModel::ColumnName)
        {
            index = index.siblingAtColumn(EntityOutlinerListModel::ColumnName);
        }

        return index == lastVisibleItemIndex;
    }

    QModelIndex PrefabUiHandler::GetLastVisibleChild(const QModelIndex& parent)
    {
        auto model = parent.model();
        QModelIndex index = parent;

        // The parenting information for the index are stored in the ColumnName column
        if (index.column() != EntityOutlinerListModel::ColumnName)
        {
            index = index.siblingAtColumn(EntityOutlinerListModel::ColumnName);
        }

        return Internal_GetLastVisibleChild(model, index);
    }

    QModelIndex PrefabUiHandler::Internal_GetLastVisibleChild(const QAbstractItemModel* model, const QModelIndex& index)
    {
        if (!model->hasChildren(index) || !index.data(EntityOutlinerListModel::ExpandedRole).value<bool>())
        {
            return index;
        }

        int childCount = index.data(EntityOutlinerListModel::ChildCountRole).value<int>();
        QModelIndex lastChild = model->index(childCount - 1, EntityOutlinerListModel::ColumnName, index);

        return Internal_GetLastVisibleChild(model, lastChild);
    }

<<<<<<< HEAD
    void PrefabUiHandler::OnDoubleClick(AZ::EntityId entityId) const
    {
        bool prefabWipFeaturesEnabled = false;
        AzFramework::ApplicationRequests::Bus::BroadcastResult(
            prefabWipFeaturesEnabled, &AzFramework::ApplicationRequests::ArePrefabWipFeaturesEnabled);

        if (prefabWipFeaturesEnabled)
        {
            // Focus on this prefab
            m_prefabFocusInterface->FocusOnOwningPrefab(entityId);
        }
=======
    bool PrefabUiHandler::OnOutlinerItemClick(const QPoint& position, const QStyleOptionViewItem& option, const QModelIndex& index) const
    {
        AZ::EntityId entityId = GetEntityIdFromIndex(index);
        const QPoint offset = QPoint(-18, 3);

        if (m_prefabFocusPublicInterface->IsOwningPrefabInFocusHierarchy(entityId))
        {
            QRect iconRect = QRect(0, 0, 16, 16);
            iconRect.translate(option.rect.topLeft() + offset);

            if (iconRect.contains(position))
            {
                if (!m_prefabFocusPublicInterface->IsOwningPrefabBeingFocused(entityId))
                {
                    // Focus on this prefab.
                    m_prefabFocusPublicInterface->FocusOnOwningPrefab(entityId);
                }

                // Don't propagate event.
                return true;
            }
        }

        return false;
    }

    void PrefabUiHandler::OnOutlinerItemCollapse(const QModelIndex& index) const
    {
        AZ::EntityId entityId = GetEntityIdFromIndex(index);

        if (m_prefabFocusPublicInterface->IsOwningPrefabBeingFocused(entityId))
        {
            // Close this prefab and focus on the parent
            m_prefabFocusPublicInterface->FocusOnParentOfFocusedPrefab(s_editorEntityContextId);
        }
    }

    bool PrefabUiHandler::OnOutlinerItemDoubleClick(const QModelIndex& index) const
    {
        AZ::EntityId entityId = GetEntityIdFromIndex(index);

        if (!m_prefabFocusPublicInterface->IsOwningPrefabBeingFocused(entityId))
        {
            // Focus on this prefab
            m_prefabFocusPublicInterface->FocusOnOwningPrefab(entityId);
        }
        else
        {
            // Close this prefab and focus on the parent
            m_prefabFocusPublicInterface->FocusOnParentOfFocusedPrefab(s_editorEntityContextId);
        }

        // Don't propagate event.
        return true;
>>>>>>> b4b7e5a0
    }
}<|MERGE_RESOLUTION|>--- conflicted
+++ resolved
@@ -10,11 +10,7 @@
 
 #include <AzFramework/API/ApplicationAPI.h>
 
-<<<<<<< HEAD
-#include <AzToolsFramework/Prefab/PrefabFocusInterface.h>
-=======
 #include <AzToolsFramework/Prefab/PrefabFocusPublicInterface.h>
->>>>>>> b4b7e5a0
 #include <AzToolsFramework/Prefab/PrefabPublicInterface.h>
 #include <AzToolsFramework/UI/Outliner/EntityOutlinerListModel.hxx>
 
@@ -387,19 +383,6 @@
         return Internal_GetLastVisibleChild(model, lastChild);
     }
 
-<<<<<<< HEAD
-    void PrefabUiHandler::OnDoubleClick(AZ::EntityId entityId) const
-    {
-        bool prefabWipFeaturesEnabled = false;
-        AzFramework::ApplicationRequests::Bus::BroadcastResult(
-            prefabWipFeaturesEnabled, &AzFramework::ApplicationRequests::ArePrefabWipFeaturesEnabled);
-
-        if (prefabWipFeaturesEnabled)
-        {
-            // Focus on this prefab
-            m_prefabFocusInterface->FocusOnOwningPrefab(entityId);
-        }
-=======
     bool PrefabUiHandler::OnOutlinerItemClick(const QPoint& position, const QStyleOptionViewItem& option, const QModelIndex& index) const
     {
         AZ::EntityId entityId = GetEntityIdFromIndex(index);
@@ -454,6 +437,5 @@
 
         // Don't propagate event.
         return true;
->>>>>>> b4b7e5a0
     }
 }