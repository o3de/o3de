--- conflicted
+++ resolved
@@ -140,12 +140,9 @@
                 return;
             }
 
-<<<<<<< HEAD
-=======
             // Get EditorEntityContextId
             EditorEntityContextRequestBus::BroadcastResult(s_editorEntityContextId, &EditorEntityContextRequests::GetEditorEntityContextId);
 
->>>>>>> dcc2890d
             // Initialize Editor functionality for the Prefab Focus Handler
             auto prefabFocusInterface = AZ::Interface<PrefabFocusInterface>::Get();
             prefabFocusInterface->InitializeEditorInterfaces();
@@ -335,10 +332,6 @@
 
                     if (s_prefabPublicInterface->IsInstanceContainerEntity(selectedEntity))
                     {
-<<<<<<< HEAD
-                        // Edit Prefab
-=======
->>>>>>> dcc2890d
                         if (!s_prefabFocusPublicInterface->IsOwningPrefabBeingFocused(selectedEntity))
                         {
                             // Edit Prefab
