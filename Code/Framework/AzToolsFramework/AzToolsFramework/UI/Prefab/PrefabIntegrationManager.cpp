--- conflicted
+++ resolved
@@ -140,12 +140,9 @@
                 return;
             }
 
-<<<<<<< HEAD
-=======
             // Get EditorEntityContextId
             EditorEntityContextRequestBus::BroadcastResult(s_editorEntityContextId, &EditorEntityContextRequests::GetEditorEntityContextId);
 
->>>>>>> a5448005
             // Initialize Editor functionality for the Prefab Focus Handler
             auto prefabFocusInterface = AZ::Interface<PrefabFocusInterface>::Get();
             prefabFocusInterface->InitializeEditorInterfaces();
@@ -335,10 +332,6 @@
 
                     if (s_prefabPublicInterface->IsInstanceContainerEntity(selectedEntity))
                     {
-<<<<<<< HEAD
-                        // Edit Prefab
-=======
->>>>>>> a5448005
                         if (!s_prefabFocusPublicInterface->IsOwningPrefabBeingFocused(selectedEntity))
                         {
                             // Edit Prefab
