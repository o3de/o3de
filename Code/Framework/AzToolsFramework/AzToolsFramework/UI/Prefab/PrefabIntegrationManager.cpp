/*
 * Copyright (c) Contributors to the Open 3D Engine Project.
 * For complete copyright and license terms please see the LICENSE at the root of this distribution.
 *
 * SPDX-License-Identifier: Apache-2.0 OR MIT
 *
 */

#include <AzToolsFramework/UI/Prefab/PrefabIntegrationManager.h>

#include <AzCore/Asset/AssetManager.h>
#include <AzCore/Component/TransformBus.h>
#include <AzCore/IO/FileIO.h>
#include <AzCore/IO/SystemFile.h>

#include <AzFramework/API/ApplicationAPI.h>
#include <AzFramework/Asset/AssetSystemBus.h>

<<<<<<< HEAD
#include <AzToolsFramework/API/EditorAssetSystemAPI.h>
#include <AzToolsFramework/AssetBrowser/AssetBrowserBus.h>
#include <AzToolsFramework/AssetBrowser/AssetSelectionModel.h>
#include <AzToolsFramework/AssetBrowser/Entries/SourceAssetBrowserEntry.h>
#include <AzToolsFramework/ContainerEntity/ContainerEntityInterface.h>
=======
#include <AzToolsFramework/ContainerEntity/ContainerEntityInterface.h>
#include <AzToolsFramework/Entity/EditorEntityContextBus.h>
#include <AzToolsFramework/Entity/PrefabEditorEntityOwnershipInterface.h>
#include <AzToolsFramework/Entity/ReadOnly/ReadOnlyEntityInterface.h>
#include <AzToolsFramework/Prefab/EditorPrefabComponent.h>
#include <AzToolsFramework/Prefab/Instance/InstanceEntityMapperInterface.h>
#include <AzToolsFramework/Prefab/Instance/InstanceToTemplateInterface.h>
>>>>>>> b4b7e5a0
#include <AzToolsFramework/Prefab/PrefabFocusInterface.h>
#include <AzToolsFramework/Prefab/PrefabFocusPublicInterface.h>
#include <AzToolsFramework/Prefab/PrefabLoaderInterface.h>
#include <AzToolsFramework/Prefab/PrefabPublicInterface.h>
#include <AzToolsFramework/Prefab/Procedural/ProceduralPrefabAsset.h>
#include <AzToolsFramework/ToolsComponents/EditorLayerComponentBus.h>
#include <AzToolsFramework/UI/EditorEntityUi/EditorEntityUiInterface.h>
#include <AzToolsFramework/UI/Prefab/PrefabIntegrationInterface.h>
#include <AzToolsFramework/UI/UICore/WidgetHelpers.h>
#include <AzToolsFramework/Viewport/ActionBus.h>

#include <QApplication>
#include <QMainWindow>
#include <QMenu>
#include <QMessageBox>
#include <QTimer>

namespace AzToolsFramework
{
    namespace Prefab
    {
<<<<<<< HEAD
=======
        AzFramework::EntityContextId PrefabIntegrationManager::s_editorEntityContextId = AzFramework::EntityContextId::CreateNull();

>>>>>>> b4b7e5a0
        ContainerEntityInterface* PrefabIntegrationManager::s_containerEntityInterface = nullptr;
        EditorEntityUiInterface* PrefabIntegrationManager::s_editorEntityUiInterface = nullptr;
        PrefabFocusInterface* PrefabIntegrationManager::s_prefabFocusInterface = nullptr;
        PrefabFocusPublicInterface* PrefabIntegrationManager::s_prefabFocusPublicInterface = nullptr;
        PrefabLoaderInterface* PrefabIntegrationManager::s_prefabLoaderInterface = nullptr;
        PrefabPublicInterface* PrefabIntegrationManager::s_prefabPublicInterface = nullptr;

        PrefabIntegrationManager::PrefabIntegrationManager()
        {
            s_containerEntityInterface = AZ::Interface<ContainerEntityInterface>::Get();
            if (s_containerEntityInterface == nullptr)
            {
                AZ_Assert(false, "Prefab - could not get ContainerEntityInterface on PrefabIntegrationManager construction.");
                return;
            }

<<<<<<< HEAD
        PrefabIntegrationManager::PrefabIntegrationManager()
        {
            s_containerEntityInterface = AZ::Interface<ContainerEntityInterface>::Get();
            if (s_containerEntityInterface == nullptr)
            {
                AZ_Assert(false, "Prefab - could not get ContainerEntityInterface on PrefabIntegrationManager construction.");
                return;
            }

=======
>>>>>>> b4b7e5a0
            s_editorEntityUiInterface = AZ::Interface<EditorEntityUiInterface>::Get();
            if (s_editorEntityUiInterface == nullptr)
            {
                AZ_Assert(false, "Prefab - could not get EditorEntityUiInterface on PrefabIntegrationManager construction.");
                return;
            }

            s_prefabPublicInterface = AZ::Interface<PrefabPublicInterface>::Get();
            if (s_prefabPublicInterface == nullptr)
            {
                AZ_Assert(false, "Prefab - could not get PrefabPublicInterface on PrefabIntegrationManager construction.");
                return;
            }

            s_prefabLoaderInterface = AZ::Interface<PrefabLoaderInterface>::Get();
            if (s_prefabLoaderInterface == nullptr)
            {
                AZ_Assert(false, "Prefab - could not get PrefabLoaderInterface on PrefabIntegrationManager construction.");
                return;
            }

            s_prefabFocusInterface = AZ::Interface<PrefabFocusInterface>::Get();
            if (s_prefabFocusInterface == nullptr)
            {
                AZ_Assert(false, "Prefab - could not get PrefabFocusInterface on PrefabIntegrationManager construction.");
                return;
            }

            s_prefabFocusPublicInterface = AZ::Interface<PrefabFocusPublicInterface>::Get();
            if (s_prefabFocusPublicInterface == nullptr)
            {
                AZ_Assert(false, "Prefab - could not get PrefabFocusPublicInterface on PrefabIntegrationManager construction.");
                return;
            }

            m_readOnlyEntityPublicInterface = AZ::Interface<ReadOnlyEntityPublicInterface>::Get();
            AZ_Assert(
                m_readOnlyEntityPublicInterface,
                "Prefab - could not get ReadOnlyEntityPublicInterface on PrefabIntegrationManager construction.");

            // Get EditorEntityContextId
            EditorEntityContextRequestBus::BroadcastResult(s_editorEntityContextId, &EditorEntityContextRequests::GetEditorEntityContextId);

            // Initialize Editor functionality for the Prefab Focus Handler
            auto prefabFocusInterface = AZ::Interface<PrefabFocusInterface>::Get();
            prefabFocusInterface->InitializeEditorInterfaces();

            EditorContextMenuBus::Handler::BusConnect();
            EditorEventsBus::Handler::BusConnect();
            PrefabInstanceContainerNotificationBus::Handler::BusConnect();
            AZ::Interface<PrefabIntegrationInterface>::Register(this);
            EditorEntityContextNotificationBus::Handler::BusConnect();

            InitializeShortcuts();
        }

        PrefabIntegrationManager::~PrefabIntegrationManager()
        {
            UninitializeShortcuts();

            EditorEntityContextNotificationBus::Handler::BusDisconnect();
            AZ::Interface<PrefabIntegrationInterface>::Unregister(this);
            PrefabInstanceContainerNotificationBus::Handler::BusDisconnect();
            EditorEventsBus::Handler::BusDisconnect();
            EditorContextMenuBus::Handler::BusDisconnect();
        }

        void PrefabIntegrationManager::Reflect(AZ::ReflectContext* context)
        {
            PrefabUserSettings::Reflect(context);
        }

        void PrefabIntegrationManager::InitializeShortcuts()
        {
            // Open/Edit Prefab (+)
            // We also support = to enable easier editing on compact US keyboards.
            {
                m_actions.emplace_back(AZStd::make_unique<QAction>(nullptr));

                m_actions.back()->setShortcuts({ QKeySequence(Qt::Key_Plus), QKeySequence(Qt::Key_Equal) });
                m_actions.back()->setText("Open/Edit Prefab");
                m_actions.back()->setStatusTip("Edit the prefab in focus mode.");

                QObject::connect(
                    m_actions.back().get(), &QAction::triggered, m_actions.back().get(),
                    []
                    {
                        AzToolsFramework::EntityIdList selectedEntities;
                        AzToolsFramework::ToolsApplicationRequestBus::BroadcastResult(
                            selectedEntities, &AzToolsFramework::ToolsApplicationRequests::GetSelectedEntities);

                        if (selectedEntities.size() != 1)
                        {
                            return;
                        }

                        AZ::EntityId selectedEntity = selectedEntities[0];

                        if (!s_prefabPublicInterface->IsInstanceContainerEntity(selectedEntity))
                        {
                            return;
                        }

                        if (!s_prefabFocusPublicInterface->IsOwningPrefabBeingFocused(selectedEntity))
                        {
                            ContextMenu_EditPrefab(selectedEntity);
                        }
                    });

                EditorActionRequestBus::Broadcast(
                    &EditorActionRequests::AddActionViaBusCrc, AZ_CRC_CE("org.o3de.action.editortransform.prefabopen"),
                    m_actions.back().get());
            }

            // Close Prefab (-)
            {
                m_actions.emplace_back(AZStd::make_unique<QAction>(nullptr));

                m_actions.back()->setShortcuts({ QKeySequence(Qt::Key_Minus) });
                m_actions.back()->setText("Close Prefab");
                m_actions.back()->setStatusTip("Close focus mode for this prefab and move one level up.");

                QObject::connect(
                    m_actions.back().get(), &QAction::triggered, m_actions.back().get(),
                    []
                    {
                        ContextMenu_ClosePrefab();
                    });

                EditorActionRequestBus::Broadcast(
                    &EditorActionRequests::AddActionViaBusCrc, AZ_CRC_CE("org.o3de.action.editortransform.prefabclose"),
                    m_actions.back().get());
            }
        }

        void PrefabIntegrationManager::UninitializeShortcuts()
        {
            m_actions.clear();
        }

        int PrefabIntegrationManager::GetMenuPosition() const
        {
            return aznumeric_cast<int>(EditorContextMenuOrdering::MIDDLE);
        }

        AZStd::string PrefabIntegrationManager::GetMenuIdentifier() const
        {
            return "Prefabs";
        }

        void PrefabIntegrationManager::PopulateEditorGlobalContextMenu(
            QMenu* menu, [[maybe_unused]] const AZ::Vector2& point, [[maybe_unused]] int flags)
        {
            AzToolsFramework::EntityIdList selectedEntities;
            AzToolsFramework::ToolsApplicationRequestBus::BroadcastResult(
                selectedEntities, &AzToolsFramework::ToolsApplicationRequests::GetSelectedEntities);

            bool prefabWipFeaturesEnabled = false;
            AzFramework::ApplicationRequests::Bus::BroadcastResult(
                prefabWipFeaturesEnabled, &AzFramework::ApplicationRequests::ArePrefabWipFeaturesEnabled);

            bool readOnlyEntityInSelection = false;
            for (const auto& entityId : selectedEntities)
            {
                if (m_readOnlyEntityPublicInterface->IsReadOnly(entityId))
                {
                    readOnlyEntityInSelection = true;
                    break;
                }
            }

            bool onlySelectedEntityIsFocusedPrefabContainer = false;
            bool onlySelectedEntityIsClosedPrefabContainer = false;

            if (selectedEntities.size() == 1)
            {
                AZ::EntityId selectedEntity = selectedEntities.front();

                if (s_prefabPublicInterface->IsInstanceContainerEntity(selectedEntity))
                {
                    if (s_prefabFocusPublicInterface->IsOwningPrefabBeingFocused(selectedEntity))
                    {
                        onlySelectedEntityIsFocusedPrefabContainer = true;
                    }
                    else
                    {
                        onlySelectedEntityIsClosedPrefabContainer = true;
                    }
                }
            }

            // Edit/Inspect/Close Prefab
            {
                if (selectedEntities.size() == 1)
                {
                    AZ::EntityId selectedEntity = selectedEntities[0];

                    if (s_prefabPublicInterface->IsInstanceContainerEntity(selectedEntity))
                    {
                        if (!s_prefabFocusPublicInterface->IsOwningPrefabBeingFocused(selectedEntity))
                        {
                            if (s_prefabPublicInterface->IsOwnedByProceduralPrefabInstance(selectedEntity))
                            {
                                // Inspect Prefab
                                QAction* editAction = menu->addAction(QObject::tr("Inspect Procedural Prefab"));
                                editAction->setShortcut(QKeySequence(Qt::Key_Plus));
                                editAction->setToolTip(QObject::tr("See the procedural prefab contents in focus mode."));

                                QObject::connect(
                                    editAction, &QAction::triggered, editAction,
                                    [selectedEntity]
                                    {
                                        ContextMenu_EditPrefab(selectedEntity);
                                    }
                                );
                            }
                            else
                            {
                                // Edit Prefab
                                QAction* editAction = menu->addAction(QObject::tr("Open/Edit Prefab"));
                                editAction->setShortcut(QKeySequence(Qt::Key_Plus));
                                editAction->setToolTip(QObject::tr("Edit the prefab in focus mode."));

                                QObject::connect(
                                    editAction, &QAction::triggered, editAction,
                                    [selectedEntity]
                                    {
                                        ContextMenu_EditPrefab(selectedEntity);
                                    }
                                );
                            }
                        }
                        else
                        {
                            // Close Prefab
                            QAction* closeAction = menu->addAction(QObject::tr("Close Prefab"));
                            closeAction->setShortcut(QKeySequence(Qt::Key_Minus));
                            closeAction->setToolTip(QObject::tr("Close focus mode for this prefab and move one level up."));

                            QObject::connect(
                                closeAction, &QAction::triggered, closeAction,
                                []
                                {
                                    ContextMenu_ClosePrefab();
                                }
                            );
                        }

                        menu->addSeparator();
                    }
                }
            }

            bool itemWasShown = false;

            // Create Prefab
            {
                if (!selectedEntities.empty())
                {
                    // Hide if the only selected entity is the Focused Instance Container
                    if (!onlySelectedEntityIsFocusedPrefabContainer)
                    {
                        bool layerInSelection = false;

                        for (AZ::EntityId entityId : selectedEntities)
                        {
                            if (!layerInSelection)
                            {
                                AzToolsFramework::Layers::EditorLayerComponentRequestBus::EventResult(
                                    layerInSelection, entityId,
                                    &AzToolsFramework::Layers::EditorLayerComponentRequestBus::Events::HasLayer);

                                if (layerInSelection)
                                {
                                    break;
                                }
                            }
                        }

                        // Layers can't be in prefabs.
                        // Also don't allow to create a prefab if any of the selected entities are read-only
                        if (!layerInSelection && !readOnlyEntityInSelection)
                        {
                            QAction* createAction = menu->addAction(QObject::tr("Create Prefab..."));
                            createAction->setToolTip(QObject::tr("Creates a prefab out of the currently selected entities."));

                            QObject::connect(
                                createAction, &QAction::triggered, createAction,
                                [selectedEntities]
                                {
                                    ContextMenu_CreatePrefab(selectedEntities);
                                }
                            );

                            itemWasShown = true;
                        }
                    }
                }
            }

            // Detach Prefab
            if (onlySelectedEntityIsClosedPrefabContainer)
            {
                AZ::EntityId selectedEntityId = selectedEntities.front();

                QAction* detachPrefabAction = menu->addAction(QObject::tr("Detach Prefab..."));
                QObject::connect(
                    detachPrefabAction, &QAction::triggered, detachPrefabAction,
                    [selectedEntityId]
                    {
                        ContextMenu_DetachPrefab(selectedEntityId);
                    }
                );
            }

            // Instantiate Prefab
            if (selectedEntities.size() == 0 ||
                selectedEntities.size() == 1 && !readOnlyEntityInSelection && !onlySelectedEntityIsClosedPrefabContainer)
            {
                QAction* instantiateAction = menu->addAction(QObject::tr("Instantiate Prefab..."));
                instantiateAction->setToolTip(QObject::tr("Instantiates a prefab file in the scene."));

                QObject::connect(
                    instantiateAction, &QAction::triggered, instantiateAction,
                    []
                    {
                        ContextMenu_InstantiatePrefab();
                    }
                );

                // Instantiate Procedural Prefab
                if (AZ::Prefab::ProceduralPrefabAsset::UseProceduralPrefabs())
                {
                    QAction* action = menu->addAction(QObject::tr("Instantiate Procedural Prefab..."));
                    action->setToolTip(QObject::tr("Instantiates a procedural prefab file in a prefab."));

                    QObject::connect(
                        action, &QAction::triggered, action,
                        []
                        {
                            ContextMenu_InstantiateProceduralPrefab();
                        }
                    );
                }

                itemWasShown = true;
            }

            if (itemWasShown)
            {
                menu->addSeparator();
            }

            // Save Prefab
            {
                if (selectedEntities.size() == 1)
                {
                    AZ::EntityId selectedEntity = selectedEntities[0];

                    if (s_prefabPublicInterface->IsInstanceContainerEntity(selectedEntity))
                    {
                        // Save Prefab
                        AZ::IO::Path prefabFilePath = s_prefabPublicInterface->GetOwningInstancePrefabPath(selectedEntity);
                        auto dirtyOutcome = s_prefabPublicInterface->HasUnsavedChanges(prefabFilePath);

                        if (dirtyOutcome.IsSuccess() && dirtyOutcome.GetValue() == true)
                        {
                            QAction* saveAction = menu->addAction(QObject::tr("Save Prefab to file"));
                            saveAction->setToolTip(QObject::tr("Save the changes to the prefab to disk."));

                            QObject::connect(
                                saveAction, &QAction::triggered, saveAction,
                                [selectedEntity]
                                {
                                    ContextMenu_SavePrefab(selectedEntity);
                                }
                            );

                            menu->addSeparator();
                        }
                    }
                }
            }

            if (!selectedEntities.empty())
            {
                // Don't allow duplication if any of the selected entities are direct descendants of a read-only entity
                bool selectionContainsDescendantOfReadOnlyEntity = false;
                for (const auto& entityId : selectedEntities)
                {
                    AZ::EntityId parentEntityId;
                    AZ::TransformBus::EventResult(parentEntityId, entityId, &AZ::TransformBus::Events::GetParentId);

                    if (parentEntityId.IsValid() && m_readOnlyEntityPublicInterface->IsReadOnly(parentEntityId))
                    {
                        selectionContainsDescendantOfReadOnlyEntity = true;
                        break;
                    }
                }

                if (!selectionContainsDescendantOfReadOnlyEntity)
                {
                    QAction* duplicateAction = menu->addAction(QObject::tr("Duplicate"));
                    duplicateAction->setShortcut(QKeySequence(Qt::CTRL + Qt::Key_D));
                    QObject::connect(
                        duplicateAction, &QAction::triggered, duplicateAction,
                        []
                        {
                            ContextMenu_Duplicate();
                        }
                    );
                }
            }

            if (!selectedEntities.empty() &&
                (selectedEntities.size() != 1 ||
                 selectedEntities[0] != s_prefabFocusPublicInterface->GetFocusedPrefabContainerEntityId(s_editorEntityContextId)) &&
                !readOnlyEntityInSelection)
            {
                QAction* deleteAction = menu->addAction(QObject::tr("Delete"));
                deleteAction->setShortcut(QKeySequence(Qt::Key_Delete));
                QObject::connect(
                    deleteAction, &QAction::triggered, deleteAction,
                    []
                    {
                        ContextMenu_DeleteSelected();
                    }
                );
            }

            menu->addSeparator();
        }

        void PrefabIntegrationManager::OnEscape()
        {
            s_prefabFocusPublicInterface->FocusOnOwningPrefab(AZ::EntityId());
        }

        void PrefabIntegrationManager::OnStartPlayInEditorBegin()
        {
            // Focus on the root prefab (AZ::EntityId() will default to it)
            s_prefabFocusPublicInterface->FocusOnOwningPrefab(AZ::EntityId());
        }

        void PrefabIntegrationManager::OnStopPlayInEditor()
        {
            // Refresh all containers when leaving Game Mode to ensure everything is synced.
            QTimer::singleShot(
                0,
                [&]()
                {
                    s_containerEntityInterface->RefreshAllContainerEntities(s_editorEntityContextId);
                });
        }

        void PrefabIntegrationManager::ContextMenu_CreatePrefab(AzToolsFramework::EntityIdList selectedEntities)
        {
            // Save a reference to our currently active window since it will be
            // temporarily null after QFileDialogs close, which we need in order to
            // be able to parent our message dialogs properly
            QWidget* activeWindow = QApplication::activeWindow();
            const AZStd::string prefabFilesPath = "@projectroot@/Prefabs";
<<<<<<< HEAD
=======

            // Remove focused instance container entity if it's part of the list
            auto focusedContainerIter = AZStd::find(
                selectedEntities.begin(), selectedEntities.end(),
                s_prefabFocusPublicInterface->GetFocusedPrefabContainerEntityId(s_editorEntityContextId));
            if (focusedContainerIter != selectedEntities.end())
            {
                selectedEntities.erase(focusedContainerIter);
            }
>>>>>>> b4b7e5a0

            if (selectedEntities.empty())
            {
                return;
            }

            // Set default folder for prefabs
            AZ::IO::FileIOBase* fileIoBaseInstance = AZ::IO::FileIOBase::GetInstance();

            if (fileIoBaseInstance == nullptr)
            {
                AZ_Assert(false, "Prefab - could not find FileIoBaseInstance on CreatePrefab.");
                return;
            }

            if (!fileIoBaseInstance->Exists(prefabFilesPath.c_str()))
            {
                fileIoBaseInstance->CreatePath(prefabFilesPath.c_str());
            }

            char targetDirectory[AZ_MAX_PATH_LEN] = { 0 };
            fileIoBaseInstance->ResolvePath(prefabFilesPath.c_str(), targetDirectory, AZ_MAX_PATH_LEN);

            AzToolsFramework::EntityIdSet entitiesToIncludeInAsset(selectedEntities.begin(), selectedEntities.end());
            {
                AzToolsFramework::EntityIdSet allReferencedEntities;
                bool hasExternalReferences = false;
                GatherAllReferencedEntitiesAndCompare(entitiesToIncludeInAsset, allReferencedEntities, hasExternalReferences);

                if (hasExternalReferences)
                {
                    bool useAllReferencedEntities = false;
                    bool continueCreation =
                        QueryAndPruneMissingExternalReferences(entitiesToIncludeInAsset, allReferencedEntities, useAllReferencedEntities);
                    if (!continueCreation)
                    {
                        // User canceled the operation
                        return;
                    }

                    if (useAllReferencedEntities)
                    {
                        entitiesToIncludeInAsset = allReferencedEntities;
                    }
                }
            }

            // Determine prefab asset file name/path - come up with default suggested name, ask user
            AZStd::string prefabName;
            AZStd::string prefabFilePath;
            {
                AZStd::string suggestedName;
                AzToolsFramework::EntityIdList prefabRootEntities;
                {
                    AZ::EntityId commonRoot;
                    bool hasCommonRoot = false;
                    AzToolsFramework::ToolsApplicationRequests::Bus::BroadcastResult(
                        hasCommonRoot, &AzToolsFramework::ToolsApplicationRequests::FindCommonRoot, entitiesToIncludeInAsset, commonRoot,
                        &prefabRootEntities);
                    if (hasCommonRoot && commonRoot.IsValid() &&
                        entitiesToIncludeInAsset.find(commonRoot) != entitiesToIncludeInAsset.end())
                    {
                        prefabRootEntities.insert(prefabRootEntities.begin(), commonRoot);
                    }
                }

                PrefabSaveHandler::GenerateSuggestedFilenameFromEntities(prefabRootEntities, suggestedName);

                if (!PrefabSaveHandler::QueryUserForPrefabSaveLocation(
                        suggestedName, targetDirectory, AZ_CRC("PrefabUserSettings"), activeWindow, prefabName, prefabFilePath))
                {
                    // User canceled prefab creation, or error prevented continuation.
                    return;
                }
            }

            auto createPrefabOutcome = s_prefabPublicInterface->CreatePrefabInDisk(selectedEntities, prefabFilePath.data());

            if (!createPrefabOutcome.IsSuccess())
            {
                WarningDialog("Prefab Creation Error", createPrefabOutcome.GetError());
            }
        }

        void PrefabIntegrationManager::ContextMenu_InstantiatePrefab()
        {
            AZStd::string prefabFilePath;
            bool hasUserSelectedValidSourceFile = PrefabSaveHandler::QueryUserForPrefabFilePath(prefabFilePath);

            if (hasUserSelectedValidSourceFile)
            {
                AZ::EntityId parentId;
                AZ::Vector3 position = AZ::Vector3::CreateZero();

                EntityIdList selectedEntities;
                ToolsApplicationRequestBus::BroadcastResult(selectedEntities, &ToolsApplicationRequests::GetSelectedEntities);
                // if one entity is selected, instantiate prefab as its child and place it at same position as parent
                if (selectedEntities.size() == 1)
                {
                    parentId = selectedEntities.front();
                    AZ::TransformBus::EventResult(position, parentId, &AZ::TransformInterface::GetWorldTranslation);
                }
                // otherwise instantiate it at root level and center of viewport
                else
                {
                    EditorRequestBus::BroadcastResult(position, &EditorRequestBus::Events::GetWorldPositionAtViewportCenter);
                }

                auto createPrefabOutcome = s_prefabPublicInterface->InstantiatePrefab(prefabFilePath, parentId, position);
                if (!createPrefabOutcome.IsSuccess())
                {
                    WarningDialog("Prefab Instantiation Error", createPrefabOutcome.GetError());
                }
            }
        }

        void PrefabIntegrationManager::ContextMenu_InstantiateProceduralPrefab()
        {
            AZStd::string prefabAssetPath;
            bool hasUserForProceduralPrefabAsset = PrefabSaveHandler::QueryUserForProceduralPrefabAsset(prefabAssetPath);

            if (hasUserForProceduralPrefabAsset)
            {
                AZ::EntityId parentId;
                AZ::Vector3 position = AZ::Vector3::CreateZero();

                EntityIdList selectedEntities;
                ToolsApplicationRequestBus::BroadcastResult(selectedEntities, &ToolsApplicationRequests::GetSelectedEntities);
                if (selectedEntities.size() == 1)
                {
                    parentId = selectedEntities.front();
                    AZ::TransformBus::EventResult(position, parentId, &AZ::TransformInterface::GetWorldTranslation);
                }
                else
                {
                    EditorRequestBus::BroadcastResult(position, &EditorRequestBus::Events::GetWorldPositionAtViewportCenter);
                }

                auto createPrefabOutcome = s_prefabPublicInterface->InstantiatePrefab(prefabAssetPath, parentId, position);
                if (!createPrefabOutcome.IsSuccess())
                {
                    WarningDialog("Procedural Prefab Instantiation Error", createPrefabOutcome.GetError());
                }
            }
        }

        void PrefabIntegrationManager::ContextMenu_ClosePrefab()
        {
            s_prefabFocusPublicInterface->FocusOnParentOfFocusedPrefab(s_editorEntityContextId);
        }

        void PrefabIntegrationManager::ContextMenu_EditPrefab(AZ::EntityId containerEntity)
        {
            s_prefabFocusPublicInterface->FocusOnOwningPrefab(containerEntity);
        }

        void PrefabIntegrationManager::ContextMenu_SavePrefab(AZ::EntityId containerEntity)
        {
            auto prefabPath = s_prefabPublicInterface->GetOwningInstancePrefabPath(containerEntity);

            auto savePrefabOutcome = s_prefabPublicInterface->SavePrefab(prefabPath);

            if (!savePrefabOutcome.IsSuccess())
            {
                WarningDialog("Prefab Save Error", savePrefabOutcome.GetError());
            }
        }

        void PrefabIntegrationManager::ContextMenu_Duplicate()
        {
            bool handled = true;
            AzToolsFramework::EditorRequestBus::Broadcast(&AzToolsFramework::EditorRequests::CloneSelection, handled);
        }

        void PrefabIntegrationManager::ContextMenu_DeleteSelected()
        {
            AzToolsFramework::EntityIdList selectedEntityIds;
            AzToolsFramework::ToolsApplicationRequestBus::BroadcastResult(
                selectedEntityIds, &AzToolsFramework::ToolsApplicationRequests::GetSelectedEntities);
            PrefabOperationResult deleteSelectedResult =
                s_prefabPublicInterface->DeleteEntitiesAndAllDescendantsInInstance(selectedEntityIds);
            if (!deleteSelectedResult.IsSuccess())
            {
                WarningDialog("Delete selected entities error", deleteSelectedResult.GetError());
            }
        }

        void PrefabIntegrationManager::ContextMenu_DetachPrefab(AZ::EntityId containerEntity)
        {
            PrefabOperationResult detachPrefabResult = s_prefabPublicInterface->DetachPrefab(containerEntity);

            if (!detachPrefabResult.IsSuccess())
            {
                WarningDialog("Detach Prefab error", detachPrefabResult.GetError());
            }
        }

        void PrefabIntegrationManager::GatherAllReferencedEntitiesAndCompare(
            const EntityIdSet& entities, EntityIdSet& entitiesAndReferencedEntities, bool& hasExternalReferences)
        {
            AZ::SerializeContext* serializeContext;
            AZ::ComponentApplicationBus::BroadcastResult(serializeContext, &AZ::ComponentApplicationRequests::GetSerializeContext);

            entitiesAndReferencedEntities.clear();
            entitiesAndReferencedEntities = entities;
            GatherAllReferencedEntities(entitiesAndReferencedEntities, *serializeContext);

            // NOTE: that AZStd::unordered_set equality operator only returns true if they are in the same order
            // (which appears to deviate from the standard). So we have to do the comparison ourselves.
            hasExternalReferences = (entitiesAndReferencedEntities.size() > entities.size());
            if (!hasExternalReferences)
            {
                for (AZ::EntityId id : entitiesAndReferencedEntities)
                {
                    if (entities.find(id) == entities.end())
                    {
                        hasExternalReferences = true;
                        break;
                    }
                }
            }
        }

        AZ::u32 PrefabIntegrationManager::GetSliceFlags(const AZ::Edit::ElementData* editData, const AZ::Edit::ClassData* classData)
        {
            AZ::u32 sliceFlags = 0;

            if (editData)
            {
                AZ::Edit::Attribute* slicePushAttribute = editData->FindAttribute(AZ::Edit::Attributes::SliceFlags);
                if (slicePushAttribute)
                {
                    AZ::u32 elementSliceFlags = 0;
                    AzToolsFramework::PropertyAttributeReader reader(nullptr, slicePushAttribute);
                    reader.Read<AZ::u32>(elementSliceFlags);
                    sliceFlags |= elementSliceFlags;
                }
            }

            const AZ::Edit::ElementData* classEditData =
                classData ? classData->FindElementData(AZ::Edit::ClassElements::EditorData) : nullptr;
            if (classEditData)
            {
                AZ::Edit::Attribute* slicePushAttribute = classEditData->FindAttribute(AZ::Edit::Attributes::SliceFlags);
                if (slicePushAttribute)
                {
                    AZ::u32 classSliceFlags = 0;
                    AzToolsFramework::PropertyAttributeReader reader(nullptr, slicePushAttribute);
                    reader.Read<AZ::u32>(classSliceFlags);
                    sliceFlags |= classSliceFlags;
                }
            }

            return sliceFlags;
        }

        void PrefabIntegrationManager::GatherAllReferencedEntities(
            EntityIdSet& entitiesWithReferences, AZ::SerializeContext& serializeContext)
        {
            AZ_PROFILE_FUNCTION(AzToolsFramework);

            AZStd::vector<AZ::EntityId> floodQueue;
            floodQueue.reserve(entitiesWithReferences.size());

            // Seed with all provided entity Ids
            for (const AZ::EntityId& entityId : entitiesWithReferences)
            {
                floodQueue.push_back(entityId);
            }

            // Flood-fill via outgoing entity references and gather all unique visited entities.
            while (!floodQueue.empty())
            {
                const AZ::EntityId id = floodQueue.back();
                floodQueue.pop_back();

                AZ::Entity* entity = nullptr;
                AZ::ComponentApplicationBus::BroadcastResult(entity, &AZ::ComponentApplicationRequests::FindEntity, id);

                if (entity)
                {
                    AZStd::vector<const AZ::SerializeContext::ClassData*> parentStack;
                    parentStack.reserve(30);
                    auto beginCB = [&](void* ptr, const AZ::SerializeContext::ClassData* classData,
                                       const AZ::SerializeContext::ClassElement* elementData) -> bool
                    {
                        parentStack.push_back(classData);

                        AZ::u32 sliceFlags =
                            GetSliceFlags(elementData ? elementData->m_editData : nullptr, classData ? classData->m_editData : nullptr);

                        // Skip any class or element marked as don't gather references
                        if (0 != (sliceFlags & AZ::Edit::SliceFlags::DontGatherReference))
                        {
                            return false;
                        }

                        if (classData->m_typeId == AZ::SerializeTypeInfo<AZ::EntityId>::GetUuid())
                        {
                            if (!parentStack.empty() && parentStack.back()->m_typeId == AZ::SerializeTypeInfo<AZ::Entity>::GetUuid())
                            {
                                // Ignore the entity's actual Id field. We're only looking for references.
                            }
                            else
                            {
                                AZ::EntityId* entityIdPtr = (elementData->m_flags & AZ::SerializeContext::ClassElement::FLG_POINTER)
                                    ? *reinterpret_cast<AZ::EntityId**>(ptr)
                                    : reinterpret_cast<AZ::EntityId*>(ptr);
                                if (entityIdPtr)
                                {
                                    const AZ::EntityId id = *entityIdPtr;
                                    if (id.IsValid())
                                    {
                                        if (entitiesWithReferences.insert(id).second)
                                        {
                                            floodQueue.push_back(id);
                                        }
                                    }
                                }
                            }
                        }

                        // Keep recursing.
                        return true;
                    };

                    auto endCB = [&]() -> bool
                    {
                        parentStack.pop_back();
                        return true;
                    };

                    AZ::SerializeContext::EnumerateInstanceCallContext callContext(
                        beginCB, endCB, &serializeContext, AZ::SerializeContext::ENUM_ACCESS_FOR_READ, nullptr);

                    serializeContext.EnumerateInstanceConst(&callContext, entity, azrtti_typeid<AZ::Entity>(), nullptr, nullptr);
                }
            }
        }

        bool PrefabIntegrationManager::QueryAndPruneMissingExternalReferences(
            EntityIdSet& entities, EntityIdSet& selectedAndReferencedEntities, bool& useReferencedEntities, bool defaultMoveExternalRefs)
        {
            AZ_PROFILE_FUNCTION(AzToolsFramework);
            useReferencedEntities = false;

            AZStd::string includedEntities;
            AZStd::string referencedEntities;
            AzToolsFramework::EntityIdList missingEntityIds;
            for (const AZ::EntityId& id : selectedAndReferencedEntities)
            {
                AZ::Entity* entity = nullptr;
                AZ::ComponentApplicationBus::BroadcastResult(entity, &AZ::ComponentApplicationRequests::FindEntity, id);
                if (entity)
                {
                    if (entities.find(id) != entities.end())
                    {
                        includedEntities.append("    ");
                        includedEntities.append(entity->GetName());
                        includedEntities.append("\r\n");
                    }
                    else
                    {
                        referencedEntities.append("    ");
                        referencedEntities.append(entity->GetName());
                        referencedEntities.append("\r\n");
                    }
                }
                else
                {
                    missingEntityIds.push_back(id);
                }
            }

            if (!referencedEntities.empty())
            {
                if (!defaultMoveExternalRefs)
                {
                    AZ_PROFILE_FUNCTION(AzToolsFramework);

                    const AZStd::string message = AZStd::string::format(
                        "Entity references may not be valid if the entity IDs change or if the entities do not exist when the prefab is "
                        "instantiated.\r\n\r\nSelected Entities\n%s\nReferenced Entities\n%s\n",
                        includedEntities.c_str(), referencedEntities.c_str());

                    QMessageBox msgBox(AzToolsFramework::GetActiveWindow());
                    msgBox.setWindowTitle("External Entity References");
                    msgBox.setText("The prefab contains references to external entities that are not selected.");
                    msgBox.setInformativeText("You can move the referenced entities into this prefab or retain the external references.");
                    QAbstractButton* moveButton = (QAbstractButton*)msgBox.addButton("Move", QMessageBox::YesRole);
                    QAbstractButton* retainButton = (QAbstractButton*)msgBox.addButton("Retain", QMessageBox::NoRole);
                    msgBox.setStandardButtons(QMessageBox::Cancel);
                    msgBox.setDefaultButton(QMessageBox::Yes);
                    msgBox.setDetailedText(message.c_str());
                    msgBox.exec();

                    if (msgBox.clickedButton() == moveButton)
                    {
                        useReferencedEntities = true;
                    }
                    else if (msgBox.clickedButton() != retainButton)
                    {
                        return false;
                    }
                }
                else
                {
                    useReferencedEntities = true;
                }
            }

            for (const AZ::EntityId& missingEntityId : missingEntityIds)
            {
                entities.erase(missingEntityId);
                selectedAndReferencedEntities.erase(missingEntityId);
            }
            return true;
        }

        void PrefabIntegrationManager::OnPrefabComponentActivate(AZ::EntityId entityId)
        {
            // Register entity to appropriate UI Handler for UI overrides
            if (s_prefabPublicInterface->IsLevelInstanceContainerEntity(entityId))
            {
                s_editorEntityUiInterface->RegisterEntity(entityId, m_levelRootUiHandler.GetHandlerId());
            }
            else
            {
<<<<<<< HEAD
                s_editorEntityUiInterface->RegisterEntity(entityId, m_prefabUiHandler.GetHandlerId());

                bool prefabWipFeaturesEnabled = false;
                AzFramework::ApplicationRequests::Bus::BroadcastResult(
                    prefabWipFeaturesEnabled, &AzFramework::ApplicationRequests::ArePrefabWipFeaturesEnabled);

                if (prefabWipFeaturesEnabled)
                {
                    // Register entity as a container
                    s_containerEntityInterface->RegisterEntityAsContainer(entityId);
                }
=======
                if (s_prefabPublicInterface->IsOwnedByProceduralPrefabInstance(entityId))
                {
                    s_editorEntityUiInterface->RegisterEntity(entityId, m_proceduralPrefabUiHandler.GetHandlerId());
                }
                else
                {
                    s_editorEntityUiInterface->RegisterEntity(entityId, m_prefabUiHandler.GetHandlerId());
                }

                // Register entity as a container
                s_containerEntityInterface->RegisterEntityAsContainer(entityId);
>>>>>>> b4b7e5a0
            }
        }

        void PrefabIntegrationManager::OnPrefabComponentDeactivate(AZ::EntityId entityId)
        {
<<<<<<< HEAD
            bool prefabWipFeaturesEnabled = false;
            AzFramework::ApplicationRequests::Bus::BroadcastResult(
                prefabWipFeaturesEnabled, &AzFramework::ApplicationRequests::ArePrefabWipFeaturesEnabled);

            if (prefabWipFeaturesEnabled && !s_prefabPublicInterface->IsLevelInstanceContainerEntity(entityId))
=======
            if (!s_prefabPublicInterface->IsLevelInstanceContainerEntity(entityId))
>>>>>>> b4b7e5a0
            {
                // Unregister entity as a container
                s_containerEntityInterface->UnregisterEntityAsContainer(entityId);
            }

            // Unregister entity from UI Handler
            s_editorEntityUiInterface->UnregisterEntity(entityId);
        }

        AZ::EntityId PrefabIntegrationManager::CreateNewEntityAtPosition(const AZ::Vector3& position, AZ::EntityId parentId)
        {
            Prefab::PrefabPublicInterface* prefabPublicInterface = AZ::Interface<Prefab::PrefabPublicInterface>::Get();
            auto createResult = prefabPublicInterface->CreateEntity(parentId, position);
            if (createResult.IsSuccess())
            {
                return createResult.GetValue();
            }
            else
            {
                WarningDialog("Entity Creation Error", createResult.GetError());
                return AZ::EntityId();
            }
        }

        int PrefabIntegrationManager::HandleRootPrefabClosure(TemplateId templateId)
        {
            return m_prefabSaveHandler.ExecuteClosePrefabDialog(templateId);
        }

        void PrefabIntegrationManager::SaveCurrentPrefab()
        {
            if (s_prefabFocusInterface)
            {
                TemplateId currentTemplateId = s_prefabFocusInterface->GetFocusedPrefabTemplateId(s_editorEntityContextId);
                m_prefabSaveHandler.ExecuteSavePrefabDialog(currentTemplateId, true);
            }
        }

<<<<<<< HEAD
        void PrefabIntegrationManager::SavePrefabsInDialog(QDialog* unsavedPrefabsDialog)
        {
            QList<QLabel*> unsavedPrefabFileLabels = unsavedPrefabsDialog->findChildren<QLabel*>(UnsavedPrefabFileName);
            if (unsavedPrefabFileLabels.size() > 0)
            {
                for (const QLabel* unsavedPrefabFileLabel : unsavedPrefabFileLabels)
                {
                    AZStd::string unsavedPrefabFileName = unsavedPrefabFileLabel->property("FilePath").toString().toUtf8().data();
                    AzToolsFramework::Prefab::TemplateId unsavedPrefabTemplateId =
                        s_prefabSystemComponentInterface->GetTemplateIdFromFilePath(unsavedPrefabFileName.data());
                    [[maybe_unused]] bool isTemplateSavedSuccessfully = s_prefabLoaderInterface->SaveTemplate(unsavedPrefabTemplateId);
                    AZ_Error("Prefab", isTemplateSavedSuccessfully, "Prefab '%s' could not be saved successfully.", unsavedPrefabFileName.c_str());
                }
            }
        }

        AZStd::unique_ptr<QDialog> PrefabIntegrationManager::ConstructSavePrefabDialog(TemplateId templateId, bool useSaveAllPrefabsPreference)
        {
            AZStd::unique_ptr<QDialog> savePrefabDialog = AZStd::make_unique<QDialog>(AzToolsFramework::GetActiveWindow());

            savePrefabDialog->setWindowTitle("Unsaved files detected");

            // Main Content section begins.
            savePrefabDialog->setObjectName(SavePrefabDialog);
            QBoxLayout* contentLayout = new QVBoxLayout(savePrefabDialog.get());

            QFrame* prefabSavedMessageFrame = new QFrame(savePrefabDialog.get());
            QHBoxLayout* prefabSavedMessageLayout = new QHBoxLayout(savePrefabDialog.get());
            prefabSavedMessageFrame->setObjectName(PrefabSavedMessageFrame);
            prefabSavedMessageFrame->setSizePolicy(QSizePolicy::Preferred, QSizePolicy::Maximum);
=======
    } // namespace Prefab
>>>>>>> b4b7e5a0

} // namespace AzToolsFramework<|MERGE_RESOLUTION|>--- conflicted
+++ resolved
@@ -16,13 +16,6 @@
 #include <AzFramework/API/ApplicationAPI.h>
 #include <AzFramework/Asset/AssetSystemBus.h>
 
-<<<<<<< HEAD
-#include <AzToolsFramework/API/EditorAssetSystemAPI.h>
-#include <AzToolsFramework/AssetBrowser/AssetBrowserBus.h>
-#include <AzToolsFramework/AssetBrowser/AssetSelectionModel.h>
-#include <AzToolsFramework/AssetBrowser/Entries/SourceAssetBrowserEntry.h>
-#include <AzToolsFramework/ContainerEntity/ContainerEntityInterface.h>
-=======
 #include <AzToolsFramework/ContainerEntity/ContainerEntityInterface.h>
 #include <AzToolsFramework/Entity/EditorEntityContextBus.h>
 #include <AzToolsFramework/Entity/PrefabEditorEntityOwnershipInterface.h>
@@ -30,7 +23,6 @@
 #include <AzToolsFramework/Prefab/EditorPrefabComponent.h>
 #include <AzToolsFramework/Prefab/Instance/InstanceEntityMapperInterface.h>
 #include <AzToolsFramework/Prefab/Instance/InstanceToTemplateInterface.h>
->>>>>>> b4b7e5a0
 #include <AzToolsFramework/Prefab/PrefabFocusInterface.h>
 #include <AzToolsFramework/Prefab/PrefabFocusPublicInterface.h>
 #include <AzToolsFramework/Prefab/PrefabLoaderInterface.h>
@@ -52,11 +44,8 @@
 {
     namespace Prefab
     {
-<<<<<<< HEAD
-=======
         AzFramework::EntityContextId PrefabIntegrationManager::s_editorEntityContextId = AzFramework::EntityContextId::CreateNull();
 
->>>>>>> b4b7e5a0
         ContainerEntityInterface* PrefabIntegrationManager::s_containerEntityInterface = nullptr;
         EditorEntityUiInterface* PrefabIntegrationManager::s_editorEntityUiInterface = nullptr;
         PrefabFocusInterface* PrefabIntegrationManager::s_prefabFocusInterface = nullptr;
@@ -73,18 +62,6 @@
                 return;
             }
 
-<<<<<<< HEAD
-        PrefabIntegrationManager::PrefabIntegrationManager()
-        {
-            s_containerEntityInterface = AZ::Interface<ContainerEntityInterface>::Get();
-            if (s_containerEntityInterface == nullptr)
-            {
-                AZ_Assert(false, "Prefab - could not get ContainerEntityInterface on PrefabIntegrationManager construction.");
-                return;
-            }
-
-=======
->>>>>>> b4b7e5a0
             s_editorEntityUiInterface = AZ::Interface<EditorEntityUiInterface>::Get();
             if (s_editorEntityUiInterface == nullptr)
             {
@@ -547,8 +524,6 @@
             // be able to parent our message dialogs properly
             QWidget* activeWindow = QApplication::activeWindow();
             const AZStd::string prefabFilesPath = "@projectroot@/Prefabs";
-<<<<<<< HEAD
-=======
 
             // Remove focused instance container entity if it's part of the list
             auto focusedContainerIter = AZStd::find(
@@ -558,7 +533,6 @@
             {
                 selectedEntities.erase(focusedContainerIter);
             }
->>>>>>> b4b7e5a0
 
             if (selectedEntities.empty())
             {
@@ -987,19 +961,6 @@
             }
             else
             {
-<<<<<<< HEAD
-                s_editorEntityUiInterface->RegisterEntity(entityId, m_prefabUiHandler.GetHandlerId());
-
-                bool prefabWipFeaturesEnabled = false;
-                AzFramework::ApplicationRequests::Bus::BroadcastResult(
-                    prefabWipFeaturesEnabled, &AzFramework::ApplicationRequests::ArePrefabWipFeaturesEnabled);
-
-                if (prefabWipFeaturesEnabled)
-                {
-                    // Register entity as a container
-                    s_containerEntityInterface->RegisterEntityAsContainer(entityId);
-                }
-=======
                 if (s_prefabPublicInterface->IsOwnedByProceduralPrefabInstance(entityId))
                 {
                     s_editorEntityUiInterface->RegisterEntity(entityId, m_proceduralPrefabUiHandler.GetHandlerId());
@@ -1011,21 +972,12 @@
 
                 // Register entity as a container
                 s_containerEntityInterface->RegisterEntityAsContainer(entityId);
->>>>>>> b4b7e5a0
             }
         }
 
         void PrefabIntegrationManager::OnPrefabComponentDeactivate(AZ::EntityId entityId)
         {
-<<<<<<< HEAD
-            bool prefabWipFeaturesEnabled = false;
-            AzFramework::ApplicationRequests::Bus::BroadcastResult(
-                prefabWipFeaturesEnabled, &AzFramework::ApplicationRequests::ArePrefabWipFeaturesEnabled);
-
-            if (prefabWipFeaturesEnabled && !s_prefabPublicInterface->IsLevelInstanceContainerEntity(entityId))
-=======
             if (!s_prefabPublicInterface->IsLevelInstanceContainerEntity(entityId))
->>>>>>> b4b7e5a0
             {
                 // Unregister entity as a container
                 s_containerEntityInterface->UnregisterEntityAsContainer(entityId);
@@ -1064,39 +1016,6 @@
             }
         }
 
-<<<<<<< HEAD
-        void PrefabIntegrationManager::SavePrefabsInDialog(QDialog* unsavedPrefabsDialog)
-        {
-            QList<QLabel*> unsavedPrefabFileLabels = unsavedPrefabsDialog->findChildren<QLabel*>(UnsavedPrefabFileName);
-            if (unsavedPrefabFileLabels.size() > 0)
-            {
-                for (const QLabel* unsavedPrefabFileLabel : unsavedPrefabFileLabels)
-                {
-                    AZStd::string unsavedPrefabFileName = unsavedPrefabFileLabel->property("FilePath").toString().toUtf8().data();
-                    AzToolsFramework::Prefab::TemplateId unsavedPrefabTemplateId =
-                        s_prefabSystemComponentInterface->GetTemplateIdFromFilePath(unsavedPrefabFileName.data());
-                    [[maybe_unused]] bool isTemplateSavedSuccessfully = s_prefabLoaderInterface->SaveTemplate(unsavedPrefabTemplateId);
-                    AZ_Error("Prefab", isTemplateSavedSuccessfully, "Prefab '%s' could not be saved successfully.", unsavedPrefabFileName.c_str());
-                }
-            }
-        }
-
-        AZStd::unique_ptr<QDialog> PrefabIntegrationManager::ConstructSavePrefabDialog(TemplateId templateId, bool useSaveAllPrefabsPreference)
-        {
-            AZStd::unique_ptr<QDialog> savePrefabDialog = AZStd::make_unique<QDialog>(AzToolsFramework::GetActiveWindow());
-
-            savePrefabDialog->setWindowTitle("Unsaved files detected");
-
-            // Main Content section begins.
-            savePrefabDialog->setObjectName(SavePrefabDialog);
-            QBoxLayout* contentLayout = new QVBoxLayout(savePrefabDialog.get());
-
-            QFrame* prefabSavedMessageFrame = new QFrame(savePrefabDialog.get());
-            QHBoxLayout* prefabSavedMessageLayout = new QHBoxLayout(savePrefabDialog.get());
-            prefabSavedMessageFrame->setObjectName(PrefabSavedMessageFrame);
-            prefabSavedMessageFrame->setSizePolicy(QSizePolicy::Preferred, QSizePolicy::Maximum);
-=======
     } // namespace Prefab
->>>>>>> b4b7e5a0
 
 } // namespace AzToolsFramework