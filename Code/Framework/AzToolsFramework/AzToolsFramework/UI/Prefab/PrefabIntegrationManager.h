--- conflicted
+++ resolved
@@ -24,10 +24,7 @@
 namespace AzToolsFramework
 {
     class ContainerEntityInterface;
-<<<<<<< HEAD
-=======
     class ReadOnlyEntityPublicInterface;
->>>>>>> b4b7e5a0
 
     namespace Prefab
     {
