/*
 * Copyright (c) Contributors to the Open 3D Engine Project.
 * For complete copyright and license terms please see the LICENSE at the root of this distribution.
 *
 * SPDX-License-Identifier: Apache-2.0 OR MIT
 *
 */

#pragma once

#include <AzToolsFramework/UI/EditorEntityUi/EditorEntityUiHandlerBase.h>

namespace AzToolsFramework
{
    namespace Prefab
    {
        class PrefabFocusPublicInterface;
        class PrefabPublicInterface;
    };

    class LevelRootUiHandler
        : public EditorEntityUiHandlerBase
    {
    public:
        AZ_CLASS_ALLOCATOR(LevelRootUiHandler, AZ::SystemAllocator, 0);
        AZ_RTTI(AzToolsFramework::LevelRootUiHandler, "{B1D3B270-CD29-4033-873A-D78E76AB24A4}", EditorEntityUiHandlerBase);

        LevelRootUiHandler();
        ~LevelRootUiHandler() override = default;

        // EditorEntityUiHandler...
        QIcon GenerateItemIcon(AZ::EntityId entityId) const override;
        QString GenerateItemInfoString(AZ::EntityId entityId) const override;
        bool CanToggleLockVisibility(AZ::EntityId entityId) const override;
        bool CanRename(AZ::EntityId entityId) const override;
        void PaintItemBackground(QPainter* painter, const QStyleOptionViewItem& option, const QModelIndex& index) const override;
<<<<<<< HEAD
        bool OnOutlinerItemClick(const QPoint& position, const QStyleOptionViewItem& option, const QModelIndex& index) const override;
        bool OnEntityDoubleClick(AZ::EntityId entityId) const override;
=======
        bool OnOutlinerItemDoubleClick(const QModelIndex& index) const override;
>>>>>>> d28cd945

    private:
        Prefab::PrefabFocusPublicInterface* m_prefabFocusPublicInterface = nullptr;
        Prefab::PrefabPublicInterface* m_prefabPublicInterface = nullptr;

        static AzFramework::EntityContextId s_editorEntityContextId;

        static constexpr int s_levelRootBorderThickness = 1;
        static const QColor s_levelRootBorderColor;
        static const QColor s_levelRootEditColor;
        static const QColor s_levelRootOverrideColor;
        static const QString s_levelRootIconPath;

    };
} // namespace AzToolsFramework<|MERGE_RESOLUTION|>--- conflicted
+++ resolved
@@ -8,6 +8,7 @@
 
 #pragma once
 
+#include <AzFramework/Entity/EntityContextBus.h>
 #include <AzToolsFramework/UI/EditorEntityUi/EditorEntityUiHandlerBase.h>
 
 namespace AzToolsFramework
@@ -34,12 +35,8 @@
         bool CanToggleLockVisibility(AZ::EntityId entityId) const override;
         bool CanRename(AZ::EntityId entityId) const override;
         void PaintItemBackground(QPainter* painter, const QStyleOptionViewItem& option, const QModelIndex& index) const override;
-<<<<<<< HEAD
         bool OnOutlinerItemClick(const QPoint& position, const QStyleOptionViewItem& option, const QModelIndex& index) const override;
-        bool OnEntityDoubleClick(AZ::EntityId entityId) const override;
-=======
         bool OnOutlinerItemDoubleClick(const QModelIndex& index) const override;
->>>>>>> d28cd945
 
     private:
         Prefab::PrefabFocusPublicInterface* m_prefabFocusPublicInterface = nullptr;
