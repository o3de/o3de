--- conflicted
+++ resolved
@@ -42,13 +42,9 @@
             const QStyleOptionViewItem& option,
             const QModelIndex& index,
             const QModelIndex& descendantIndex) const override;
-<<<<<<< HEAD
-        void OnDoubleClick(AZ::EntityId entityId) const override;
-=======
         bool OnOutlinerItemClick(const QPoint& position, const QStyleOptionViewItem& option, const QModelIndex& index) const override;
         bool OnOutlinerItemDoubleClick(const QModelIndex& index) const override;
         void OnOutlinerItemCollapse(const QModelIndex& index) const override;
->>>>>>> b4b7e5a0
 
     protected:
         Prefab::PrefabFocusPublicInterface* m_prefabFocusPublicInterface = nullptr;
