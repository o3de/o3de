--- conflicted
+++ resolved
@@ -49,12 +49,8 @@
     {
         class AssetEditorTab;
 
-<<<<<<< HEAD
-        class AZTF_API AssetEditorWidgetUserSettings : public AZ::UserSettings
-=======
         //! Stores the recent used folder and file settings used by the Asset Editor
-        class AssetEditorWidgetUserSettings final
->>>>>>> 5915e359
+        class AZTF_API AssetEditorWidgetUserSettings final
         {
         public:
 
@@ -79,15 +75,8 @@
 
         };
 
-<<<<<<< HEAD
-        /**
-         * Provides ability to create, edit, and save reflected assets.
-         */
+         //! Provides ability to create, edit, and save reflected assets.
         class AZTF_API AssetEditorWidget
-=======
-         //! Provides ability to create, edit, and save reflected assets.
-        class AssetEditorWidget
->>>>>>> 5915e359
             : public QWidget
         {
             Q_OBJECT
