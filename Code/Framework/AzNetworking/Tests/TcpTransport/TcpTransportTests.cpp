/*
 * Copyright (c) Contributors to the Open 3D Engine Project.
 * For complete copyright and license terms please see the LICENSE at the root of this distribution.
 *
 * SPDX-License-Identifier: Apache-2.0 OR MIT
 *
 */

#include <AzNetworking/TcpTransport/TcpNetworkInterface.h>
#include <AzNetworking/Framework/NetworkingSystemComponent.h>
#include <AzNetworking/AutoGen/CorePackets.AutoPackets.h>
#include <AzCore/Interface/Interface.h>
#include <AzCore/Console/LoggerSystemComponent.h>
#include <AzCore/Time/TimeSystem.h>
#include <AzCore/Name/NameDictionary.h>
#include <AzCore/UnitTest/TestTypes.h>

namespace UnitTest
{
    using namespace AzNetworking;

    class TestTcpConnectionListener
        : public IConnectionListener
    {
    public:
        ConnectResult ValidateConnect([[maybe_unused]] const IpAddress& remoteAddress, [[maybe_unused]] const IPacketHeader& packetHeader, [[maybe_unused]] ISerializer& serializer) override
        {
            return ConnectResult::Accepted;
        }

        void OnConnect([[maybe_unused]] IConnection* connection) override
        {
            ;
        }

        PacketDispatchResult OnPacketReceived([[maybe_unused]] IConnection* connection, const IPacketHeader& packetHeader, [[maybe_unused]] ISerializer& serializer) override
        {
            EXPECT_TRUE((packetHeader.GetPacketType() == static_cast<PacketType>(CorePackets::PacketType::InitiateConnectionPacket))
                     || (packetHeader.GetPacketType() == static_cast<PacketType>(CorePackets::PacketType::HeartbeatPacket)));
            return PacketDispatchResult::Failure;
        }

        void OnPacketLost([[maybe_unused]] IConnection* connection, [[maybe_unused]] PacketId packetId) override
        {

        }

        void OnDisconnect([[maybe_unused]] IConnection* connection, [[maybe_unused]] DisconnectReason reason, [[maybe_unused]] TerminationEndpoint endpoint) override
        {

        }
    };

    class TestTcpClient
    {
    public:
        TestTcpClient()
        {
            AZStd::string name = AZStd::string::format("TcpClient%d", ++s_numClients);
            m_name = name;
            m_clientNetworkInterface = AZ::Interface<INetworking>::Get()->CreateNetworkInterface(m_name, ProtocolType::Tcp, TrustZone::ExternalClientToServer, m_connectionListener);
            m_clientNetworkInterface->Connect(IpAddress(127, 0, 0, 1, 12345));
        }

        ~TestTcpClient()
        {
            AZ::Interface<INetworking>::Get()->DestroyNetworkInterface(m_name);
        }

        AZ::Name m_name;
        TestTcpConnectionListener m_connectionListener;
        INetworkInterface* m_clientNetworkInterface;
        static inline int32_t s_numClients = 0;
    };

    class TestTcpServer
    {
    public:
        TestTcpServer()
        {
            m_serverNetworkInterface = AZ::Interface<INetworking>::Get()->CreateNetworkInterface(m_name, ProtocolType::Tcp, TrustZone::ExternalClientToServer, m_connectionListener);
            m_serverNetworkInterface->Listen(12345);
        }

        ~TestTcpServer()
        {
            AZ::Interface<INetworking>::Get()->DestroyNetworkInterface(m_name);
        }

        AZ::Name m_name = AZ::Name(AZStd::string_view("TcpServer"));
        TestTcpConnectionListener m_connectionListener;
        INetworkInterface* m_serverNetworkInterface;
    };

    class TcpTransportTests
        : public AllocatorsFixture
    {
    public:

        void SetUp() override
        {
            SetupAllocator();
            AZ::NameDictionary::Create();

            m_loggerComponent = AZStd::make_unique<AZ::LoggerSystemComponent>();
            m_timeSystem = AZStd::make_unique<AZ::TimeSystem>();
            m_networkingSystemComponent = AZStd::make_unique<AzNetworking::NetworkingSystemComponent>();
        }

        void TearDown() override
        {
            m_networkingSystemComponent.reset();
            m_timeSystem.reset();
            m_loggerComponent.reset();

            AZ::NameDictionary::Destroy();
            TeardownAllocator();
        }

        AZStd::unique_ptr<AZ::LoggerSystemComponent> m_loggerComponent;
        AZStd::unique_ptr<AZ::TimeSystem> m_timeSystem;
        AZStd::unique_ptr<AzNetworking::NetworkingSystemComponent> m_networkingSystemComponent;
    };

    #if AZ_TRAIT_DISABLE_FAILED_NETWORKING_TESTS
    TEST_F(TcpTransportTests, DISABLED_TestSingleClient)
    #else
    TEST_F(TcpTransportTests, SUITE_sandbox_TestSingleClient)
    #endif // AZ_TRAIT_DISABLE_FAILED_NETWORKING_TESTS
    {
        TestTcpServer testServer;
        TestTcpClient testClient;

        constexpr AZ::TimeMs TotalIterationTimeMs = AZ::TimeMs{ 5000 };
        const AZ::TimeMs startTimeMs = AZ::GetElapsedTimeMs();
        for (;;)
        {
            AZStd::this_thread::sleep_for(AZStd::chrono::milliseconds(25));
            m_networkingSystemComponent->OnTick(0.0f, AZ::ScriptTimePoint());
            bool timeExpired = (AZ::GetElapsedTimeMs() - startTimeMs > TotalIterationTimeMs);
            bool canTerminate = (testServer.m_serverNetworkInterface->GetConnectionSet().GetConnectionCount() == 1)
                             && (testClient.m_clientNetworkInterface->GetConnectionSet().GetConnectionCount() == 1);
            if (canTerminate || timeExpired)
            {
                break;
            }
        }

        EXPECT_EQ(testServer.m_serverNetworkInterface->GetConnectionSet().GetConnectionCount(), 1);
        EXPECT_EQ(testClient.m_clientNetworkInterface->GetConnectionSet().GetConnectionCount(), 1);

<<<<<<< HEAD
        testClient.m_clientNetworkInterface->SetTimeoutEnabled(true);
        EXPECT_TRUE(testClient.m_clientNetworkInterface->IsTimeoutEnabled());
=======
        const AZ::TimeMs timeoutMs = AZ::TimeMs{ 100 };
        testClient.m_clientNetworkInterface->SetTimeoutMs(timeoutMs);
        EXPECT_EQ(testClient.m_clientNetworkInterface->GetTimeoutMs(), timeoutMs);
>>>>>>> 7100d48e

        EXPECT_TRUE(testServer.m_serverNetworkInterface->StopListening());
    }

    #if AZ_TRAIT_DISABLE_FAILED_NETWORKING_TESTS
    TEST_F(TcpTransportTests, DISABLED_TestMultipleClients)
    #else
    TEST_F(TcpTransportTests, SUITE_sandbox_TestMultipleClients)
    #endif // AZ_TRAIT_DISABLE_FAILED_NETWORKING_TESTS
    {
        constexpr uint32_t NumTestClients = 50;

        TestTcpServer testServer;
        TestTcpClient testClient[NumTestClients];

        constexpr AZ::TimeMs TotalIterationTimeMs = AZ::TimeMs{ 5000 };
        const AZ::TimeMs startTimeMs = AZ::GetElapsedTimeMs();
        for (;;)
        {
            AZStd::this_thread::sleep_for(AZStd::chrono::milliseconds(25));
            m_networkingSystemComponent->OnTick(0.0f, AZ::ScriptTimePoint());
            bool timeExpired = (AZ::GetElapsedTimeMs() - startTimeMs > TotalIterationTimeMs);
            bool canTerminate = testServer.m_serverNetworkInterface->GetConnectionSet().GetConnectionCount() == NumTestClients;
            for (uint32_t i = 0; i < NumTestClients; ++i)
            {
                canTerminate &= testClient[i].m_clientNetworkInterface->GetConnectionSet().GetConnectionCount() == 1;
            }
            if (canTerminate || timeExpired)
            {
                break;
            }
        }

        EXPECT_EQ(testServer.m_serverNetworkInterface->GetConnectionSet().GetConnectionCount(), NumTestClients);
        for (uint32_t i = 0; i < NumTestClients; ++i)
        {
            EXPECT_EQ(testClient[i].m_clientNetworkInterface->GetConnectionSet().GetConnectionCount(), 1);
        }
    }
}<|MERGE_RESOLUTION|>--- conflicted
+++ resolved
@@ -149,14 +149,9 @@
         EXPECT_EQ(testServer.m_serverNetworkInterface->GetConnectionSet().GetConnectionCount(), 1);
         EXPECT_EQ(testClient.m_clientNetworkInterface->GetConnectionSet().GetConnectionCount(), 1);
 
-<<<<<<< HEAD
-        testClient.m_clientNetworkInterface->SetTimeoutEnabled(true);
-        EXPECT_TRUE(testClient.m_clientNetworkInterface->IsTimeoutEnabled());
-=======
         const AZ::TimeMs timeoutMs = AZ::TimeMs{ 100 };
         testClient.m_clientNetworkInterface->SetTimeoutMs(timeoutMs);
         EXPECT_EQ(testClient.m_clientNetworkInterface->GetTimeoutMs(), timeoutMs);
->>>>>>> 7100d48e
 
         EXPECT_TRUE(testServer.m_serverNetworkInterface->StopListening());
     }
