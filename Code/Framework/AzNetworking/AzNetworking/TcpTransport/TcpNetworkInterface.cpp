--- conflicted
+++ resolved
@@ -21,13 +21,6 @@
     static const bool net_TcpUseEncryption = false;
 #endif
 
-<<<<<<< HEAD
-    AZ_CVAR(bool, net_TcpTimeoutConnections, true, nullptr, AZ::ConsoleFunctorFlags::DontReplicate, "Boolean value on whether we should timeout Tcp connections");
-    AZ_CVAR(AZ::TimeMs, net_TcpHeartbeatTimeMs, AZ::TimeMs{  2 * 1000 }, nullptr, AZ::ConsoleFunctorFlags::Null, "Tcp connection heartbeat frequency");
-    AZ_CVAR(AZ::TimeMs, net_TcpDefaultTimeoutMs, AZ::TimeMs{ 10 * 1000 }, nullptr, AZ::ConsoleFunctorFlags::Null, "Time in milliseconds before we timeout an idle Tcp connection");
-
-=======
->>>>>>> b4b7e5a0
     TcpNetworkInterface::TcpNetworkInterface(AZ::Name name, IConnectionListener& connectionListener, TrustZone trustZone, TcpListenThread& listenThread)
         : m_name(name)
         , m_trustZone(trustZone)
@@ -101,11 +94,6 @@
         }
 
         AZLOG_INFO("Adding new socket %d", static_cast<int32_t>(tcpSocket->GetSocketFd()));
-<<<<<<< HEAD
-        const TimeoutId newTimeoutId = m_connectionTimeoutQueue.RegisterItem(static_cast<uint64_t>(tcpSocket->GetSocketFd()), net_TcpHeartbeatTimeMs);
-        connection->SetTimeoutId(newTimeoutId);
-=======
->>>>>>> b4b7e5a0
         connection->SendReliablePacket(CorePackets::InitiateConnectionPacket());
         m_connectionListener.OnConnect(connection.get());
         m_connectionSet.AddConnection(AZStd::move(connection));
@@ -258,12 +246,7 @@
             return;
         }
         AZLOG(NET_TcpTraffic, "Adding new socket %d", static_cast<int32_t>(tcpSocket.GetSocketFd()));
-<<<<<<< HEAD
-        const TimeoutId timeoutId = m_connectionTimeoutQueue.RegisterItem(static_cast<uint64_t>(tcpSocket.GetSocketFd()), m_timeoutMs);
-        AZStd::unique_ptr<TcpConnection> connection = AZStd::make_unique<TcpConnection>(connectionId, remoteAddress, *this, tcpSocket, timeoutId);
-=======
         AZStd::unique_ptr<TcpConnection> connection = AZStd::make_unique<TcpConnection>(connectionId, remoteAddress, *this, tcpSocket);
->>>>>>> b4b7e5a0
         AZ_Assert(connection->GetConnectionRole() == ConnectionRole::Acceptor, "Invalid role for connection");
         GetConnectionListener().OnConnect(connection.get());
         m_connectionSet.AddConnection(AZStd::move(connection));
@@ -298,37 +281,4 @@
     {
         ;
     }
-<<<<<<< HEAD
-
-    TcpNetworkInterface::ConnectionTimeoutFunctor::ConnectionTimeoutFunctor(TcpNetworkInterface& networkInterface)
-        : m_networkInterface(networkInterface)
-    {
-        ;
-    }
-
-    TimeoutResult TcpNetworkInterface::ConnectionTimeoutFunctor::HandleTimeout(TimeoutQueue::TimeoutItem& item)
-    {
-        const SocketFd socketFd = static_cast<SocketFd>(item.m_userData);
-        TcpConnection* tcpConnection = m_networkInterface.m_connectionSet.GetConnection(socketFd);
-
-        if (tcpConnection == nullptr)
-        {
-            // We've already deleted this connection
-            return TimeoutResult::Delete;
-        }
-
-        if (tcpConnection->GetConnectionRole() == ConnectionRole::Connector)
-        {
-            tcpConnection->SendReliablePacket(CorePackets::HeartbeatPacket());
-        }
-        else if (net_TcpTimeoutConnections && (m_networkInterface.GetTimeoutMs() > AZ::TimeMs{ 0 }))
-        {
-            tcpConnection->Disconnect(DisconnectReason::Timeout, TerminationEndpoint::Local);
-            return TimeoutResult::Delete;
-        }
-
-        return TimeoutResult::Refresh;
-    }
-=======
->>>>>>> b4b7e5a0
 }