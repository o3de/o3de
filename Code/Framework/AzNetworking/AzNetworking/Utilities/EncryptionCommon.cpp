/*
 * Copyright (c) Contributors to the Open 3D Engine Project.
 * For complete copyright and license terms please see the LICENSE at the root of this distribution.
 *
 * SPDX-License-Identifier: Apache-2.0 OR MIT
 *
 */

#include <AzNetworking/Utilities/EncryptionCommon.h>
#include <AzNetworking/Utilities/NetworkCommon.h>
#include <AzNetworking/AzNetworking_Traits_Platform.h>

#include <AzCore/IO/FileIO.h>
#include <AzCore/IO/SystemFile.h> // For AZ_MAX_PATH_LEN
#include <AzCore/Console/Console.h>
#include <AzCore/Console/ILogger.h>

#include <openssl/ssl.h>
#include <openssl/err.h>
#include <openssl/rand.h>
#include <openssl/x509.h>

#define OPENSSL_THREAD_DEFINES
#include <openssl/opensslconf.h>

#if defined(OPENSSL_THREADS)
//  thread support enabled
#elif AZ_TRAIT_USE_OPENSSL
#   error OpenSSL threading support is not enabled
#endif

namespace AzNetworking
{
    AZ_CVAR(AZ::CVarFixedString, net_SslExternalCertificateFile, "", nullptr, AZ::ConsoleFunctorFlags::DontReplicate, "The filename of the EXTERNAL (server to client) certificate chain in PEM format");
    AZ_CVAR(AZ::CVarFixedString, net_SslExternalPrivateKeyFile,  "", nullptr, AZ::ConsoleFunctorFlags::DontReplicate, "The filename of the EXTERNAL (server to client) private key file in PEM format");
    AZ_CVAR(AZ::CVarFixedString, net_SslExternalContextPassword, "", nullptr, AZ::ConsoleFunctorFlags::DontReplicate | AZ::ConsoleFunctorFlags::IsInvisible, "The password required for the EXTERNAL (server to client) private certificate");

    AZ_CVAR(AZ::CVarFixedString, net_SslInternalCertificateFile, "", nullptr, AZ::ConsoleFunctorFlags::DontReplicate, "The filename of the INTERNAL (server to server only) certificate chain in PEM format");
    AZ_CVAR(AZ::CVarFixedString, net_SslInternalPrivateKeyFile,  "", nullptr, AZ::ConsoleFunctorFlags::DontReplicate, "The filename of the INTERNAL (server to server only) private key file in PEM format");
    AZ_CVAR(AZ::CVarFixedString, net_SslInternalContextPassword, "", nullptr, AZ::ConsoleFunctorFlags::DontReplicate | AZ::ConsoleFunctorFlags::IsInvisible, "The password required for the INTERNAL (server to server only) private certificate");

    AZ_CVAR(AZ::CVarFixedString, net_SslCertCiphers, "ECDHE-RSA-AES256-GCM-SHA384", nullptr, AZ::ConsoleFunctorFlags::DontReplicate, "The cipher suite to use when using cert based key exchange");

    AZ_CVAR(int32_t,    net_SslMaxCertDepth,                3, nullptr, AZ::ConsoleFunctorFlags::DontReplicate, "The maximum depth allowed for cert chaining validation");
    AZ_CVAR(AZ::TimeMs, net_RotateCookieTimer, AZ::TimeMs{50}, nullptr, AZ::ConsoleFunctorFlags::DontReplicate, "Number of milliseconds to wait before generating a new DTLS cookie for handshaking");
    AZ_CVAR(bool,       net_SslEnablePinning,            true, nullptr, AZ::ConsoleFunctorFlags::DontReplicate, "If enabled, the public certificates on the local and remote endpoints will be compared to ensure they match exactly");
    AZ_CVAR(bool,       net_SslValidateExpiry,           true, nullptr, AZ::ConsoleFunctorFlags::DontReplicate, "If enabled, expiration dates on the certificate will be checked for validity");
    AZ_CVAR(bool,       net_SslAllowSelfSigned,          true, nullptr, AZ::ConsoleFunctorFlags::DontReplicate, "If enabled, self-signed certs will not cause a validation error if they are otherwise considered trusted");

    void PrintSslErrorStack()
    {
#if AZ_TRAIT_USE_OPENSSL

        const int32_t errorCode = ERR_get_error();
            const int32_t systemError = GetLastNetworkError();

            switch (errorCode)
            {
            case SSL_ERROR_NONE:
                AZLOG_ERROR("%X - SSL_ERROR_NONE: last system error is (%d:%s)", errorCode, systemError, GetNetworkErrorDesc(systemError));
                break;
            case SSL_ERROR_ZERO_RETURN:
                AZLOG_ERROR("%X - SSL_ERROR_ZERO_RETURN: connection has been closed", errorCode);
                break;
            case SSL_ERROR_WANT_READ:
                AZLOG_ERROR("%X - SSL_ERROR_WANT_READ: socket is non-blocking, read buffer is empty", errorCode);
                break;
            case SSL_ERROR_WANT_WRITE:
                AZLOG_ERROR("%X - SSL_ERROR_WANT_WRITE: socket is non-blocking, write buffer is full", errorCode);
                break;
            case SSL_ERROR_WANT_CONNECT:
                AZLOG_ERROR("%X - SSL_ERROR_WANT_CONNECT: socket is non-blocking, connect failed and should be retried", errorCode);
                break;
            case SSL_ERROR_WANT_ACCEPT:
                AZLOG_ERROR("%X - SSL_ERROR_WANT_ACCEPT: socket is non-blocking, accept failed and should be retried", errorCode);
                break;
            case SSL_ERROR_WANT_X509_LOOKUP:
            AZLOG_ERROR("%X - SSL_ERROR_WANT_X509_LOOKUP: operation did not complete, SSL_CTX_set_client_cert_cb() has asked to be called again, operation should be retried", errorCode);
                break;
            case SSL_ERROR_SYSCALL:
            AZLOG_ERROR("%X - SSL_ERROR_SYSCALL: system error, check errno (%d:%s)", errorCode, systemError, GetNetworkErrorDesc(systemError));
                break;
            case SSL_ERROR_SSL:
            AZLOG_ERROR("%X - SSL_ERROR_SSL: lib %s, func %s, reason %s", errorCode, ERR_lib_error_string(errorCode), ERR_func_error_string(errorCode), ERR_reason_error_string(errorCode));
                break;
            default:
            AZLOG_ERROR("%X - Unknown error code: lib %s, func %s, reason %s", errorCode, ERR_lib_error_string(errorCode), ERR_func_error_string(errorCode), ERR_reason_error_string(errorCode));
                break;
        }
#endif
    }

#if AZ_TRAIT_USE_OPENSSL
    static const uint32_t MaxCookieHistory = 8;
    static bool g_encryptionInitialized = false;
    static int32_t g_azNetworkingTrustDataIndex = 0;
    static AZ::TimeMs g_lastCookieTimestamp = AZ::Time::ZeroTimeMs;
    static uint64_t g_validCookieArray[MaxCookieHistory];
    static uint32_t g_cookieReplaceIndex = 0;

    static void GetCertificatePaths(TrustZone trustZone, AZStd::string& certificatePath, AZStd::string& privateKeyPath)
    {
        if (auto console = AZ::Interface<AZ::IConsole>::Get(); console != nullptr)
        {
<<<<<<< HEAD
            char buffer[AZ_MAX_PATH_LEN];
            AZ::IO::FileIOBase::GetInstance()->ResolvePath("@products@/", buffer, sizeof(buffer));
            assetDir = AZStd::string(buffer);
        }
=======
            AZ::CVarFixedString certificateFile = "";
            AZ::CVarFixedString privateKeyFile = "";
            if (trustZone == TrustZone::ExternalClientToServer)
            {
                console->GetCvarValue("net_SslExternalCertificateFile", certificateFile);
                console->GetCvarValue("net_SslExternalPrivateKeyFile", privateKeyFile);
            }
            else
            {
                console->GetCvarValue("net_SslInternalCertificateFile", certificateFile);
                console->GetCvarValue("net_SslInternalPrivateKeyFile", privateKeyFile);
            }
>>>>>>> b4b7e5a0

            // Check asset directory when provided file paths are not valid
            AZStd::string assetDir = "";
            if (!AZ::IO::SystemFile::Exists(certificateFile.c_str()) &&
                !AZ::IO::SystemFile::Exists(privateKeyFile.c_str()) &&
                AZ::IO::FileIOBase::GetInstance() != nullptr)
            {
                char buffer[AZ_MAX_PATH_LEN];
                AZ::IO::FileIOBase::GetInstance()->ResolvePath("@products@/", buffer, sizeof(buffer));
                assetDir = AZStd::string(buffer);
            }

            certificatePath = assetDir + certificateFile.c_str();
            privateKeyPath = assetDir + privateKeyFile.c_str();
        }
    }

    static bool ValidatePinnedCertificate(X509* remoteCert, TrustZone trustZone)
    {
        // Get the remote certificate
        AZStd::vector<uint8_t> remoteCertificate;
        {
            if (remoteCert == nullptr)
            {
                AZLOG_ERROR("Failed to retrieve the remote certificate, pinned certificate validation failed");
                PrintSslErrorStack();
                return false;
            }

            const int32_t remoteCertLength = i2d_X509_PUBKEY(X509_get_X509_PUBKEY(remoteCert), nullptr);
            if (remoteCertLength <= 0)
            {
                AZLOG_ERROR("Failed to retrieve the remote certificate, pinned certificate validation failed");
                PrintSslErrorStack();
                return false;
            }

            remoteCertificate.resize(remoteCertLength);
            uint8_t* remoteCertificateData = remoteCertificate.data();
            i2d_X509_PUBKEY(X509_get_X509_PUBKEY(remoteCert), &remoteCertificateData);
        }

        // Load our local copy of the certificate (what we expect the remote endpoint to present)
        AZStd::vector<uint8_t> localCertificate;
        {
            AZStd::string certificatePath;
            AZStd::string unusedPrivateKeyPath;
            GetCertificatePaths(trustZone, certificatePath, unusedPrivateKeyPath);

            AZ::IO::FileIOStream stream(certificatePath.c_str(), AZ::IO::OpenMode::ModeRead);
            const AZ::IO::SizeType publicCertLength = stream.GetLength();
            if (publicCertLength <= 0)
            {
                AZLOG_ERROR("Local public certificate is not valid, returned %d bytes", static_cast<int32_t>(publicCertLength));
                return false;
            }

            AZStd::vector<uint8_t> publicCertData;
            publicCertData.resize(publicCertLength);
            AZ::IO::SizeType bytesRead = stream.Read(publicCertLength, publicCertData.data());
            publicCertData.resize(bytesRead);
            stream.Close();

            const uint8_t* publicCertBytes = publicCertData.data();

            BIO* certBio = BIO_new(BIO_s_mem());
            BIO_write(certBio, publicCertBytes, static_cast<int32_t>(publicCertLength));

            X509* localCert = PEM_read_bio_X509(certBio, nullptr, nullptr, nullptr);
            if (localCert == nullptr)
            {
                BIO_free(certBio);
                AZLOG_ERROR("Failed to convert public cert to X509, pinned certificate validation failed");
                PrintSslErrorStack();
                return false;
            }

            const int32_t localCertLength = i2d_X509_PUBKEY(X509_get_X509_PUBKEY(localCert), nullptr);
            if (localCertLength <= 0)
            {
                BIO_free(certBio);
                X509_free(localCert);
                AZLOG_ERROR("Failed to retrieve the local certificate, pinned certificate validation failed");
                PrintSslErrorStack();
                return false;
            }

            localCertificate.resize(localCertLength);
            uint8_t* localCertificateData = localCertificate.data();
            i2d_X509_PUBKEY(X509_get_X509_PUBKEY(localCert), &localCertificateData);

            BIO_free(certBio);
            X509_free(localCert);
        }

        // Validate the certificates match
        {
            const int32_t localSize = static_cast<int32_t>(localCertificate.size());
            const int32_t remoteSize = static_cast<int32_t>(remoteCertificate.size());
            if (localSize != remoteSize)
            {
                AZLOG_ERROR("Validation failed, certs are different sizes; local %d bytes, remote %d bytes", localSize, remoteSize);
                return false;
            }

            if (memcmp(localCertificate.data(), remoteCertificate.data(), localSize) != 0)
            {
                AZLOG_ERROR("Validation failed, certificate content mismatch");
                return false;
            }
        }

        return true;
    }

    // Validates a certificate chain, returns OpenSslResultSuccess on success, OpenSslResultFailure on fail
    static int32_t ValidateCertificateCallback(int32_t preverifyOk, X509_STORE_CTX* context)
    {
        int32_t result = preverifyOk; // Start by assigning pre-verification to our result

        X509* err_cert = X509_STORE_CTX_get_current_cert(context);

        if (result != OpenSslResultSuccess)
        {
            int32_t error = X509_STORE_CTX_get_error(context);

            AZLOG_WARN("OpenSSL preverification failed with (%d: %s)", error, X509_verify_cert_error_string(error));

            switch (error)
            {
            case X509_V_ERR_DEPTH_ZERO_SELF_SIGNED_CERT:
            case X509_V_ERR_SELF_SIGNED_CERT_IN_CHAIN:
                if (net_SslAllowSelfSigned)
                {
                    AZLOG_WARN("net_SslAllowSelfSigned is *enabled*, clearing X509 certificate validation failure");
                    X509_STORE_CTX_set_error(context, X509_V_OK);
                    result = OpenSslResultSuccess;
                }
                break;
            }
        }

        // Catch a too long certificate chain. The depth limit set using SSL_CTX_set_verify_depth() is by purpose set to "limit+1" so that
        // whenever the "depth>verify_depth" condition is met, we have violated the limit and want to log this error condition.
        // We must do it here, because the CHAIN_TOO_LONG error would not be found explicitly; only errors introduced by cutting off the
        // additional certificates would be logged.
        const int32_t depth = X509_STORE_CTX_get_error_depth(context);
        if (depth > net_SslMaxCertDepth)
        {
            result = OpenSslResultFailure;
            X509_STORE_CTX_set_error(context, X509_V_ERR_CERT_CHAIN_TOO_LONG);
        }

        // Validate certificate before and after times
        if (net_SslValidateExpiry)
        {
            const ASN1_TIME* notBeforeTime = X509_get_notBefore(err_cert);
            const int32_t beforeTimeResult = X509_cmp_current_time(notBeforeTime);

            if (beforeTimeResult >= 0)
            {
                AZLOG_WARN("OpenSSL preverification failed, certificate is not yet valid (before time result %d)", beforeTimeResult);
                X509_STORE_CTX_set_error(context, X509_V_ERR_CERT_NOT_YET_VALID);
                result = OpenSslResultFailure;
            }

            const ASN1_TIME* notAfterTime = X509_get_notAfter(err_cert);
            const int32_t afterTimeResult = X509_cmp_current_time(notAfterTime);

            if (afterTimeResult <= 0)
            {
                AZLOG_WARN("OpenSSL preverification failed, certificate has expired (after time result %d)", afterTimeResult);
                X509_STORE_CTX_set_error(context, X509_V_ERR_CERT_HAS_EXPIRED);
                result = OpenSslResultFailure;
            }
        }

        if (net_SslEnablePinning)
        {
            SSL* sslSocket = reinterpret_cast<SSL*>(X509_STORE_CTX_get_ex_data(context, SSL_get_ex_data_X509_STORE_CTX_idx()));
            SSL_CTX* sslContext = SSL_get_SSL_CTX(sslSocket);
            TrustZone trustZone = static_cast<TrustZone>(reinterpret_cast<uintptr_t>(SSL_CTX_get_ex_data(sslContext, g_azNetworkingTrustDataIndex)));
            if (!ValidatePinnedCertificate(err_cert, trustZone))
            {
                X509_STORE_CTX_set_error(context, X509_V_ERR_UNSPECIFIED);
                result = OpenSslResultFailure;
            }
        }

        AZLOG_INFO("Certificate validation %s", (result == OpenSslResultSuccess) ? "passed" : "failed");

        return result;
    }

    // Generates a cookie, returns OpenSslResultSuccess on success, OpenSslResultFailure on fail
    static int32_t GenerateCookieCallback([[maybe_unused]] SSL* sslSocket, uint8_t* cookieData, uint32_t* cookieLength)
    {
        const AZ::TimeMs currentTime = AZ::GetElapsedTimeMs();

        if ((currentTime - g_lastCookieTimestamp) > net_RotateCookieTimer)
        {
            uint64_t newCookie = CryptoRand64();

            g_cookieReplaceIndex = (g_cookieReplaceIndex + 1) % MaxCookieHistory;
            g_validCookieArray[g_cookieReplaceIndex] = newCookie;
            g_lastCookieTimestamp = currentTime;
        }

        if (cookieLength != nullptr)
        {
            *cookieLength = sizeof(g_validCookieArray[g_cookieReplaceIndex]);
        }

        if (cookieData != nullptr)
        {
            memcpy(cookieData, reinterpret_cast<uint8_t*>(&g_validCookieArray[g_cookieReplaceIndex]), sizeof(g_validCookieArray[g_cookieReplaceIndex]));
        }

        return OpenSslResultSuccess;
    }

    // Verifies a cookie, returns OpenSslResultSuccess on success, OpenSslResultFailure on fail
    static int32_t VerifyCookieCallback([[maybe_unused]] SSL* sslSocket, const uint8_t* cookieData, uint32_t cookieLength)
    {
        if (cookieLength != sizeof(uint64_t))
        {
            // This should be logged somehow, but since this is part of DOS prevention I don't think I should *ACTUALLY* log here..
            return OpenSslResultFailure;
        }

        uint64_t cookie = *reinterpret_cast<const uint64_t*>(cookieData);

        for (uint32_t i = 0; i < MaxCookieHistory; ++i)
        {
            if (g_validCookieArray[i] == cookie)
            {
                return OpenSslResultSuccess;
            }
        }

        // This should be logged somehow, but since this is part of DOS prevention I don't think I should *ACTUALLY* log here..
        return OpenSslResultFailure;
    }
#endif

    bool EncryptionLayerInit()
    {
#if AZ_TRAIT_USE_OPENSSL
        if (!g_encryptionInitialized)
        {
            SSL_library_init();
            SSL_load_error_strings();
            ERR_load_BIO_strings();
            OpenSSL_add_all_algorithms();
            g_azNetworkingTrustDataIndex = SSL_get_ex_new_index(0, const_cast<void*>(reinterpret_cast<const void*>("AzNetworking TrustZone data index")), nullptr, nullptr, nullptr);

            g_encryptionInitialized = true;
        }
#endif
        return true;
    }

    bool EncryptionLayerShutdown()
    {
#if AZ_TRAIT_USE_OPENSSL
        if (g_encryptionInitialized)
        {
            ERR_free_strings();
            EVP_cleanup();
            CRYPTO_cleanup_all_ex_data();

            g_encryptionInitialized = false;
        }
#endif
        return true;
    }

#if AZ_TRAIT_USE_OPENSSL
    //! @struct ScopedSslContextFree
    //! @brief helper structure that manages RAII teardown of the SSL context if an error condition is encountered during creation
    //! If the destructor is hit and the context is non-null, this means an error has occurred and we are bailing from the create operation
    //! To release the context with no error, call ReleaseSslContextWithoutFree()
    struct ScopedSslContextFree
    {
        ScopedSslContextFree(SSL_CTX* sslContext) : m_sslContext(sslContext) {}

        ~ScopedSslContextFree()
        {
            if (m_sslContext != nullptr)
            {
                PrintSslErrorStack();
                SSL_CTX_free(m_sslContext);
            }
        }

        void ReleaseSslContextWithoutFree()
        {
            m_sslContext = nullptr;
        }

        SSL_CTX* m_sslContext = nullptr;
    };
#endif

    SSL_CTX* CreateSslContext([[maybe_unused]] SslContextType contextType, [[maybe_unused]] TrustZone trustZone)
    {
#if AZ_TRAIT_USE_OPENSSL
        if (!g_encryptionInitialized)
        {
            AZLOG_ERROR("SSL library has not been initialized for the current dll");
            return nullptr;
        }

        SSL_CTX* context = nullptr;

        switch (contextType)
        {
        case SslContextType::TlsGeneric:
            context = SSL_CTX_new(TLS_method());
            break;
        case SslContextType::TlsClient:
            context = SSL_CTX_new(TLS_client_method());
            break;
        case SslContextType::TlsServer:
            context = SSL_CTX_new(TLS_server_method());
            break;
        case SslContextType::DtlsGeneric:
            context = SSL_CTX_new(DTLS_method());
            break;
        case SslContextType::DtlsClient:
            context = SSL_CTX_new(DTLS_client_method());
            break;
        case SslContextType::DtlsServer:
            context = SSL_CTX_new(DTLS_server_method());
            break;
        }

        if (context == nullptr)
        {
            PrintSslErrorStack();
            return nullptr;
        }

        ScopedSslContextFree scopedFree(context);

        void* trustLevelPtr = reinterpret_cast<void*>(static_cast<uintptr_t>(trustZone));
        if (SSL_CTX_set_ex_data(context, g_azNetworkingTrustDataIndex, trustLevelPtr) != OpenSslResultSuccess)
        {
            AZLOG_ERROR("Failed to store the trust level on created SSL context");
            return nullptr;
        }

        // Enable automatic retries for sends if renegotiation is required, makes our code simpler
        SSL_CTX_set_mode(context, SSL_MODE_AUTO_RETRY);

        AZStd::string certificatePath;
        AZStd::string privateKeyPath;
        GetCertificatePaths(trustZone, certificatePath, privateKeyPath);

        // Returns 1 on success, and so returns.. not 1 on error? actual error is in error stack
        if (SSL_CTX_use_certificate_chain_file(context, certificatePath.c_str()) != OpenSslResultSuccess)
        {
            AZLOG_ERROR("Failed to load the certificate chain file");
            return nullptr;
        }

        // If we're accepting connections, set up password to access the private certificate
        // @KB TODO: plaintext passwords are bad...
        if ((contextType == SslContextType::TlsGeneric)
         || (contextType == SslContextType::TlsServer)
         || (contextType == SslContextType::DtlsGeneric)
         || (contextType == SslContextType::DtlsServer))
        {
            const AZ::CVarFixedString contextPassword = (trustZone == TrustZone::ExternalClientToServer) ? net_SslExternalContextPassword : net_SslInternalContextPassword;

            SSL_CTX_set_default_passwd_cb(context, nullptr);
            SSL_CTX_set_default_passwd_cb_userdata(context, (void*)contextPassword.c_str());

            if (SSL_CTX_use_PrivateKey_file(context, privateKeyPath.c_str(), SSL_FILETYPE_PEM) != OpenSslResultSuccess)
            {
                AZLOG_ERROR("Failed to load private certificate");
                return nullptr;
            }
        }

        // Validate the clients certificate only on handshake
        SSL_CTX_set_verify(context, SSL_VERIFY_PEER | SSL_VERIFY_CLIENT_ONCE, ValidateCertificateCallback);

        // Only support a single cipher suite in OpenSSL that supports:
        //
        //  ECDHE       Primary key exchange using ephemeral elliptic curve diffie-hellman.
        //  RSA         Authentication (public and private key) used to sign ECDHE parameters and can be checked against a CA.
        //  AES256      AES cipher for symmetric key encryption using a 256-bit key.
        //  GCM         Mode of operation for symmetric key encryption.
        //  SHA384      SHA-2 hashing algorithm.
        const AZ::CVarFixedString ciphers = net_SslCertCiphers;
        if (SSL_CTX_set_cipher_list(context, ciphers.c_str()) != OpenSslResultSuccess)
        {
            AZLOG_ERROR("Failed to set supported ciphers");
            return nullptr;
        }

        // DTLS cookie callbacks for UDP based spoof DOS mitigation
        SSL_CTX_set_cookie_generate_cb(context, GenerateCookieCallback);
        SSL_CTX_set_cookie_verify_cb(context, VerifyCookieCallback);

        // Automatically generate parameters for elliptic-curve diffie-hellman (i.e. curve type and coefficients).
        SSL_CTX_set_ecdh_auto(context, 1);

        scopedFree.ReleaseSslContextWithoutFree();
        return context;
#else
        return nullptr;
#endif
    }

    void FreeSslContext([[maybe_unused]] SSL_CTX*& context)
    {
#if AZ_TRAIT_USE_OPENSSL
        if (context == nullptr)
        {
            return;
        }

        SSL_CTX_free(context);
        context = nullptr;
#endif
    }

    SSL* CreateSslForAccept([[maybe_unused]] SocketFd socketFd, [[maybe_unused]] SSL_CTX* context)
    {
#if AZ_TRAIT_USE_OPENSSL
        SSL* socket = SSL_new(context);
        if (socket == nullptr)
        {
            AZLOG_ERROR("SSL_new failed, could not create SSL socket wrapper instance");
            PrintSslErrorStack();
            return nullptr;
        }
        if (SSL_set_fd(socket, static_cast<int32_t>(socketFd)) != OpenSslResultSuccess)
        {
            AZLOG_ERROR("SSL_set_fd failed, could not bind SSL socket wrapper to socket");
            PrintSslErrorStack();
            Close(socket);
            return nullptr;
        }

        // This socket should be configured to accept connections
        SSL_set_accept_state(socket);
        return socket;
#else
        return nullptr;
#endif
    }

    SSL* CreateSslForConnect([[maybe_unused]] SocketFd socketFd, [[maybe_unused]] SSL_CTX* context)
    {
#if AZ_TRAIT_USE_OPENSSL
        SSL* socket = SSL_new(context);
        if (socket == nullptr)
        {
            AZLOG_ERROR("SSL_new failed, could not create SSL socket wrapper instance");
            PrintSslErrorStack();
            return nullptr;
        }
        if (SSL_set_fd(socket, static_cast<int32_t>(socketFd)) != OpenSslResultSuccess)
        {
            AZLOG_ERROR("SSL_set_fd failed, could not bind SSL socket wrapper to socket");
            PrintSslErrorStack();
            Close(socket);
            return nullptr;
        }

        // This socket should be configured to initiate connections
        SSL_set_connect_state(socket);
        return socket;
#else
        return nullptr;
#endif
    }

    void Close([[maybe_unused]] SSL*& sslSocket)
    {
#if AZ_TRAIT_USE_OPENSSL
        if (sslSocket == nullptr)
        {
            return;
        }

        // SSL_shutdown can do very bad things if the SSL context is in a bad state
        // Further, the documentation around safely using SSL_shutdown is extremely confusing and doesn't provide a functional example
        // We never terminate encryption on a connection to send further data in plain-text, we explicitly close TCP sockets and UDP virtual
        // connections are deleted Therefore just removing the call to SSL_shutdown for now
        // SSL_shutdown(sslSocket);
        SSL_free(sslSocket);
        sslSocket = nullptr;
#endif
    }

    bool SslErrorIsWouldBlock(int32_t errorCode)
    {
        return (errorCode == SSL_ERROR_WANT_READ)
            || (errorCode == SSL_ERROR_WANT_WRITE);
    }

    uint32_t CryptoRand32()
    {
#if AZ_TRAIT_USE_OPENSSL
        uint8_t buffer[sizeof(uint32_t)];
        RAND_bytes(buffer, sizeof(buffer));
        return *reinterpret_cast<uint32_t*>(buffer);
#else
        return 0;
#endif
    }

    uint64_t CryptoRand64()
    {
#if AZ_TRAIT_USE_OPENSSL
        uint8_t buffer[sizeof(uint64_t)];
        RAND_bytes(buffer, sizeof(buffer));
        return *reinterpret_cast<uint64_t*>(buffer);
#else
        return 0;
#endif
    }
} // namespace AzNetworking<|MERGE_RESOLUTION|>--- conflicted
+++ resolved
@@ -102,12 +102,6 @@
     {
         if (auto console = AZ::Interface<AZ::IConsole>::Get(); console != nullptr)
         {
-<<<<<<< HEAD
-            char buffer[AZ_MAX_PATH_LEN];
-            AZ::IO::FileIOBase::GetInstance()->ResolvePath("@products@/", buffer, sizeof(buffer));
-            assetDir = AZStd::string(buffer);
-        }
-=======
             AZ::CVarFixedString certificateFile = "";
             AZ::CVarFixedString privateKeyFile = "";
             if (trustZone == TrustZone::ExternalClientToServer)
@@ -120,7 +114,6 @@
                 console->GetCvarValue("net_SslInternalCertificateFile", certificateFile);
                 console->GetCvarValue("net_SslInternalPrivateKeyFile", privateKeyFile);
             }
->>>>>>> b4b7e5a0
 
             // Check asset directory when provided file paths are not valid
             AZStd::string assetDir = "";
