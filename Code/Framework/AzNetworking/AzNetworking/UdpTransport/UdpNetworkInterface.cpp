--- conflicted
+++ resolved
@@ -32,11 +32,7 @@
 
     AZ_CVAR(bool, net_UdpTimeoutConnections, true, nullptr, AZ::ConsoleFunctorFlags::DontReplicate, "Boolean value on whether we should timeout Udp connections");
     AZ_CVAR(AZ::TimeMs, net_UdpPacketTimeSliceMs, AZ::TimeMs{ 8 }, nullptr, AZ::ConsoleFunctorFlags::DontReplicate, "The number of milliseconds to allow for packet processing");
-<<<<<<< HEAD
-    AZ_CVAR(AZ::TimeMs, net_UdpHeartbeatTimeMs, AZ::TimeMs{ 2 * 1000 }, nullptr, AZ::ConsoleFunctorFlags::Null, "Udp connection heartbeat frequency");
-=======
     AZ_CVAR(uint32_t, net_UdpUnackedHeartbeats, 5, nullptr, AZ::ConsoleFunctorFlags::Null, "The number of heartbeats to attempt to send to keep a connection alive before giving up");
->>>>>>> b4b7e5a0
     AZ_CVAR(AZ::TimeMs, net_UdpDefaultTimeoutMs, AZ::TimeMs{ 10 * 1000 }, nullptr, AZ::ConsoleFunctorFlags::Null, "Time in milliseconds before we timeout an idle Udp connection");
     AZ_CVAR(AZ::TimeMs, net_MinPacketTimeoutMs, AZ::TimeMs{ 200 }, nullptr, AZ::ConsoleFunctorFlags::DontReplicate, "Minimum time to wait before timing out an unacked packet");
     AZ_CVAR(int32_t, net_MaxTimeoutsPerFrame, 1000, nullptr, AZ::ConsoleFunctorFlags::DontReplicate, "Maximum number of packet timeouts to allow to process in a single frame");
@@ -144,12 +140,8 @@
         }
 
         const ConnectionId connectionId = m_connectionSet.GetNextConnectionId();
-<<<<<<< HEAD
-        const TimeoutId timeoutId = m_connectionTimeoutQueue.RegisterItem(aznumeric_cast<uint64_t>(connectionId), m_timeoutMs);
-=======
         const AZ::TimeMs timeoutTimeMs = m_timeoutMs / static_cast<AZ::TimeMs>(static_cast<int32_t>(net_UdpUnackedHeartbeats));
         const TimeoutId timeoutId = m_connectionTimeoutQueue.RegisterItem(aznumeric_cast<uint64_t>(connectionId), timeoutTimeMs);
->>>>>>> b4b7e5a0
 
         AZStd::unique_ptr<UdpConnection> connection = AZStd::make_unique<UdpConnection>(connectionId, remoteAddress, *this, ConnectionRole::Connector);
         UdpPacketEncodingBuffer dtlsData;
@@ -745,11 +737,7 @@
             udpConnection->SendUnreliablePacket(CorePackets::HeartbeatPacket(true));
             ++udpConnection->m_timeoutCounter;
         }
-<<<<<<< HEAD
-        else if (net_UdpTimeoutConnections && (m_networkInterface.GetTimeoutMs() > AZ::TimeMs{ 0 }))
-=======
         else if (net_UdpTimeoutConnections && (GetTimeoutMs() > AZ::Time::ZeroTimeMs))
->>>>>>> b4b7e5a0
         {
             udpConnection->Disconnect(DisconnectReason::Timeout, TerminationEndpoint::Local);
             return TimeoutResult::Delete;
