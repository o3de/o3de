--- conflicted
+++ resolved
@@ -171,11 +171,7 @@
         TrustZone m_trustZone;
         uint16_t m_port = 0;
         bool m_allowIncomingConnections = false;
-<<<<<<< HEAD
-        AZ::TimeMs m_timeoutMs = AZ::TimeMs{ 0 };
-=======
         AZ::TimeMs m_timeoutMs = AZ::Time::ZeroTimeMs;
->>>>>>> b4b7e5a0
         IConnectionListener& m_connectionListener;
         UdpConnectionSet m_connectionSet;
         TimeoutQueue m_connectionTimeoutQueue;
