/*
 * Copyright (c) Contributors to the Open 3D Engine Project.
 * For complete copyright and license terms please see the LICENSE at the root of this distribution.
 *
 * SPDX-License-Identifier: Apache-2.0 OR MIT
 *
 */

#include <AzCore/std/algorithm.h>
#include <AzCore/std/numeric.h>
#include <AzQtComponents/Components/Widgets/BreadCrumbs.h>
#include <AzQtComponents/Components/Style.h>
#include <AzQtComponents/Components/StyleManagerInterface.h>

AZ_PUSH_DISABLE_WARNING(4244 4251, "-Wunknown-warning-option") // 4251: 'QLayoutItem::align': class 'QFlags<Qt::AlignmentFlag>' needs to have dll-interface to be used by clients of class 'QLayoutItem'
#include <QHBoxLayout>
#include <QKeyEvent>
#include <QLabel>
#include <QLineEdit>
#include <QResizeEvent>
#include <QSettings>
#include <QStackedWidget>
#include <QToolBar>
#include <QToolButton>
#include <QtMath>
AZ_POP_DISABLE_WARNING

namespace AzQtComponents
{
    static const QChar g_separator = '/';
    static const QChar g_windowsSeparator = '\\';
    static const QString g_labelName = QStringLiteral("BreadCrumbLabel");
    static const QString g_buttonName = QStringLiteral("MenuButton");
    AZ_PUSH_DISABLE_WARNING(4566, "-Wunknown-warning-option")//4566:character represented by universal-character-name 'u00a0' and 'u203a' cannot be represented in the current code page (ex.cp932)
    // Separator is two non-breaking spaces, Right-Pointing Angle Quotation Mark (U+203A) and two more
    // non-breaking spaces
    static const QString g_plainTextSeparator = QStringLiteral("\u00a0\u00a0\u203a\u00a0\u00a0");
    AZ_POP_DISABLE_WARNING
    static constexpr int g_iconWidth = 16;
    static constexpr int g_leftMargin = 5;
    //! This reserved space is used to make sure that for editable breadcrumbs user has at least some empty space to click and initiate the
    //! editing.
    static constexpr double g_reservedEmptySpace = 30.0;
    //! This should be in sync with border width in BreadCrumbs.qss
    static constexpr double g_borderWidthWhenEditable = 1.0;

    QString toCommonSeparators(const QString& path)
    {
        QString ret = path;
        ret.replace(g_windowsSeparator, g_separator);
        return ret;
    }

    //! @class AzQtComponents::BreadCrumbs
    //!
    //! @internal
    //! ## Editable BreadCrumbs implementation
    //!
    //! Editable breadcrumbs are implemented as two widgets:
    //!  - A QLabel that shows the nicely formatted breadcrumbs with links when not being edited
    //!  - A QLineEdit that is shown when editing happens, due to user's interaction or calling startEditing()
    //!
    //!  These two widgets are inside the QStackLayout and are brought to front as needed. The interaction patterns
    //!  are implemented in BreadCrumbs::eventFilter.
    //! @endinternal

    BreadCrumbs::BreadCrumbs(QWidget* parent)
        : QFrame(parent)
    {
        // WARNING: If you add any any new widget to the layout, make sure that it's accounted for in ::sizeHint() and ::fillLabel()
        
        // create the layout
        QHBoxLayout* boxLayout = new QHBoxLayout(this);
        boxLayout->setContentsMargins(g_leftMargin, 0, 0, 0);

        m_menuButton = new QToolButton(this);
        m_menuButton->setObjectName(g_buttonName);
        m_menuButton->setAutoRaise(true);
        boxLayout->addWidget(m_menuButton);
        connect(m_menuButton, &QToolButton::clicked, this, &BreadCrumbs::showTruncatedPathsMenu);

        m_labelEditStack = new QStackedWidget(this);
        // This needs to be done because QStackWidget by default expands, regardless
        // of what is inside it.
        m_labelEditStack->setSizePolicy(QSizePolicy::Preferred, QSizePolicy::Maximum);
        m_labelEditStack->setCursor(Qt::IBeamCursor);

        // create the label
        m_label = new QLabel();
        m_label->setObjectName(g_labelName);
        m_label->setTextFormat(Qt::RichText);
        m_label->installEventFilter(this);
        m_labelEditStack->addWidget(m_label);

        // create the line edit for editable breadcrumbs
        m_lineEdit = new QLineEdit();
        m_lineEdit->installEventFilter(this);
        connect(m_lineEdit, &QLineEdit::returnPressed, this, &BreadCrumbs::confirmEdit);
        Style::flagToIgnore(m_lineEdit);
        m_labelEditStack->addWidget(m_lineEdit);

        // We need to explicitly set indent. Otherwise the calculations are not correct because the
        // style causes the frame to be positive in size (but invisible) which gives us the effective indent
        // described in https://doc.qt.io/qt-5/qlabel.html#indent-prop
        m_label->setIndent(0);
        boxLayout->addWidget(m_labelEditStack);
        // Horizontal policy deliberately ignored, we manage the width ourselves see ::sizeHint() and ::fillLabel()
        m_label->setSizePolicy(QSizePolicy::Ignored, QSizePolicy::Preferred);
        m_lineEdit->setSizePolicy(QSizePolicy::Ignored, QSizePolicy::Preferred);
        connect(m_label, &QLabel::linkActivated, this, &BreadCrumbs::onLinkActivated);
        // A minimum width is required to prevent the editor from crashing when being resized
        setMinimumWidth(25);
    }

    BreadCrumbs::~BreadCrumbs()
    {
    }

    void BreadCrumbs::initialize()
    {
        auto styleManagerInterface = AZ::Interface<StyleManagerInterface>::Get();
        AZ_Assert(styleManagerInterface, "BreadCrumbs - could not get StyleManagerInterface on BreadCrumbs initialization.");

        if (styleManagerInterface->IsStylePropertyDefined("TextDisabledColor"))
        {
            s_disabledLinkColor = styleManagerInterface->GetStylePropertyAsColor("TextDisabledColor");
        }

        if (styleManagerInterface->IsStylePropertyDefined("TextColor"))
        {
            s_linkColor = styleManagerInterface->GetStylePropertyAsColor("TextColor");
        }
    }

    bool BreadCrumbs::isBackAvailable() const
    {
        return !m_backPaths.isEmpty();
    }

    bool BreadCrumbs::isForwardAvailable() const
    {
        return !m_forwardPaths.isEmpty();
    }

    bool BreadCrumbs::isUpAvailable() const
    {
        int separatorIndex = m_currentPath.lastIndexOf(g_separator);
        return (separatorIndex > 0);
    }

    QString BreadCrumbs::currentPath() const
    {
        return m_currentPath;
    }

    QString BreadCrumbs::fullPath() const
    {
        return m_fullPath;
    }

    void BreadCrumbs::setCurrentPath(const QString& newPath)
    {
        // clean up the path to use all the first separator in the list of separators
        m_currentPath = toCommonSeparators(newPath);

        m_lineEdit->setText(newPath);

        // update internals
        m_currentPathSize = m_currentPath.split(g_separator, Qt::SkipEmptyParts).size();
        m_currentPathIcons.resize(m_currentPathSize);

        updateGeometry();
        fillLabel();
    }

    void BreadCrumbs::setDefaultIcon(const QString& icon)
    {
        m_defaultIcon = icon;
    }

    void BreadCrumbs::setIconAt(int index, const QString& icon)
    {
        if (index < 0 || index >= m_currentPathSize)
        {
            return;
        }

        m_currentPathIcons[index] = icon;
        updateGeometry();
        fillLabel();
    }
    
    QIcon BreadCrumbs::iconAt(int index)
    {
        if (index < 0 || index >= m_currentPathSize || m_currentPathIcons[index].isNull())
        {
            return QIcon(m_defaultIcon);
        }

        return QIcon(m_currentPathIcons[index]);
    }

    bool BreadCrumbs::isEditable() const
    {
        return m_editable;
    }

    void BreadCrumbs::setEditable(bool editable)
    {
        m_editable = editable;
    }

    bool BreadCrumbs::getPushPathOnLinkActivation() const
    {
        return m_pushPathOnLinkActivation;
    }

    void BreadCrumbs::setPushPathOnLinkActivation(bool pushPath)
    {
        m_pushPathOnLinkActivation = pushPath;
    }

    QWidget* BreadCrumbs::createSeparator()
    {
        QFrame* line = new QFrame(this);
        line->setObjectName(QStringLiteral("breadcrumbs-separator"));
        line->setMinimumSize(QSize(0, 0));
        line->setMaximumSize(QSize(2, 16));
        line->setFrameShape(QFrame::VLine);
        line->setFrameShadow(QFrame::Sunken);
        return line;
    }

    QSize BreadCrumbs::sizeHint() const
    {
        const QFontMetrics fm(m_label->font());
        const qreal separatorWidth = fm.horizontalAdvance(g_plainTextSeparator);
        // Icon adds the icon itself plus two spaces, see generateIconHtml()
        AZ_PUSH_DISABLE_WARNING(4566, "-Wunknown-warning-option")//4566:character represented by universal-character-name 'u00a0' and 'u203a' cannot be represented in the current code page (ex.cp932)
        const qreal iconWidth = g_iconWidth + fm.horizontalAdvance("\u00a0\u00a0");
        AZ_POP_DISABLE_WARNING
        // TODO(Qt 5.15.2): replace with:
        // const QList<QStringView> fullPath = QStringView(m_currentPath).split(g_separator, Qt::SkipEmptyParts);
        // to use views for avoiding allocations
        const QStringList fullPath = m_currentPath.split(g_separator, Qt::SkipEmptyParts);

        const int noSeparatorsWidth = AZStd::accumulate(fullPath.cbegin(), fullPath.cend(), 0,
            [&fm](int val, const QString& pathSegment ){
                return val + fm.horizontalAdvance(pathSegment);
            }
        );

        // separators are there only if path has more than one segment
        const qreal separatorsOnlyWidth = fullPath.size() > 1 ? (fullPath.size() - 1) * separatorWidth : .0;

        // assume that icon will be there if there's a path for a given icon or we have a default one
        const auto numIcons = !m_defaultIcon.isEmpty() ? fullPath.size()
            : AZStd::count_if( m_currentPathIcons.cbegin(), m_currentPathIcons.cend(), [](const QString& iconPath) {
                return !iconPath.isEmpty();
            }
        );

        const qreal borderWidth = isEditable() ? 2 * g_borderWidthWhenEditable : 0.0;
        const qreal reservedWidth = isEditable() ? g_reservedEmptySpace : 0.0;

        QSize sh = QFrame::sizeHint();
        sh.rwidth() = qCeil(g_leftMargin + reservedWidth + borderWidth + noSeparatorsWidth + separatorsOnlyWidth + numIcons * iconWidth);
        return sh;
    }

    QWidget* BreadCrumbs::createBackForwardToolBar()
    {
        QWidget* toolbar = new QWidget(this);
        QHBoxLayout* lay = new QHBoxLayout(toolbar);
        lay->setContentsMargins(10, 0, 10, 0);
        lay->setSpacing(10);
        lay->addWidget(createButton(NavigationButton::Back));
        lay->addWidget(createButton(NavigationButton::Forward));
        return toolbar;
    }

    QToolButton* BreadCrumbs::createButton(NavigationButton type)
    {
        QToolButton* button = new QToolButton(this);

        switch (type)
        {
        case NavigationButton::Back:
            button->setIcon(QIcon(":/Breadcrumb/img/UI20/Breadcrumb/arrow_left-default.svg"));
            button->setIconSize(QSize(16, 16));
            button->setEnabled(isBackAvailable());
            connect(button, &QToolButton::released, this, &BreadCrumbs::back);
            connect(this, &BreadCrumbs::backAvailabilityChanged, button, &QWidget::setEnabled);
            break;

        case NavigationButton::Forward:
            button->setIcon(QIcon(":/Breadcrumb/img/UI20/Breadcrumb/arrow_right-default.svg"));
            button->setEnabled(isForwardAvailable());
            button->setIconSize(QSize(16, 16));
            connect(button, &QToolButton::released, this, &BreadCrumbs::forward);
            connect(this, &BreadCrumbs::forwardAvailabilityChanged, button, &QWidget::setEnabled);
            break;

        case NavigationButton::Browse:
            button->setIcon(QIcon(":/Breadcrumb/img/UI20/Breadcrumb/List_View.svg"));
            button->setIconSize(QSize(16, 16));
            break;

        default:
            Q_UNREACHABLE();
            break;
        }

        return button;
    }

    void BreadCrumbs::pushPath(const QString& fullPath)
    {
        const QString sanitizedPath = toCommonSeparators(fullPath);

        if (sanitizedPath == m_currentPath)
        {
            return;
        }
        BreadCrumbButtonStates buttonStates;
        getButtonStates(buttonStates);

        if (!m_currentPath.isEmpty())
        {
            m_backPaths.push(m_currentPath);
        }

        m_forwardPaths.clear();

        changePath(sanitizedPath);

        emitButtonSignals(buttonStates);
    }

    void BreadCrumbs::pushFullPath(const QString& newFullPath, const QString& newPath)
    {
        pushPath(newPath);

        const QString sanitizedPath = toCommonSeparators(newFullPath);

        if (sanitizedPath == m_currentPath)
        {
            return;
        }

        m_fullPath = sanitizedPath;
    }

    bool BreadCrumbs::back()
    {
        if (!isBackAvailable())
        {
            return false;
        }

        BreadCrumbButtonStates buttonStates;
        getButtonStates(buttonStates);

        m_forwardPaths.push(m_currentPath);

        QString newPath = m_backPaths.pop();

        changePath(newPath);

        emitButtonSignals(buttonStates);

        return true;
    }

    bool BreadCrumbs::forward()
    {
        if (!isForwardAvailable())
        {
            return false;
        }

        BreadCrumbButtonStates buttonStates;
        getButtonStates(buttonStates);

        m_backPaths.push(m_currentPath);

        QString newPath = m_forwardPaths.pop();

        changePath(newPath);

        emitButtonSignals(buttonStates);

        return true;
    }

    void BreadCrumbs::resizeEvent(QResizeEvent* event)
    {
        if (event->oldSize().width() != event->size().width())
        {
            const bool needsMenu = sizeHint().width() > event->size().width();
            m_menuButton->setVisible(needsMenu);
            fillLabel();
        }
        QFrame::resizeEvent(event);
    }

    void BreadCrumbs::changeEvent(QEvent* event)
    {
        if (event->type() == QEvent::EnabledChange)
        {
            // Refresh the contents of the label since they are different based on the enabled state of the widget.
            fillLabel();
        }
        QFrame::changeEvent(event);
    }

    bool BreadCrumbs::eventFilter(QObject* obj, QEvent* ev)
    {
        if (obj == m_label)
        {
            // HACK: QLabel doesn't have any API that would answer the question "are we currently hovering a link?" so we query the
            // cursor shape to detect it. Without this, we would always start editing and not let the user click the breadcrumbs links.
            // This will fail on touch device so maybe breadcrumbs could be rewritten to a series of buttons instead of rich text links
            bool linkHovered = m_label->cursor().shape() == Qt::PointingHandCursor;
            if (ev->type() == QEvent::MouseButtonRelease && isEditable() && !linkHovered)
            {
                startEditing();
                return true;
            }
        }

        if (obj == m_lineEdit)
        {
            // Esc key does the ::focusOut() on the lineEdit and the actual cancellation will happen through FocusOut event. If
            // Esc did cancellation directly, we would get a recursive FocusOut event because cancellation swaps the line edit for
            // label which causes FocusOut for the line edit.
            switch (ev->type())
            {
            case QEvent::ShortcutOverride:
                // If we're currently editing, Esc should always discard editing. Thus, we need to override any Esc shortcut. Such as one
                // in the editor main window.
                if (const auto* keyEvent = static_cast<QKeyEvent*>(ev); keyEvent->key() == Qt::Key_Escape && m_lineEdit->hasFocus())
                {
                    m_lineEdit->clearFocus();
                    return true;
                }
                break;
            case QEvent::ContextMenu:
                if (QMenu* menu = m_lineEdit->createStandardContextMenu())
                {
                    m_contextMenu = menu;
                    m_contextMenu->exec(m_lineEdit->cursor().pos());
                    m_contextMenu = nullptr;
                    return true;
                }
                break;
            case QEvent::FocusOut:
                if (!m_contextMenu)
                {
                    cancelEdit();
                    return true;
                }
                break;
            case QEvent::KeyPress:
                if (const auto* keyEvent = static_cast<QKeyEvent*>(ev); keyEvent->key() == Qt::Key_Escape)
                {
                    m_lineEdit->clearFocus();
                    return true;
                }
                break;
            default:;
            }
        }
        return QFrame::eventFilter(obj, ev);
    }

    void BreadCrumbs::startEditing()
    {
        if (!isEditable() || isEditing())
        {
            return;
        }
        m_labelEditStack->setCurrentWidget(m_lineEdit);
        m_lineEdit->setText(m_fullPath);
        m_lineEdit->selectAll();
        m_lineEdit->setFocus();
    }

    void BreadCrumbs::confirmEdit()
    {
        if (!isEditing())
        {
            return;
        }
        const QString requestedPath = m_lineEdit->text();
        m_lineEdit->setText(m_currentPath);
        if (requestedPath != m_currentPath)
        {
            Q_EMIT pathEdited(requestedPath);
        }
        m_labelEditStack->setCurrentWidget(m_label);
    }

    void BreadCrumbs::cancelEdit()
    {
        m_lineEdit->setText(m_currentPath);
        m_labelEditStack->setCurrentWidget(m_label);
    }

    QString BreadCrumbs::generateIconHtml(int index)
    {
        QString imagePath;

        if (index >= 0 && index < m_currentPathIcons.size())
        {
            imagePath = m_currentPathIcons[index];
        }

        if (imagePath.isEmpty())
        {
            imagePath = m_defaultIcon;
        }

        return !imagePath.isEmpty() ? QStringLiteral("<img width=\"%1\" height=\"%1\" style=\"vertical-align: middle\" src=\"%2\">%3%3")
                                          .arg(g_iconWidth)
                                          .arg(imagePath)
                                          .arg("&nbsp;")
                                    : QString{};
    }

    void BreadCrumbs::fillLabel()
    {
        QString htmlString = "";
        const QStringList fullPath = m_currentPath.split(g_separator, Qt::SkipEmptyParts);
        m_truncatedPaths = fullPath;

        // used to measure the width used by the path.
        const int availableWidth = width() - g_leftMargin
            - (isEditable() ? g_borderWidthWhenEditable*2.0 + g_reservedEmptySpace: 0)
            // using sizeHint() because width() will be the QWidget's default 100px before the first layouting
            - (m_menuButton->isVisible() ? m_menuButton->sizeHint().width() + layout()->spacing() : 0);

        const QFontMetricsF fm(m_label->font());

        // Icon adds the icon itself plus two non-breaking spaces, see generateIconHtml()
        AZ_PUSH_DISABLE_WARNING(4566, "-Wunknown-warning-option")//4566:character represented by universal-character-name 'u00a0' and 'u203a' cannot be represented in the current code page (ex.cp932)
        const qreal iconSpaceWidth = g_iconWidth + fm.horizontalAdvance(QStringLiteral("\u00a0\u00a0"));
        AZ_POP_DISABLE_WARNING
<<<<<<< HEAD
        QString plainTextPath;
        QString linkColor = isEnabled() ? s_linkColor.name() : s_disabledLinkColor.name();
=======

        QString linkColor = isEnabled() ? m_config.linkColor : m_config.disabledLinkColor;
>>>>>>> 475973d5
        auto formatLink = [linkColor](const QString& fullPath, const QString& shortPath) -> QString
        {
            return QString("<a href=\"%1\" style=\"color: %2\">%3</a>").arg(fullPath, linkColor, shortPath);
        };

        const QString nonBreakingSpace = QStringLiteral("&nbsp;");
        // Using Single Right-Pointing Angle Quotation Mark (U+203A) as separator
        const QString arrowCharacter = QStringLiteral("&#8250;");
        auto prependSeparators = [&]() {
            htmlString.prepend(QStringLiteral("%1%1%2%1%1").arg(nonBreakingSpace, arrowCharacter));
        };

        if (m_truncatedPaths.isEmpty())
        {
            m_label->clear();
            return;
        }

        // last section is not clickable
        int index = m_currentPathSize - 1;

        // to estimate how much the rendered html will take, we need to take icons into account
        qreal totalIconsWidth = .0;

        const QString firstIconHtml = generateIconHtml(index);
        totalIconsWidth += firstIconHtml.isEmpty() ? .0 : iconSpaceWidth;

        if ((fm.horizontalAdvance(m_truncatedPaths.last()) + totalIconsWidth) > availableWidth)
        {
            m_label->clear();
            return;
        }
        htmlString.prepend(firstIconHtml + m_truncatedPaths.takeLast());
        --index;

        QString plainTextPath;

        if (!m_truncatedPaths.isEmpty())
        {
            prependSeparators();
            plainTextPath.prepend(g_plainTextSeparator);
        }

        while (!m_truncatedPaths.isEmpty())
        {
            const QString iconHtml = generateIconHtml(index--);
            totalIconsWidth += iconHtml.isEmpty() ? .0 : iconSpaceWidth;

            const QString plaintextWithNext = (m_truncatedPaths.size() == 1)
                ? (m_truncatedPaths.last() + plainTextPath) // if we're on the root path segment, don't put separator before it
                : (g_plainTextSeparator + m_truncatedPaths.last() + plainTextPath);

            if ((fm.horizontalAdvance(plaintextWithNext) + totalIconsWidth) > availableWidth)
            {
                break;
            }
            plainTextPath = plaintextWithNext;

            const QString linkPath = buildPathFromList(fullPath, m_truncatedPaths.size());
            const QString& part = m_truncatedPaths.takeLast();
            htmlString.prepend(QString("%1%2").arg(iconHtml, formatLink(linkPath, part)));

            if (!m_truncatedPaths.empty())
            {
                prependSeparators();
            }
        }

        m_label->setText(htmlString);
    }

    void BreadCrumbs::changePath(const QString& newPath)
    {
        if (newPath == m_currentPath)
        {
            return;
        }
        setCurrentPath(newPath);
        updateGeometry();

        Q_EMIT pathChanged(m_currentPath);
    }

    void BreadCrumbs::getButtonStates(BreadCrumbButtonStates buttonStates)
    {
        buttonStates[EnumToConstExprInt(NavigationButton::Back)] = isBackAvailable();
        buttonStates[EnumToConstExprInt(NavigationButton::Forward)] = isForwardAvailable();
    }

    void BreadCrumbs::emitButtonSignals(BreadCrumbButtonStates previousButtonStates)
    {
        if (isBackAvailable() != previousButtonStates[EnumToConstExprInt(NavigationButton::Back)])
        {
            Q_EMIT backAvailabilityChanged(isBackAvailable());
        }

        if (isForwardAvailable() != previousButtonStates[EnumToConstExprInt(NavigationButton::Forward)])
        {
            Q_EMIT forwardAvailabilityChanged(isForwardAvailable());
        }
    }

    bool BreadCrumbs::polish(Style* style, QWidget* widget)
    {
        BreadCrumbs* breadCrumbs = qobject_cast<BreadCrumbs*>(widget);
        if (breadCrumbs != nullptr)
        {
            breadCrumbs->fillLabel();

            style->repolishOnSettingsChange(breadCrumbs);

            return true;
        }

        return false;
    }

    void BreadCrumbs::onLinkActivated(const QString& link)
    {
        int linkIndex = link.count(g_separator);
        Q_EMIT linkClicked(link, linkIndex);
        if (m_pushPathOnLinkActivation)
        {
            pushPath(link);
        }
    }

    QString BreadCrumbs::buildPathFromList(const QStringList& fullPath, int pos)
    {
        if (fullPath.size() < pos)
        {
            return QString();
        }

        QString path;
        for (int i = 0; i < pos; i++)
        {
            path.append(fullPath.value(i));
            if (i < pos - 1)
            {
                path.append(g_separator);
            }
        }

        return path;
    }

    void BreadCrumbs::showTruncatedPathsMenu()
    {
        QMenu hiddenPaths;
        for (int i = 0; i < m_truncatedPaths.size(); ++i)
        {
            hiddenPaths.addAction(m_truncatedPaths.at(i), [this, i]() {
                onLinkActivated(buildPathFromList(m_truncatedPaths, i + 1));
            });
        }

        const auto position = m_menuButton->mapToGlobal(m_menuButton->geometry().bottomLeft());
        hiddenPaths.exec(position);
    }

    bool BreadCrumbs::isEditing() const
    {
        return m_labelEditStack->currentWidget() == m_lineEdit;
    }
} // namespace AzQtComponents

#include "Components/Widgets/moc_BreadCrumbs.cpp"<|MERGE_RESOLUTION|>--- conflicted
+++ resolved
@@ -546,13 +546,8 @@
         AZ_PUSH_DISABLE_WARNING(4566, "-Wunknown-warning-option")//4566:character represented by universal-character-name 'u00a0' and 'u203a' cannot be represented in the current code page (ex.cp932)
         const qreal iconSpaceWidth = g_iconWidth + fm.horizontalAdvance(QStringLiteral("\u00a0\u00a0"));
         AZ_POP_DISABLE_WARNING
-<<<<<<< HEAD
         QString plainTextPath;
         QString linkColor = isEnabled() ? s_linkColor.name() : s_disabledLinkColor.name();
-=======
-
-        QString linkColor = isEnabled() ? m_config.linkColor : m_config.disabledLinkColor;
->>>>>>> 475973d5
         auto formatLink = [linkColor](const QString& fullPath, const QString& shortPath) -> QString
         {
             return QString("<a href=\"%1\" style=\"color: %2\">%3</a>").arg(fullPath, linkColor, shortPath);
