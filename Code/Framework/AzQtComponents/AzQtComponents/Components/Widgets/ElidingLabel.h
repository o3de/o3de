/*
 * Copyright (c) Contributors to the Open 3D Engine Project.
 * For complete copyright and license terms please see the LICENSE at the root of this distribution.
 *
 * SPDX-License-Identifier: Apache-2.0 OR MIT
 *
 */
#pragma once

#if !defined(Q_MOC_RUN)
#include <AzQtComponents/AzQtComponentsAPI.h>

#include <QLabel>
#endif

namespace AzQtComponents
{
    //! Extends the QLabel widget to automatically elide the label text with an
    //! ellipsis (...) if it doesn't fit within the width of the widget.
    //! On hover, a tooltip will show the full label text, plus an optional description.
    class AZ_QT_COMPONENTS_API ElidingLabel : public QLabel
    {
        Q_OBJECT
    public:
        explicit ElidingLabel(const QString& text, QWidget* parent = nullptr);
        explicit ElidingLabel(QWidget* parent = nullptr)
            : ElidingLabel("", parent)
        {
        }

        //! Sets the label text.
        void SetText(const QString& text)
        {
            setText(text);
        }
        //! Sets the label text.
        void setText(const QString& text);
        //! Returns the full label text.
        const QString& Text() const
        {
            return text();
        }
        //! Returns the full label text.
        const QString& text() const
        {
            return m_text;
        }
        //! Returns the elided text of the label as it is currently shown.
        const QString& ElidedText()
        {
            return elidedText();
        }
        //! Returns the elided text of the label as it is currently shown.
        const QString& elidedText()
        {
            return m_elidedText;
        }

        //! Set the label's filter string.
        void SetFilter(const QString& filter)
        {
            setFilter(filter);
        }
        //! Set the label's filter string.
        //! If the filter string is a substring of the current text, it will appear highlighted
        //! in the label. Used in conjunction with search filters to highlight results.
        void setFilter(const QString& filter);

        //! Sets the description for this label.
        void SetDescription(const QString& description)
        {
            setDescription(description);
        }
        //! Sets the description for this label.
        //! The description is shown in the label's tooltip, either on its own or
        //! alongside the full text in case of elision.
        void setDescription(const QString& description);
        //! Returns the description for this label.
        const QString& Description() const
        {
            return description();
        }
        //! Returns the description for this label.
        const QString& description() const
        {
            return m_description;
        }

        //! Sets the location of the ellipsis when eliding label text.
        void SetElideMode(Qt::TextElideMode mode)
        {
            setElideMode(mode);
        }
        //! Sets the location of the ellipsis when eliding label text.
        void setElideMode(Qt::TextElideMode mode);

        //! Refreshes the style on the label.
        void RefreshStyle()
        {
            refreshStyle();
        }
        //! Refreshes the style on the label.
        void refreshStyle();

        //! Sets the object name for the label.
        void setObjectName(const QString& name);
        //! Overrides the QLabel minimumSizeHint function to allow it to be shrunk further than its content.
        QSize minimumSizeHint() const override;
        //! Overrides the QLabel sizeHint function to return the elided text size.
        QSize sizeHint() const override;

        void handleElision();

    protected:
        void resizeEvent(QResizeEvent* event) override;
        void paintEvent(QPaintEvent* event) override;
        void timerEvent(QTimerEvent* event) override;

        void requestElide(bool updateGeometry);

        QString m_filterString;
        QRegExp m_filterRegex;

    private:
        void elide();
        QRect TextRect();

        const QColor backgroundColor{ "#707070" };

        QString m_text;
        QString m_elidedText;
        QString m_description;

        Qt::TextElideMode m_elideMode;
        QLabel* m_metricsLabel;
<<<<<<< HEAD

        static constexpr int s_minTimeBetweenUpdates = 200;
        int m_elideTimerId = 0;
        bool m_elideDeferred = false;
=======
        int m_elideTimerId = 0;
>>>>>>> 4396e86f
        bool m_updateGeomentry = false;
    };

} // namespace AzQtComponents<|MERGE_RESOLUTION|>--- conflicted
+++ resolved
@@ -133,14 +133,10 @@
 
         Qt::TextElideMode m_elideMode;
         QLabel* m_metricsLabel;
-<<<<<<< HEAD
-
+        
         static constexpr int s_minTimeBetweenUpdates = 200;
         int m_elideTimerId = 0;
         bool m_elideDeferred = false;
-=======
-        int m_elideTimerId = 0;
->>>>>>> 4396e86f
         bool m_updateGeomentry = false;
     };
 
