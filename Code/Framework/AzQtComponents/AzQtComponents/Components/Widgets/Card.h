/*
 * Copyright (c) Contributors to the Open 3D Engine Project.
 * For complete copyright and license terms please see the LICENSE at the root of this distribution.
 *
 * SPDX-License-Identifier: Apache-2.0 OR MIT
 *
 */
#pragma once

#if !defined(Q_MOC_RUN)
#include <AzQtComponents/AzQtComponentsAPI.h>

#include <QFrame>
#include <QIcon>
#include <QMargins>
#include <QPoint>
#include <QString>
#include <QVector>
#endif

class QPoint;
class QSettings;
class QStyleOption;
class QVBoxLayout;

namespace AzQtComponents
{
    class CardHeader;
    class CardNotification;
    class Style;

    //! A container for other widgets that provides a title bar and can be expanded/collapsed or
    //! dragged around.
    //! To make use of a Card, set its title and a content widget. The content widget will be
    //! automatically shown and hidden as the Card is expanded and collapsed.
    //! Beyond that, a Card can also include a secondary expandable widget, for features such as
    //! Advanced Settings, and multiple "Notifications" which are labels appended to the bottom
    //! that can optionally include "feature" widgets, for example as a button to allow the user to
    //! respond to the Notification.
    //! Style information is stored in Card.qss, for Card, CardHeader and CardNotification objects.
    //! Config information is stored in CardConfig.ini
    class AZ_QT_COMPONENTS_API Card
        : public QFrame
    {
        Q_OBJECT
        //! Card selected state. Selected cards get a blue border.
        Q_PROPERTY(bool selected READ isSelected WRITE setSelected NOTIFY selectedChanged)
        //! Card expanded state. Collapsing a Card disables the widgets it contains.
        Q_PROPERTY(bool expanded READ isExpanded WRITE setExpanded NOTIFY expandStateChanged)
    public:
        //! Style configuration for the Card class.
        struct Config
        {
            int toolTipPaddingInPixels; //!< Padding for tooltips in pixels. All directions get the same padding.
            int headerIconSizeInPixels; //!< Size of the icon in pixels. Icons must be square.
            int rootLayoutSpacing;      //!< Spacing value for the main layout of the card. All directions get the same spacing.
            QString warningIcon;        //!< Path to the icon. Svg images recommended.
            QSize warningIconSize;      //!< Size of the warning icon. Size must be proportional to the icon's ratio.
            qreal disabledIconAlpha;    //!< Alpha value for disabled icons. Must be a value between 0.0 and 1.0.
        };

        static void applyContainerStyle(Card* card);

        Card(QWidget* parent = nullptr);

        //! Sets the Primary Content Widget for this Card.
        void setContentWidget(QWidget* contentWidget);
        //! Returns a pointer to the Primary Content Widget for this Card.
        QWidget* contentWidget() const;

        //! Sets the Card's Title.
        //! Equivalent to calling setTitle on the CardHeader.
        void setTitle(const QString& title);
<<<<<<< HEAD
        //! Sets the Card's title, and the tooltip for that title.
        //! Equivalent to calling setTitle on the CardHeader.
        void setTitle(const QString& title, const QString& tooltip);
=======
        //! Sets the tool tip for the card header and card header title.
        //! Equivalent to calling setTitle on the CardHeader.
        void setTitleToolTip(const QString& toolTip);
>>>>>>> 809cae46
        //! Returns the Card's Title.
        QString title() const;

        //! Returns a pointer to thisCard's CardHeader
        CardHeader* header() const;

        //! Appends a notification to the Card with the message provided.
        CardNotification* addNotification(const QString& message);
        //! Clears all notifications on this Card.
        void clearNotifications();
        //! Returns the number of notifications currently attached to this Card.
        int getNotificationCount() const;

        //! Set the Card's expanded state.
        void setExpanded(bool expand);
        //! Returns the Card's expanded state.
        bool isExpanded() const;

        //! Sets the Card's selected state.
        //! Will trigger the selectedChanged() signal.
        void setSelected(bool selected);
        //! Returns the Card's selected state.
        bool isSelected() const;

        //! Marks the Card as "being dragged".
        //! Note: there is no behavior associated to this function, it's just a flag.
        void setDragging(bool dragging);
        //! Returns true if the Card is marked as "being dragged".
        bool isDragging() const;

        //! Marks the Card as "drop target".
        //! Note: there is no behavior associated to this function, it's just a flag.
        void setDropTarget(bool dropTarget);
        //! Returns true if the Card is marked as "drop target".
        bool isDropTarget() const;

        //! Set the expanded state for the Secondary Widget.
        void setSecondaryContentExpanded(bool expand);
        //! Returns the expanded state for the Secondary Widget.
        bool isSecondaryContentExpanded() const;

        //! Sets the Title for the secondary section of the Card.
        void setSecondaryTitle(const QString& secondaryTitle);
        //! Gets the Title of the secondary section of the Card.
        QString secondaryTitle() const;

        //! Sets the Title for the secondary section of the Card.
        void setSecondaryContentWidget(QWidget* secondaryContentWidget);
        //! Returns a pointer to the secondary widget of this Card.
        QWidget* secondaryContentWidget() const;

        //! Sets the hideFrame property on the Card, removing the border around it.
        void hideFrame();

        //! Shows the Card as disabled.
        //! Expand/collapse, help and context menu buttons will remain functional.
        void mockDisabledState(bool disable);

        //! Sets the Card style configuration.
        //! @param settings The settings object to load the configuration from.
        //! @return The new configuration of the Card.
        static Config loadConfig(QSettings& settings);
        //! Gets the default Card style configuration.
        static Config defaultConfig();

    Q_SIGNALS:
        //! Triggered when the selected state for the Card changes.
        void selectedChanged(bool selected);
        //! Triggered when the Card is expanded/collapsed.
        void expandStateChanged(bool expanded);
        //! Triggered when the Card's secondary content is expanded/collapsed.
        void secondaryContentExpandStateChanged(bool expanded);
        //! Triggered when the menu button on the card is clicked and the context menu is shown.
        void contextMenuRequested(const QPoint& position);

    protected:
        // implemented this way so that AzToolsFramework::ComponentEditorHeader can still be used
        Card(CardHeader* customHeader, QWidget* parent = nullptr);

    private:
        bool hasSecondaryContent() const;
        void updateSecondaryContentVisibility();

        // methods used by Style
        static bool polish(Style* style, QWidget* widget, const Config& config);
        static bool unpolish(Style* style, QWidget* widget, const Config& config);
        static QPixmap generatedIconPixmap(QIcon::Mode iconMode, const QPixmap& pixmap, const QStyleOption* option, const QWidget* widget, const Config& config);

        QVBoxLayout* m_rootLayout = nullptr;
        QFrame* m_contentContainer = nullptr;
        QWidget* m_contentWidget = nullptr;
        QWidget* m_secondaryContentWidget = nullptr;
        QFrame* m_separator = nullptr;
        QFrame* m_separatorContainer = nullptr;
        CardHeader* m_header = nullptr;
        CardHeader* m_secondaryHeader = nullptr;
        QVBoxLayout* m_mainLayout = nullptr;
        bool m_expanded = true;
        bool m_selected = false;
        bool m_dragging = false;
        bool m_dropTarget = false;
        AZ_PUSH_DISABLE_WARNING(4251, "-Wunknown-warning-option") // 'AzQtComponents::Card::m_notifications': class 'QVector<AzQtComponents::CardNotification *>' needs to have dll-interface to be used by clients of class 'AzQtComponents::Card'
        QVector<CardNotification*> m_notifications;
        AZ_POP_DISABLE_WARNING
        QIcon m_warningIcon;
        QSize m_warningIconSize;
        AZ_PUSH_DISABLE_WARNING(4251, "-Wunknown-warning-option") // 'AzQtComponents::Card::m_separatorMargins': class 'QMargins' needs to have dll-interface to be used by clients of class 'AzQtComponents::Card'
        QMargins m_separatorMargins;
        AZ_POP_DISABLE_WARNING

        friend class Style;
    };
} // namespace AzQtComponents<|MERGE_RESOLUTION|>--- conflicted
+++ resolved
@@ -71,15 +71,9 @@
         //! Sets the Card's Title.
         //! Equivalent to calling setTitle on the CardHeader.
         void setTitle(const QString& title);
-<<<<<<< HEAD
-        //! Sets the Card's title, and the tooltip for that title.
-        //! Equivalent to calling setTitle on the CardHeader.
-        void setTitle(const QString& title, const QString& tooltip);
-=======
         //! Sets the tool tip for the card header and card header title.
         //! Equivalent to calling setTitle on the CardHeader.
         void setTitleToolTip(const QString& toolTip);
->>>>>>> 809cae46
         //! Returns the Card's Title.
         QString title() const;
 
