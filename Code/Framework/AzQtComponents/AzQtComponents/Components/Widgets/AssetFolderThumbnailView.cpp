/*
 * Copyright (c) Contributors to the Open 3D Engine Project.
 * For complete copyright and license terms please see the LICENSE at the root of this distribution.
 *
 * SPDX-License-Identifier: Apache-2.0 OR MIT
 *
 */
#include <AzQtComponents/Components/Widgets/AssetFolderThumbnailView.h>

#include <AzQtComponents/Components/Style.h>

AZ_PUSH_DISABLE_WARNING(4244 4251 4800, "-Wunknown-warning-option") // 4244: 'initializing': conversion from 'int' to 'float', possible loss of data
                                                                    // 4251: 'QInputEvent::modState': class 'QFlags<Qt::KeyboardModifier>' needs to have dll-interface to be used by clients of class 'QInputEvent'
                                                                    // 4800: 'QFlags<QPainter::RenderHint>::Int': forcing value to bool 'true' or 'false' (performance warning)
#include <QLineEdit>
#include <QMenu>
#include <QMouseEvent>
#include <QPainter>
#include <QScrollBar>
#include <QSettings>
#include <QStyledItemDelegate>
AZ_POP_DISABLE_WARNING

namespace
{
    // Returns the QString that will be displayed under each thumbnail
    QString elidedTextWithExtension(const QFontMetrics& fm, const QString& text, int width)
    {
        auto textWidth = fm.horizontalAdvance(text);
        const int dot = text.lastIndexOf(QLatin1Char{ '.' });
        QString extension = "";
        int extensionWidth = 0;

        // If the file has an extension, move it to the second row
        if (dot != -1)
        {
            auto baseName = text.left(dot);
            extension = text.mid(dot + 1);
            extensionWidth = fm.horizontalAdvance(extension);
            if (extensionWidth > width)
            {
                extension = fm.elidedText(extension, Qt::ElideRight, width);
                extensionWidth = fm.horizontalAdvance(extension);
            }
            if (baseName.isEmpty())
            {
                return text;
            }
            if (fm.horizontalAdvance(baseName) <= width)
            {
                return baseName + "\n" + extension;
            }
        }

        // Return if text fits within one row
        if (textWidth <= width)
        {
            return text;
        }

        // Text does not fit within one row, calculate the number of characters in each row
        double percentOfTextPerLine = static_cast<double>(width) / static_cast<double>(textWidth);
        int charactersPerLine = percentOfTextPerLine * text.size() - 1;
        auto firstLine = text.left(charactersPerLine);
        auto secondLine = text.mid(charactersPerLine);
        auto secondLineWidth = fm.horizontalAdvance(secondLine);
        // Check if text fits within the two rows
        if (secondLineWidth <= width)
        {
            return firstLine + "\n" + secondLine;
        }
        // If there is an extension present, elide to show it
        if (!extension.isEmpty())
        {
            auto secondLineBase = secondLine.left(dot);
            auto elidedBase = fm.elidedText(secondLineBase, Qt::ElideRight, width - extensionWidth); 
            return firstLine + "\n" + elidedBase + extension;
        }
        // Elide left to show the beginning of the text in the first row and the end of the text in the second row
        return firstLine + "\n" + fm.elidedText(secondLine, Qt::ElideLeft, width);
    }
}

namespace AzQtComponents
{
    static void paintExpandButton(QPainter* painter, const QRect& rect, bool closed, const AssetFolderThumbnailView::Config::ExpandButton& config)
    {
        // rectangle
        painter->setPen(Qt::NoPen);

        if (!closed)
        {
            painter->setBrush(config.backgroundColor);
            painter->drawRoundedRect(rect, config.borderRadius, config.borderRadius);
            // Remove rounded border from the left hand side
            painter->drawRect(rect.left(), rect.top(), config.borderRadius, rect.height());
        }

        // caret

        const auto caretWidth = config.caretWidth;
        const auto caretHeight = config.caretHeight;
        const auto center = QRectF{ rect }.center();

        const auto caretDirection = closed ? 1.0 : -1.0;

        QPolygonF caret;
        caret.append(center + QPointF{ -.5 * caretWidth * caretDirection, -caretHeight / 2 });
        caret.append(center + QPointF{ -.5 * caretWidth * caretDirection, caretHeight / 2 });
        caret.append(center + QPointF{ .5 * caretWidth * caretDirection, 0 });

        painter->setBrush(config.caretColor);
        painter->drawConvexPolygon(caret);
    }

    AssetFolderThumbnailViewDelegate::AssetFolderThumbnailViewDelegate(QObject* parent)
        : QStyledItemDelegate(parent)
    {
    }

    void AssetFolderThumbnailViewDelegate::paint(QPainter* painter, const QStyleOptionViewItem& option, const QModelIndex& index) const
    {
        const auto isTopLevel = index.data(static_cast<int>(AssetFolderThumbnailView::Role::IsTopLevel)).value<bool>();

        painter->save();

        painter->setFont(option.font);

        const auto& config = isTopLevel ? m_config.rootThumbnail : m_config.childThumbnail;

        const auto borderRadius = config.borderRadius;
        const auto padding = config.padding;
        const auto& rect = option.rect;

        const auto thumbnailRect = isTopLevel
            ? QRect{ rect.left(), rect.top(), rect.width(), rect.height() - 4 - option.fontMetrics.height() }
            : QRect{ rect.left(), rect.top(), rect.width(), rect.height() - m_config.childFrame.padding - 5 - option.fontMetrics.height() };
        const auto imageRect = thumbnailRect.adjusted(padding, padding, -padding, -padding);

        // border

        const auto halfBorderThickness = qMax(config.borderThickness, config.selectedBorderThickness) / 2;
        const auto borderRect = QRectF{thumbnailRect}.adjusted(halfBorderThickness, halfBorderThickness, -halfBorderThickness, -halfBorderThickness);
        QPen borderPen;
        if (option.state & QStyle::State_Selected)
        {
            borderPen = {config.selectedBorderColor, config.selectedBorderThickness};
        }
        else
        {
            borderPen = {config.borderColor, config.borderThickness};
        }
        painter->setBrush(config.backgroundColor);
        painter->setPen(borderPen);
        painter->drawRoundedRect(borderRect, borderRadius, borderRadius);

        // pixmap

        const auto& iconVariant = index.data(Qt::DecorationRole);
        if (!iconVariant.isNull())
        {
            const auto& icon = iconVariant.value<QIcon>();
            icon.paint(painter, imageRect);
        }

        if (isTopLevel)
        {
            // draw top right status icon if there's data in the corresponding role
            if (index.data(Qt::StatusTipRole).isValid())
            {
                painter->setPen(Qt::NoPen);
                painter->setBrush(QColor::fromRgb(0x22, 0x22, 0x22));
                painter->drawRect(rect.right() - config.borderThickness + 1 - 16, rect.top() + config.borderThickness, 16, 16);
            }

            // expand button

            if (option.state & QStyle::State_DownArrow)
            {
                const auto& buttonConfig = m_config.expandButton;
                const auto width = buttonConfig.width;
                const auto buttonRect = QRect{rect.left() + rect.width() - width, rect.top(), width, rect.width()};
                paintExpandButton(painter, buttonRect, (option.state & QStyle::State_DownArrow) != 0, buttonConfig);
            }

            // text

            const auto textHeight = option.fontMetrics.height();
            const auto textRect = QRect{rect.left(), rect.bottom() - textHeight, rect.width(), textHeight * 2};

            painter->setPen(option.palette.color(QPalette::Text));
            QString text = elidedTextWithExtension(option.fontMetrics, index.data().toString(), textRect.width());
            (text.contains(QChar::LineFeed) ? painter->drawText(textRect, Qt::AlignTop | Qt::AlignLeft, text)
                                            : painter->drawText(textRect, Qt::AlignTop | Qt::AlignHCenter, text));
        }
        else
        {
            // text

            const auto textHeight = option.fontMetrics.height();
            const auto textRect = QRect{ rect.left(), rect.bottom() - textHeight, rect.width(), textHeight * 2};

            painter->setPen(option.palette.color(QPalette::Text));
            QString text = elidedTextWithExtension(option.fontMetrics, index.data().toString(), textRect.width());
            (text.contains(QChar::LineFeed) ? painter->drawText(textRect, Qt::AlignTop | Qt::AlignLeft, text)
                                            : painter->drawText(textRect, Qt::AlignTop | Qt::AlignHCenter, text));
        }

        painter->restore();
    }

    QSize AssetFolderThumbnailViewDelegate::sizeHint(const QStyleOptionViewItem& option, const QModelIndex& index) const
    {
        Q_UNUSED(index);
        return option.rect.size();
    }

    void AssetFolderThumbnailViewDelegate::polish(const AssetFolderThumbnailView::Config& config)
    {
        m_config = config;
    }

    QWidget* AssetFolderThumbnailViewDelegate::createEditor(QWidget* parent, const QStyleOptionViewItem& option, const QModelIndex& index) const
    {
        QWidget* widget = QStyledItemDelegate::createEditor(parent, option, index);
        QLineEdit* lineEdit = qobject_cast<QLineEdit*>(widget);
        if (lineEdit)
        {
            connect(
                lineEdit,
                &QLineEdit::editingFinished,
                this,
                [this]()
                {
                    auto sendingLineEdit = qobject_cast<QLineEdit*>(sender());
                    if (sendingLineEdit)
                    {
                        emit RenameThumbnail(sendingLineEdit->text());
                    }
                });
        }
        return widget;
    }

    void AssetFolderThumbnailViewDelegate::updateEditorGeometry(QWidget* editor, const QStyleOptionViewItem& option, const QModelIndex& index) const
    {
        if (QLineEdit* lineEdit = qobject_cast<QLineEdit*>(editor))
        {
            const auto& rect = option.rect;
            const auto textHeight = option.fontMetrics.height();
            const auto textRect = QRect{ rect.left(), rect.bottom() - textHeight, rect.width(), textHeight * 2 };
            lineEdit->setGeometry(textRect);
            lineEdit->setMaximumWidth(rect.width());
            return;
        }
        QStyledItemDelegate::updateEditorGeometry(editor, option, index);
    }

    static void readColor(QSettings& settings, const QString& name, QColor& color)
    {
        // only overwrite the value if it's set; otherwise, it'll stay the default
        if (settings.contains(name))
        {
            color = QColor(settings.value(name).toString());
        }
    }

    static void readThumbnail(QSettings& settings, AssetFolderThumbnailView::Config::Thumbnail& thumbnail)
    {
        thumbnail.width = settings.value(QStringLiteral("Width"), thumbnail.width).toInt();
        thumbnail.height = settings.value(QStringLiteral("Height"), thumbnail.height).toInt();
        thumbnail.borderRadius = settings.value(QStringLiteral("BorderRadius"), thumbnail.borderRadius).toReal();
        thumbnail.padding = settings.value(QStringLiteral("Padding"), thumbnail.padding).toInt();
        readColor(settings, "BackgroundColor", thumbnail.backgroundColor);
        thumbnail.borderThickness = settings.value(QStringLiteral("BorderThickness"), thumbnail.borderThickness).toReal();
        thumbnail.selectedBorderThickness = settings.value(QStringLiteral("SelectedBorderThickness"), thumbnail.selectedBorderThickness).toReal();
        readColor(settings, "BorderColor", thumbnail.borderColor);
        readColor(settings, "SelectedBorderColor", thumbnail.selectedBorderColor);
    }

    static void readExpandButton(QSettings& settings, AssetFolderThumbnailView::Config::ExpandButton& expandButton)
    {
        expandButton.width = settings.value(QStringLiteral("Width"), expandButton.width).toInt();
        expandButton.caretWidth = settings.value(QStringLiteral("CaretWidth"), expandButton.caretWidth).toReal();
        expandButton.caretHeight = settings.value(QStringLiteral("CaretHeight"), expandButton.caretHeight).toReal();
        expandButton.borderRadius = settings.value(QStringLiteral("BorderRadius"), expandButton.borderRadius).toReal();
        readColor(settings, "BackgroundColor", expandButton.backgroundColor);
        readColor(settings, "CaretColor", expandButton.caretColor);
    }

    static void readChildFrame(QSettings& settings, AssetFolderThumbnailView::Config::ChildFrame& childFrame)
    {
        childFrame.padding = settings.value(QStringLiteral("Padding"), childFrame.padding).toInt();
        childFrame.borderRadius = settings.value(QStringLiteral("BorderRadius"), childFrame.borderRadius).toReal();
        readColor(settings, "BackgroundColor", childFrame.backgroundColor);
        childFrame.closeButtonWidth = settings.value(QStringLiteral("CloseButtonWidth"), childFrame.padding).toInt();
    }

    AssetFolderThumbnailView::Config AssetFolderThumbnailView::loadConfig(QSettings& settings)
    {
        auto config = defaultConfig();

        config.viewportPadding = settings.value(QStringLiteral("ViewportPadding"), config.viewportPadding).toInt();
        config.topItemsHorizontalSpacing =
            settings.value(QStringLiteral("TopItemsHorizontalSpacing"), config.topItemsHorizontalSpacing).toInt();
        config.topItemsVerticalSpacing = settings.value(QStringLiteral("TopItemsVerticalSpacing"), config.topItemsVerticalSpacing).toInt();
        config.childrenItemsHorizontalSpacing =
            settings.value(QStringLiteral("ChildrenItemsHorizontalSpacing"), config.childrenItemsHorizontalSpacing).toInt();

        settings.beginGroup(QStringLiteral("RootThumbnail"));
        readThumbnail(settings, config.rootThumbnail);
        settings.endGroup();

        settings.beginGroup(QStringLiteral("ChildThumbnail"));
        readThumbnail(settings, config.childThumbnail);
        settings.endGroup();

        settings.beginGroup(QStringLiteral("ExpandButton"));
        readExpandButton(settings, config.expandButton);
        settings.endGroup();

        settings.beginGroup(QStringLiteral("ChildFrame"));
        readChildFrame(settings, config.childFrame);
        settings.endGroup();

        return config;
    }

    AssetFolderThumbnailView::Config AssetFolderThumbnailView::defaultConfig()
    {
        Config config;

        config.viewportPadding = 8;
        config.topItemsHorizontalSpacing = 18;
        config.topItemsVerticalSpacing = 18;
        config.childrenItemsHorizontalSpacing = 7;

        config.rootThumbnail.width = 96;
        config.rootThumbnail.height = 96;
        config.rootThumbnail.borderRadius = 2.0;
        config.rootThumbnail.padding = 12;
        config.rootThumbnail.backgroundColor = QColor(0x44, 0x44, 0x44);
        config.rootThumbnail.borderThickness = 1.0;
        config.rootThumbnail.selectedBorderThickness = 1.0;
        config.rootThumbnail.borderColor = QColor(0x22, 0x22, 0x22);
        config.rootThumbnail.selectedBorderColor = QColor(30, 112, 235);

        config.childThumbnail.width = 70;
        config.childThumbnail.height = 80;
        config.childThumbnail.borderRadius = 2.0;
        config.childThumbnail.padding = 9;
        config.childThumbnail.backgroundColor = QColor(0x22, 0x22, 0x22);
        config.childThumbnail.borderThickness = 1.0;
        config.childThumbnail.selectedBorderThickness = 1.0;
        config.childThumbnail.borderColor = QColor(0x38, 0x38, 0x38);
        config.childThumbnail.selectedBorderColor = QColor(0xff, 0xff, 0xff);

        config.expandButton.width = 15;
        config.expandButton.caretWidth = 8.0;
        config.expandButton.borderRadius = 2.0;
        config.expandButton.backgroundColor = QColor(0x69, 0x69, 0x69);
        config.expandButton.caretColor = QColor(0xff, 0xff, 0xff);

        config.childFrame.padding = 18;
        config.childFrame.borderRadius = 4.0;
        config.childFrame.borderColor = QColor(0x22, 0x22, 0x22);
        config.childFrame.backgroundColor = QColor(0x44, 0x44, 0x44);
        config.childFrame.closeButtonWidth = 15;

        return config;
    }

    bool AssetFolderThumbnailView::polish(Style* style, QWidget* widget, const ScrollBar::Config& scrollBarConfig, const Config& config)
    {
        auto thumbnailView = qobject_cast<AssetFolderThumbnailView*>(widget);
        if (!thumbnailView)
        {
            return false;
        }

        ScrollBar::polish(style, thumbnailView, scrollBarConfig);

        thumbnailView->polish(config);
        style->repolishOnSettingsChange(thumbnailView);

        return true;
    }

    void AssetFolderThumbnailView::polish(const Config& config)
    {
        m_config = config;
        m_delegate->polish(config);
    }

    AssetFolderThumbnailView::AssetFolderThumbnailView(QWidget* parent)
        : QAbstractItemView(parent)
        , m_delegate(new AssetFolderThumbnailViewDelegate(this))
        , m_thumbnailSize(ThumbnailSize::Small)
        , m_config(defaultConfig())
    {
        setItemDelegate(m_delegate);
<<<<<<< HEAD

        // Enable drag/drop.
        setDragEnabled(true);
        setAcceptDrops(true);
        setDragDropMode(QAbstractItemView::DragDrop);
        setDropIndicatorShown(true);
        setDragDropOverwriteMode(true);
=======
        connect(
            m_delegate,
            &AssetFolderThumbnailViewDelegate::RenameThumbnail,
            this,
            [this](const QString& value)
            {
                emit afterRename(value);
            });
>>>>>>> 3f0b4dee
    }

    AssetFolderThumbnailView::~AssetFolderThumbnailView() = default;

    void AssetFolderThumbnailView::setThumbnailSize(ThumbnailSize size)
    {
        if (size == m_thumbnailSize)
        {
            return;
        }
        m_thumbnailSize = size;
        scheduleDelayedItemsLayout();
    }

    AssetFolderThumbnailView::ThumbnailSize AssetFolderThumbnailView::thumbnailSize() const
    {
        return m_thumbnailSize;
    }

    QModelIndex AssetFolderThumbnailView::indexAt(const QPoint& point) const
    {
        if (!model())
        {
            return {};
        }

        const auto p = point + QPoint{horizontalOffset(), verticalOffset()};

        const auto it = std::find_if(m_itemGeometry.constBegin(), m_itemGeometry.constEnd(), [&p](const QRect& rect) {
            return rect.contains(p);
        });
        if (it != m_itemGeometry.end())
        {
            return it.key();
        }

        return {};
    }

    void AssetFolderThumbnailView::scrollTo(const QModelIndex& index, QAbstractItemView::ScrollHint hint)
    {
        if (!index.isValid())
        {
            return;
        }

        auto it = m_itemGeometry.find(index);
        if (it == m_itemGeometry.end())
        {
            return;
        }

        const auto& rect = it.value();

        switch (hint)
        {
            case EnsureVisible:
                if (horizontalOffset() > rect.right())
                {
                    horizontalScrollBar()->setValue(rect.left());
                }
                else if ((horizontalOffset() + viewport()->width()) < rect.left())
                {
                    horizontalScrollBar()->setValue(rect.right() - viewport()->width());
                }

                if (verticalOffset() > rect.bottom())
                {
                    verticalScrollBar()->setValue(rect.top());
                }
                else if ((verticalOffset() + viewport()->height()) < rect.top())
                {
                    verticalScrollBar()->setValue(rect.bottom() - viewport()->height());
                }
                break;

            case PositionAtTop:
                horizontalScrollBar()->setValue(rect.left());
                verticalScrollBar()->setValue(rect.top());
                break;

            case PositionAtBottom:
                horizontalScrollBar()->setValue(rect.right() - viewport()->width());
                verticalScrollBar()->setValue(rect.bottom() - viewport()->height());
                break;

            case PositionAtCenter:
                horizontalScrollBar()->setValue(rect.center().x() - (viewport()->width() / 2));
                verticalScrollBar()->setValue(rect.center().y() - (viewport()->height() / 2));
                break;
        }
    }

    QRect AssetFolderThumbnailView::visualRect(const QModelIndex& index) const
    {
        if (!index.isValid())
        {
            return {};
        }

        const auto it = m_itemGeometry.find(index);
        if (it == m_itemGeometry.end())
        {
            return {};
        }

        const auto& rect = it.value();
        return rect.translated(-horizontalOffset(), -verticalOffset());
    }

    void AssetFolderThumbnailView::setRootIndex(const QModelIndex& index)
    {
        if (index != rootIndex())
        {
            QAbstractItemView::setRootIndex(index);
            m_expandedIndexes.clear();
            emit rootIndexChanged(index);
        }
    }

    QModelIndex AssetFolderThumbnailView::moveCursor(QAbstractItemView::CursorAction cursorAction, Qt::KeyboardModifiers modifiers)
    {
        Q_UNUSED(modifiers);

        if (!model())
        {
            return {};
        }

        const auto rowCount = model()->rowCount();
        if (rowCount == 0)
        {
            return {};
        }

        switch (cursorAction)
        {
            case MoveHome:
                return model()->index(0, 0, rootIndex());

            case MoveEnd:
                return model()->index(rowCount - 1, 0, rootIndex());

            case MovePrevious:
            {
                const auto current = currentIndex();
                if (current.isValid())
                {
                    return model()->index((current.row() - 1) % rowCount, 0, rootIndex());
                }
            }
            break;

            case MoveNext:
            {
                const auto current = currentIndex();
                if (current.isValid())
                {
                    return model()->index((current.row() + 1) % rowCount, 0, rootIndex());
                }
            }
            break;

            case MoveUp:
            case MoveDown:
            case MoveLeft:
            case MoveRight:
            case MovePageUp:
            case MovePageDown:
                // TODO
                break;
        }

        return {};
    }

    int AssetFolderThumbnailView::horizontalOffset() const
    {
        return horizontalScrollBar()->value();
    }

    int AssetFolderThumbnailView::verticalOffset() const
    {
        return verticalScrollBar()->value();
    }

    bool AssetFolderThumbnailView::isIndexHidden(const QModelIndex&) const
    {
        return false;
    }

    void AssetFolderThumbnailView::setSelection(const QRect& rect, QItemSelectionModel::SelectionFlags flags)
    {
        Q_UNUSED(rect);
        Q_UNUSED(flags);
    }

    QRegion AssetFolderThumbnailView::visualRegionForSelection(const QItemSelection& selection) const
    {
        QRegion region;
        for (const auto& index : selection.indexes())
        {
            region += visualRect(index);
        }
        return region;
    }

    bool AssetFolderThumbnailView::isExpandable(const QModelIndex& index) const
    {
        return (m_hideProductAssets ? false : index.data(static_cast<int>(AssetFolderThumbnailView::Role::IsExpandable)).value<bool>());
    }

    void AssetFolderThumbnailView::paintEvent(QPaintEvent* event)
    {
        QAbstractItemView::paintEvent(event);

        const auto rowCount = model()->rowCount();
        if (m_itemGeometry.isEmpty() && rowCount)
        {
            updateGeometries();
        }

        QPainter painter{viewport()};
        painter.setRenderHints(QPainter::Antialiasing | QPainter::TextAntialiasing);
        painter.setBackground(palette().window());
        painter.setFont(font());

        painter.translate(-horizontalOffset(), -verticalOffset());

        paintChildFrames(&painter);

        paintItems(&painter);
    }

    void AssetFolderThumbnailView::paintChildFrames(QPainter* painter) const
    {
        for (const auto& childFrame : m_childFrames)
        {
            const auto& index = childFrame.index;
            const auto childCount = model()->rowCount(index);
            const auto title = tr("%1 Assets (%2)").arg(index.data().toString()).arg(childCount);

            bool firstFrame = true;

            for (const auto& rect : childFrame.rects)
            {
                // draw frame

                const auto borderRadius = firstFrame ? 0 : m_config.childFrame.borderRadius;
                painter->setPen(m_config.childFrame.borderColor);
                painter->setBrush(m_config.childFrame.backgroundColor);
                painter->drawRoundedRect(rect, borderRadius, borderRadius);
            }

            // draw expand button

            const auto& lastRect = childFrame.rects.last();
            const auto& buttonConfig = m_config.expandButton;
            const auto width = buttonConfig.width;
            const auto buttonRect = QRect{lastRect.left() + lastRect.width() - width, lastRect.top(), width, lastRect.height()};
            paintExpandButton(painter, buttonRect, false, buttonConfig);
        }
    }

    void AssetFolderThumbnailView::paintItems(QPainter* painter) const
    {
        QStyleOptionViewItem option;
        option.palette = palette();
        option.font = font();
        option.fontMetrics = fontMetrics();
        option.decorationAlignment = Qt::AlignCenter;

        const QRect visibleRect{QPoint{horizontalOffset(), verticalOffset()}, viewport()->contentsRect().size()};

        for (auto it = m_itemGeometry.constBegin(); it != m_itemGeometry.constEnd(); ++it)
        {
            const auto& index = it.key();

            option.rect = it.value();
            if (!option.rect.intersects(visibleRect))
            {
                continue;
            }

            option.state = QStyle::State_None;
            if (selectionModel()->isSelected(index))
            {
                option.state |= QStyle::State_Selected;
            }
            if (isExpandable(index))
            {
                if (m_expandedIndexes.contains(index))
                {
                    option.state |= QStyle::State_UpArrow;
                }
                else
                {
                    option.state |= QStyle::State_DownArrow;
                }
            }

            itemDelegate(index)->paint(painter, option, index);
        }
    }

    QModelIndex AssetFolderThumbnailView::indexAtPos(const QPoint& pos) const
    {
        auto it = std::find_if(
            m_itemGeometry.keyBegin(),
            m_itemGeometry.keyEnd(),
            [this, &pos](const QModelIndex& index)
            {
                return m_itemGeometry.value(index).contains(pos);
            });

        if (it != m_itemGeometry.keyEnd())
        {
            return *it;
        }
        return {};
    }

    void AssetFolderThumbnailView::mousePressEvent(QMouseEvent* event)
    {
        const auto p = event->pos() + QPoint{horizontalOffset(), verticalOffset()};

        // check the expand/collapse buttons on one of the top level items was clicked

        {
            auto it = std::find_if(
                m_itemGeometry.keyBegin(),
                m_itemGeometry.keyEnd(),
                [this, &p](const QModelIndex& index)
                {
                    if (isExpandable(index) && !m_expandedIndexes.contains(index))
                    {
                        const auto& rect = m_itemGeometry.value(index);
                        const auto width = m_config.expandButton.width;
                        const auto buttonRect = QRect{ rect.left() + rect.width() - width, rect.top(), width, rect.width() };
                        return buttonRect.contains(p);
                    }
                    return false;
                });
            if (it != m_itemGeometry.keyEnd())
            {
                if (m_expandedIndexes.contains(*it))
                {
                    m_expandedIndexes.remove(*it);
                }
                else
                {
                    m_expandedIndexes.insert(*it);
                }
                scheduleDelayedItemsLayout();
                return;
            }
        }

        // check that the preview on one of the top level items was clicked
        // No need to do computations on m_itemGeometry entries since we handled the expand/collapse button with the case above
        auto idx = indexAtPos(p);
        if (idx.isValid())
        {
            selectionModel()->select(idx, QItemSelectionModel::SelectionFlag::ClearAndSelect);
            emit clicked(idx);
            update();
            // Pass event to base class to enable drag/drop selections.
            QAbstractItemView::mousePressEvent(event);
            return;
        }

        // check the collapse button on one of the child frames was clicked

        {
            auto it = std::find_if(m_childFrames.begin(), m_childFrames.end(), [this, &p](const ChildFrame& childFrame) {
                const auto& rect = childFrame.rects.last();
                const auto width = m_config.expandButton.width;
                const auto buttonRect = QRect{rect.left() + rect.width() - width, rect.top(), width, rect.width()};
                return buttonRect.contains(p);
            });
            if (it != m_childFrames.end())
            {
                if (m_expandedIndexes.contains(it->index))
                {
                    m_expandedIndexes.remove(it->index);
                    scheduleDelayedItemsLayout();
                    return;
                }
            }
        }

        // If empty space in the view is clicked, clear the current selection and update the view
        if (!idx.isValid())
        {
            selectionModel()->clear();
            update();
            return;
        }

        QAbstractItemView::mousePressEvent(event);
    }

    void AssetFolderThumbnailView::mouseDoubleClickEvent(QMouseEvent* event)
    {
        const auto p = event->pos() + QPoint{ horizontalOffset(), verticalOffset() };

        // check the expand/collapse buttons on one of the top level items was clicked
        auto idx = indexAtPos(p);

        if (idx.isValid())
        {
            selectionModel()->select(idx, QItemSelectionModel::SelectionFlag::ClearAndSelect);
            emit doubleClicked(idx);
            return;
        }

        QAbstractItemView::mouseDoubleClickEvent(event);
    }

    void AssetFolderThumbnailView::contextMenuEvent(QContextMenuEvent* event)
    {

        const auto p = event->pos() + QPoint{ horizontalOffset(), verticalOffset() };
        auto idx = indexAtPos(p);

        if (idx.isValid() && m_showSearchResultsMode)
        {
            QMenu* menu = new QMenu;
            auto action = menu->addAction("Show In Folder");
            connect(
                action,
                &QAction::triggered,
                this,
                [this, idx]()
                {
                    emit showInFolderTriggered(idx);
                });
            menu->exec(event->globalPos());
            delete menu;
        }
        else
        {
            emit contextMenu(idx);
        }
    }

    int AssetFolderThumbnailView::rootThumbnailSizeInPixels() const
    {
        return m_config.rootThumbnail.width;
    }

    int AssetFolderThumbnailView::childThumbnailSizeInPixels() const
    {
        return m_config.childThumbnail.width;
    }

    void AssetFolderThumbnailView::rowsInserted(const QModelIndex& parent, int start, int end)
    {
        scheduleDelayedItemsLayout();

        QAbstractItemView::rowsInserted(parent, start, end);
    }

    void AssetFolderThumbnailView::rowsAboutToBeRemoved(const QModelIndex& parent, int start, int end)
    {
        scheduleDelayedItemsLayout();

        QAbstractItemView::rowsAboutToBeRemoved(parent, start, end);
    }

    void AssetFolderThumbnailView::reset()
    {
        m_itemGeometry.clear();
        m_expandedIndexes.clear();
        m_childFrames.clear();

        QAbstractItemView::reset();
    }

    void AssetFolderThumbnailView::updateGeometries()
    {
        m_itemGeometry.clear();
        m_childFrames.clear();

        if (!model())
        {
            return;
        }

        int x = m_config.viewportPadding;
        int y = m_config.viewportPadding;

        const QSize itemSize{ m_config.rootThumbnail.width, m_config.rootThumbnail.height + 4 + fontMetrics().height() };
        const int rowHeight = itemSize.height() + m_config.topItemsVerticalSpacing;

        if (m_showSearchResultsMode || !rootIndex().isValid())
        {
            updateGeometriesInternal(model()->index(0, 0, {}), x, y);
        }
        else
        {
            updateGeometriesInternal(rootIndex(), x, y);
        }

        verticalScrollBar()->setPageStep(viewport()->height());
        verticalScrollBar()->setRange(0, y + rowHeight - viewport()->height());
    }

    void AssetFolderThumbnailView::updateGeometriesInternal(const QModelIndex& idx, int& x, int& y)
    {
        const auto rowCount = model()->rowCount(idx);
        if (rowCount == 0)
        {
            return;
        }

        const QSize itemSize{ m_config.rootThumbnail.width, m_config.rootThumbnail.height + 4 + fontMetrics().height() };

        const int viewportWidth = viewport()->width() - 2 * m_config.viewportPadding;
        const int rowHeight = itemSize.height() + m_config.topItemsVerticalSpacing;

        const QSize childItemSize{ m_config.childThumbnail.width, m_config.childThumbnail.height };

        const int childItemYOffset = (m_config.rootThumbnail.height - m_config.childThumbnail.height) / 2;

        for (int row = 0; row < rowCount; ++row)
        {
            const auto index = model()->index(row, 0, idx);

            // When in search results mode, we visit the whole asset tree, but only display entries that are
            // exact matches for the search filter. This is reflected in the IsVisible role on the associated
            // AssetBrowserFilterModel model.
            if (m_showSearchResultsMode && !index.data(static_cast<int>(Role::IsVisible)).value<bool>())
            {
                continue;
            }

            if (row > 0 && x + itemSize.width() > viewportWidth)
            {
                x = m_config.viewportPadding;
                y += rowHeight;
            }

            // add item geometry
            m_itemGeometry[index] = { QPoint{ x, y }, itemSize };
            x += itemSize.width();

            // add child items and frames if item is expanded
            const auto childRowCount = model()->rowCount(index);

            // this top item has no children, we can compute the position of next one already and continue computing top level items
            // geometries
            if (!childRowCount)
            {
                x += m_config.topItemsHorizontalSpacing;
                continue;
            }

            if (childRowCount && m_expandedIndexes.contains(index))
            {
                ChildFrame childFrame{index};

                auto& childFrameRects = childFrame.rects;

                const auto addChildFrame =
                    [this, &childFrameRects, childItemYOffset, childItemSize](int frameLeft, int frameRight, int yRow)
                {
                    const auto top = yRow + childItemYOffset - m_config.childFrame.padding;
                    const auto width = frameRight - frameLeft + m_config.childFrame.padding;
                    const auto height = childItemSize.height() + 2 * m_config.childFrame.padding;
                    childFrameRects.append({ frameLeft, top, width, height });
                };

                // Children frame begins right after the parent item
                auto frameLeft = x;

                // Start computing sizes for all child frame rects
                //
                // A child frame is sized with a pattern like the following:
                // padding - {item width - horizontal spacing} ... (n - 1) times - item width - padding - close button
                //
                // as soon as adding an item makes the child frame too wide we add a new one on a new row
                // with a similar pattern.

                // Add initial padding
                x += m_config.childFrame.padding;

                for (int childRow = 0; childRow < childRowCount; ++childRow)
                {
                    if (x + childItemSize.width() + m_config.childFrame.padding > viewportWidth)
                    {
                        if (childRow > 0)
                        {
                            addChildFrame(frameLeft, x - m_config.childrenItemsHorizontalSpacing, y);
                        }
                        x = m_config.viewportPadding + m_config.childFrame.padding;
                        y += rowHeight;
                        frameLeft = m_config.viewportPadding;
                    }

                    const auto childIndex = model()->index(childRow, 0, index);
                    m_itemGeometry[childIndex] = { QPoint{ x, y + childItemYOffset },
                                                   childItemSize + QSize{ 0, m_config.childFrame.padding + 5 + fontMetrics().height() } };
                    x += childItemSize.width();
                    if (childRow < childRowCount - 1)
                    {
                        x += m_config.childrenItemsHorizontalSpacing;
                    }
                }

                // Make room for the close button when adding the children frame
                addChildFrame(frameLeft, x + m_config.childFrame.closeButtonWidth, y);

                m_childFrames.append(childFrame);

                x += m_config.childFrame.padding + m_config.topItemsHorizontalSpacing;
            }

            // Deal with spacing between top level items
            x += m_config.topItemsHorizontalSpacing;
        }

        // Generate geometries recursively for all children if in search results mode
        if (m_showSearchResultsMode)
        {
            for (int row = 0; row < rowCount; ++row)
            {
                const auto index = model()->index(row, 0, idx);
                updateGeometriesInternal(index, x, y);
            }
        }
    }

    void AssetFolderThumbnailView::SetShowSearchResultsMode(bool searchMode)
    {
        m_showSearchResultsMode = searchMode;
    }

    void AssetFolderThumbnailView::HideProductAssets(bool checked)
    {
        m_hideProductAssets = checked;
    }

    void AssetFolderThumbnailView::rowsInserted(const QModelIndex& parent, int start, int end)
    {
        scheduleDelayedItemsLayout();

        QAbstractItemView::rowsInserted(parent, start, end);
    }

    void AssetFolderThumbnailView::rowsAboutToBeRemoved(const QModelIndex& parent, int start, int end)
    {
        scheduleDelayedItemsLayout();

        QAbstractItemView::rowsAboutToBeRemoved(parent, start, end);
    }

    void AssetFolderThumbnailView::reset()
    {
        m_itemGeometry.clear();
        m_expandedIndexes.clear();
        m_childFrames.clear();

        QAbstractItemView::reset();
    }

} // namespace AzQtComponents

#include "Components/Widgets/moc_AssetFolderThumbnailView.cpp"<|MERGE_RESOLUTION|>--- conflicted
+++ resolved
@@ -399,7 +399,6 @@
         , m_config(defaultConfig())
     {
         setItemDelegate(m_delegate);
-<<<<<<< HEAD
 
         // Enable drag/drop.
         setDragEnabled(true);
@@ -407,7 +406,7 @@
         setDragDropMode(QAbstractItemView::DragDrop);
         setDropIndicatorShown(true);
         setDragDropOverwriteMode(true);
-=======
+
         connect(
             m_delegate,
             &AssetFolderThumbnailViewDelegate::RenameThumbnail,
@@ -416,7 +415,6 @@
             {
                 emit afterRename(value);
             });
->>>>>>> 3f0b4dee
     }
 
     AssetFolderThumbnailView::~AssetFolderThumbnailView() = default;
