#!/bin/bash

# Copyright (c) Contributors to the Open 3D Engine Project.
# For complete copyright and license terms please see the LICENSE at the root of this distribution.
#
# SPDX-License-Identifier: Apache-2.0 OR MIT
#

# This script must be run as root
if [[ $EUID -ne 0 ]]
then
    echo "This script must be run as root (sudo)"
    exit 1
fi

#
# Make sure we are installing on a supported ubuntu distro
#
lsb_release -c >/dev/null 2>&1
if [ $? -ne 0 ]
then
    echo This script is only supported on Ubuntu Distros
    exit 1
fi

#
# Get Ubuntu version data
#
UBUNTU_DISTRO="$(lsb_release -sc)"
UBUNTU_VER="$(lsb_release -sr)"
if [ "$UBUNTU_DISTRO" == "bionic" ] || [ "$UBUNTU_DISTRO" == "focal" ] || [ "$UBUNTU_DISTRO" == "jammy" ]
then
    echo "Setup for Ubuntu $UBUNTU_VER LTS ($UBUNTU_DISTRO)"
else
    echo "Unsupported OS version - $UBUNTU_DISTRO"
    exit 1
fi

#
# Add Ubuntu universe repo
#
apt install software-properties-common
add-apt-repository universe

#
# Install curl if its not installed
#
curl --version >/dev/null 2>&1
if [ $? -ne 0 ]
then
    echo "Installing curl"
    apt-get install curl -y
fi

#
# Add the kitware repository for cmake if necessary
#
KITWARE_REPO_COUNT=$(cat /etc/apt/sources.list | grep ^deb | grep https://apt.kitware.com/ubuntu/ | wc -l)
<<<<<<< HEAD
CMAKE_VERSION=3.22.0
=======
CMAKE_VER=3.22.1
>>>>>>> 0b04b763

if [ $KITWARE_REPO_COUNT -eq 0 ]
then
    echo Adding Kitware Repository for CMake $CMAKE_VER

    wget -O - https://apt.kitware.com/keys/kitware-archive-latest.asc 2>/dev/null | gpg --dearmor - | sudo tee /etc/apt/trusted.gpg.d/kitware.gpg >/dev/null
    CMAKE_DEB_REPO="'deb https://apt.kitware.com/ubuntu/ $UBUNTU_DISTRO main'"

    # Add the appropriate kitware repository to apt
    if [ "$UBUNTU_DISTRO" == "bionic" ] || [ "$UBUNTU_DISTRO" == "focal" ]
    then
<<<<<<< HEAD
        CMAKE_DISTRO_VERSION=$CMAKE_VERSION-0kitware1ubuntu18.04.1
        apt-add-repository 'deb https://apt.kitware.com/ubuntu/ bionic main'
    elif [ "$UBUNTU_DISTRO" == "focal" ]
    then
        CMAKE_DISTRO_VERSION=$CMAKE_VERSION-0kitware1ubuntu20.04.1
        apt-add-repository 'deb https://apt.kitware.com/ubuntu/ focal main'
=======
        CMAKE_DISTRO_VERSION=$CMAKE_VER-0kitware1ubuntu$UBUNTU_VER.1
        apt-add-repository "deb https://apt.kitware.com/ubuntu/ $UBUNTU_DISTRO main"
>>>>>>> 0b04b763
    elif [ "$UBUNTU_DISTRO" == "jammy" ]
    then
        # Ubuntu 22.04 already has an acceptable version of cmake
        echo "Ubuntu 22.04's cmake package already at version $CMAKE_VER"
    fi
else
    echo  Kitware Repository repo already set
fi

#
# Add Amazon Corretto repository to install the necessary JDK for Jenkins and Android
#

CORRETTO_REPO_COUNT=$(cat /etc/apt/sources.list | grep ^dev | grep https://apt.corretto.aws | wc -l)

if [ $CORRETTO_REPO_COUNT -eq 0 ]
then
    echo Adding Corretto Repository for JDK
    
    wget -O- https://apt.corretto.aws/corretto.key | apt-key add - 
    add-apt-repository 'deb https://apt.corretto.aws stable main'
else
    echo Corretto repo already set
fi

#
# Add the repository for ROS2
#
ROS2_REPO_COUNT=$(cat /etc/apt/sources.list | grep ^deb | grep http://packages.ros.org/ros2/ubuntu | wc -l)

if [ $ROS2_REPO_COUNT -eq 0 ]
then
    echo Adding ROS2 Repository
    curl -sSL https://raw.githubusercontent.com/ros/rosdistro/master/ros.key -o /usr/share/keyrings/ros-archive-keyring.gpg
    echo "deb [arch=$(dpkg --print-architecture) signed-by=/usr/share/keyrings/ros-archive-keyring.gpg] http://packages.ros.org/ros2/ubuntu $UBUNTU_DISTRO main" | sudo tee /etc/apt/sources.list.d/ros2.list > /dev/null
else
    echo ROS2 repo already set
fi

#
# Finally, update the sources repos
#
apt-get update<|MERGE_RESOLUTION|>--- conflicted
+++ resolved
@@ -56,11 +56,7 @@
 # Add the kitware repository for cmake if necessary
 #
 KITWARE_REPO_COUNT=$(cat /etc/apt/sources.list | grep ^deb | grep https://apt.kitware.com/ubuntu/ | wc -l)
-<<<<<<< HEAD
-CMAKE_VERSION=3.22.0
-=======
 CMAKE_VER=3.22.1
->>>>>>> 0b04b763
 
 if [ $KITWARE_REPO_COUNT -eq 0 ]
 then
@@ -72,17 +68,8 @@
     # Add the appropriate kitware repository to apt
     if [ "$UBUNTU_DISTRO" == "bionic" ] || [ "$UBUNTU_DISTRO" == "focal" ]
     then
-<<<<<<< HEAD
-        CMAKE_DISTRO_VERSION=$CMAKE_VERSION-0kitware1ubuntu18.04.1
-        apt-add-repository 'deb https://apt.kitware.com/ubuntu/ bionic main'
-    elif [ "$UBUNTU_DISTRO" == "focal" ]
-    then
-        CMAKE_DISTRO_VERSION=$CMAKE_VERSION-0kitware1ubuntu20.04.1
-        apt-add-repository 'deb https://apt.kitware.com/ubuntu/ focal main'
-=======
         CMAKE_DISTRO_VERSION=$CMAKE_VER-0kitware1ubuntu$UBUNTU_VER.1
         apt-add-repository "deb https://apt.kitware.com/ubuntu/ $UBUNTU_DISTRO main"
->>>>>>> 0b04b763
     elif [ "$UBUNTU_DISTRO" == "jammy" ]
     then
         # Ubuntu 22.04 already has an acceptable version of cmake
