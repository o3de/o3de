#!/usr/bin/env groovy
/*
 * Copyright (c) Contributors to the Open 3D Engine Project.
 * For complete copyright and license terms please see the LICENSE at the root of this distribution.
 *
 * SPDX-License-Identifier: Apache-2.0 OR MIT
 *
 */

import groovy.json.JsonOutput
import java.util.regex.Pattern

SCRIPTS_PATH = 'scripts/build' // Root path for all CI scripts
PIPELINE_CONFIG_FILE = "${SCRIPTS_PATH}/Jenkins/o3de.json"
INCREMENTAL_BUILD_SCRIPT_PATH = "${SCRIPTS_PATH}/bootstrap/incremental_build_util.py"
EBS_SNAPSHOT_SCRIPT_PATH = "${SCRIPTS_PATH}/tools/ebs_snapshot.py"
PIPELINE_RETRY_ATTEMPTS = 3

// Number of minutes of inactivity in all stages of the pipeline to reach the timeout
PIPELINE_TIMEOUT = 60

EMPTY_JSON = readJSON text: '{}'

ENGINE_REPOSITORY_NAME = 'o3de'
ENGINE_DEVELOPMENT_BRANCH = 'development'
ENGINE_URL = "https://github.com/o3de/o3de.git"

COMMIT_DOMAIN_NAME = ''
COMMIT_ORGANIZATION_NAME = ''
COMMIT_REPOSITORY_NAME = ''

@NonCPS
def doit()
{
    def httpsPattern = ~'https://(.+)/(.+)/(.+).git'
    def commitUrl = scm.userRemoteConfigs.url[0]
    def matcher = commitUrl =~ httpsPattern
    echo "matcher ${commitUrl} =~ ${httpsPattern}"
    matcher.find()
    COMMIT_DOMAIN_NAME = matcher.group(1)
    echo "matcher.group(1) = COMMIT_DOMAIN_NAME = ${COMMIT_DOMAIN_NAME}"
    COMMIT_ORGANIZATION_NAME = matcher.group(2)
    echo "matcher.group(2) = COMMIT_ORGANIZATION_NAME = ${COMMIT_ORGANIZATION_NAME}"
    COMMIT_REPOSITORY_NAME = matcher.group(3)
    echo "matcher.group(3) = COMMIT_REPOSITORY_NAME = ${COMMIT_REPOSITORY_NAME}"
}
doit()

// Branches with build snapshots
BUILD_SNAPSHOTS = ['development', 'stabilization', 'hotfix', 'point-release']

// Build snapshots with empty snapshot (for use with 'SNAPSHOT' pipeline parameter)
BUILD_SNAPSHOTS_WITH_EMPTY = BUILD_SNAPSHOTS + ''

// The default build snapshot to be selected in the 'SNAPSHOT' pipeline parameter
DEFAULT_BUILD_SNAPSHOT = BUILD_SNAPSHOTS_WITH_EMPTY.get(0)

// Branches with build snapshots as comma separated value string
env.BUILD_SNAPSHOTS = BUILD_SNAPSHOTS.join(",")

def pipelineProperties = []

def pipelineParameters = [
    // Build/clean Parameters
    // The CLEAN_OUTPUT_DIRECTORY is used by ci_build scripts. Creating the parameter here passes it as an environment variable to jobs and is consumed that way
    booleanParam(defaultValue: false, description: 'Deletes the contents of the output directory before building. This will cause a \"clean\" build. NOTE: does not imply CLEAN_ASSETS', name: 'CLEAN_OUTPUT_DIRECTORY'),
    booleanParam(defaultValue: false, description: 'Deletes the contents of the output directories of the AssetProcessor before building.', name: 'CLEAN_ASSETS'),
    booleanParam(defaultValue: false, description: 'Deletes the contents of the workspace and forces a complete pull.', name: 'CLEAN_WORKSPACE'),
    booleanParam(defaultValue: false, description: 'Recreates the volume used for the workspace. The volume will be created out of a snapshot taken from main.', name: 'RECREATE_VOLUME'),
    booleanParam(defaultValue: false, description: 'Cancels AR immediately on any failure in the pipeline and marks it as failed', name: 'FAIL_FAST'),
    booleanParam(defaultValue: false, description: 'Deletes the volume used for the workspace after the pipeline steps are completed.', name: 'DISCARD_VOLUME')
]

def PlatformSh(cmd, lbl = '', winSlashReplacement = true, winCharReplacement = true) {
    if (env.IS_UNIX) {
        sh label: lbl,
           script: cmd
    } else {
        if (winSlashReplacement) {
            cmd = cmd.replace('/','\\')
        }
        if (winCharReplacement) {
            cmd = cmd.replace('%', '%%')
        }
        bat label: lbl,
            script: cmd
    }
}

def PlatformMkdir(path) {
    if (env.IS_UNIX) {
        sh label: "Making directories ${path}",
           script: "mkdir -p ${path}"
    } else {
        def win_path = path.replace('/','\\')
        bat label: "Making directories ${win_path}",
            script: "mkdir ${win_path}."
    }
}

def PlatformRm(path, sudo=false) {
    if (env.IS_UNIX) {
        if (sudo) {
           sh label: "Removing ${path}",
              script: "sudo rm ${path}"
        } else {
            sh label: "Removing ${path}",
              script: "rm ${path}"
        }
    } else {
        def win_path = path.replace('/','\\')
        bat label: "Removing ${win_path}",
            script: "del /Q ${win_path}"
    }
}

def PlatformRmDir(path, sudo=false) {
    if (env.IS_UNIX) {
        if (sudo) {
           sh label: "Removing ${path}",
              script: "if [ -d ${path} ]; then sudo rm -rf ${path}; fi"
        } else {
           sh label: "Removing ${path}",
              script: "if [ -d ${path} ]; then rm -rf ${path}; fi"
        }
    } else {
        def win_path = path.replace('/','\\')
        bat label: "Removing ${win_path}",
            script: "IF exist ${win_path} rd /s /q ${win_path}"
    }
}

def IsPullRequest(branchName) {
    // temporarily using the name to detect if we are in a PR
    // In the future we will check with github
    return branchName.startsWith('PR-')
}

def IsPeriodicPipeline(pipelineName) {
    return pipelineName.startsWith('periodic-')
}

def IsJobEnabled(branchName, buildTypeMap, pipelineName, platformName) {
    if (IsPullRequest(branchName) && !IsPeriodicPipeline(pipelineName)) {
        return buildTypeMap.value.TAGS && buildTypeMap.value.TAGS.contains(pipelineName)
    }
    def job_list_override = params.JOB_LIST_OVERRIDE ? params.JOB_LIST_OVERRIDE.tokenize(',') : ''
    if (!job_list_override.isEmpty()) {
        return params[platformName] && job_list_override.contains(buildTypeMap.key);
    } else {
        return params[platformName] && buildTypeMap.value.TAGS && buildTypeMap.value.TAGS.contains(pipelineName)
    }
}

def GetRunningPipelineName(JENKINS_JOB_NAME) {
    // If the job name has an underscore
    def job_parts = JENKINS_JOB_NAME.tokenize('/')[0].tokenize('_')
    if (job_parts.size() > 1) {
        return [job_parts.take(job_parts.size() - 1).join('_'), job_parts[job_parts.size()-1]]
    }
    return [job_parts[0], 'default']
}

@NonCPS
def RegexMatcher(str, regex) {
    def matcher = (str =~ regex)
    return matcher ? matcher.group(1) : null
}

def LoadPipelineConfig(String pipelineName, String branchName) {
    echo 'Loading pipeline config'
    def pipelineConfig = {}
    pipelineConfig = readJSON file: PIPELINE_CONFIG_FILE
    PlatformRm(PIPELINE_CONFIG_FILE)
    pipelineConfig.platforms = EMPTY_JSON

    // Load the pipeline configs per platform
    pipelineConfig.PIPELINE_CONFIGS.each { pipeline_config ->
        def platform_regex = pipeline_config.replace('.','\\.').replace('*', '(.*)')
        if (!env.IS_UNIX) {
            platform_regex = platform_regex.replace('/','\\\\')
        }
        echo "Searching platform pipeline configs in ${pipeline_config} using ${platform_regex}"
        for (pipeline_config_path in findFiles(glob: pipeline_config)) {
            echo "\tFound platform pipeline config ${pipeline_config_path}"
            def platform = RegexMatcher(pipeline_config_path, platform_regex)
            if(platform) {
                pipelineConfig.platforms[platform] = EMPTY_JSON
                pipelineConfig.platforms[platform].PIPELINE_ENV = readJSON file: pipeline_config_path.toString()
            }
            PlatformRm(pipeline_config_path.toString())
        }
    }

    // Load the build configs
    pipelineConfig.BUILD_CONFIGS.each { build_config ->
        def platform_regex = build_config.replace('.','\\.').replace('*', '(.*)')
        if (!env.IS_UNIX) {
            platform_regex = platform_regex.replace('/','\\\\')
        }
        echo "Searching configs in ${build_config} using ${platform_regex}"
        for (build_config_path in findFiles(glob: build_config)) {
            echo "\tFound config ${build_config_path}"
            def platform = RegexMatcher(build_config_path, platform_regex)
            if(platform) {
                pipelineConfig.platforms[platform].build_types = readJSON file: build_config_path.toString()
            }
        }
    }
    return pipelineConfig
}

def GetBuildEnvVars(Map platformEnv, Map buildTypeEnv, String pipelineName) {
    def envVarMap = [:]
    platformPipelineEnv = platformEnv['ENV'] ?: [:]
    platformPipelineEnv.each { var ->
        envVarMap[var.key] = var.value
    }
    platformEnvOverride = platformEnv['PIPELINE_ENV_OVERRIDE'] ?: [:]
    platformPipelineEnvOverride = platformEnvOverride[pipelineName] ?: [:]
    platformPipelineEnvOverride.each { var ->
        envVarMap[var.key] = var.value
    }
    buildTypeEnv.each { var ->
        // This may override the above one if there is an entry defined by the job
        envVarMap[var.key] = var.value
    }

    // Environment that only applies to to Jenkins tweaks.
    // For 3rdParty downloads, we store them in the EBS volume so we can reuse them across node
    // instances. This allow us to scale up and down without having to re-download 3rdParty
    envVarMap['LY_PACKAGE_DOWNLOAD_CACHE_LOCATION'] = "${envVarMap['WORKSPACE']}/3rdParty/downloaded_packages"
    envVarMap['LY_PACKAGE_UNPACK_LOCATION'] = "${envVarMap['WORKSPACE']}/3rdParty/packages"

    return envVarMap
}

def GetEnvStringList(Map envVarMap) {
    def strList = []
    envVarMap.each { var ->
        strList.add("${var.key}=${var.value}")
    }
    return strList
}

def GetCrashArtifactDir() {
    if (env.IS_UNIX) {
        def uname = sh(script: 'uname', returnStdout: true).trim()
        if (uname.startsWith('Darwin')) {
            return '~/Library/Logs/DiagnosticReports/' // MacOS
        }
        else {
            return '/var/lib/apport/coredump/'
        }
    } else {
        return "$LOCALAPPDATA\\CrashDumps"
    }
}

def GetRemoteConfig(repositoryName, repositoryUrl) {
    def theRemoteConfig = [
        name: repositoryName,
        url: repositoryUrl,
        credentialsId: scm.userRemoteConfigs.credentialsId[0]
    ]
    return theRemoteConfig
}

def GetEngineRemoteConfig() {
    return GetRemoteConfig(ENGINE_REPOSITORY_NAME, ENGINE_URL)
}

def CheckoutEngineBootstrapScripts(branchName, userRemoteConfig = [GetEngineRemoteConfig()]) {
    checkout([$class: 'GitSCM',
        branches: [[name: "*/${branchName}"]],
        doGenerateSubmoduleConfigurations: false,
        extensions: [
            [$class: 'PruneStaleBranch'],
            [$class: 'AuthorInChangelog'],
            [$class: 'SparseCheckoutPaths', sparseCheckoutPaths: [
                [ $class: 'SparseCheckoutPath', path: "${SCRIPTS_PATH}/Jenkins/" ],
                [ $class: 'SparseCheckoutPath', path: "${SCRIPTS_PATH}/bootstrap/" ],
                [ $class: 'SparseCheckoutPath', path: "${SCRIPTS_PATH}/Platform" ],
                [ $class: 'SparseCheckoutPath', path: "${SCRIPTS_PATH}/tools/" ]
            ]],
            // Shallow checkouts break changelog computation. Do not enable.
            [$class: 'CloneOption', noTags: false, reference: '', shallow: false]
        ],
        submoduleCfg: [],
        userRemoteConfigs: userRemoteConfig
    ])
}

def CheckoutRepo(String branchName, userRemoteConfigs, boolean disableSubmodules = false, boolean setEnvCommit = false) {
    echo "Checkout Repo:"
    if (fileExists('.git')) {
        // If the repository after checkout is locked, likely we took a snapshot while git was running,
        // to leave the repo in a usable state, garbage collect.
        def indexLockFile = '.git/index.lock'
        if (fileExists(indexLockFile)) {
            PlatformSh('git gc', 'Git GarbageCollect')
        }
        if (fileExists(indexLockFile)) { // if it is still there, remove it
            PlatformRm(indexLockFile)
        }
    }

    def random = new Random()
    def retryAttempt = 0
    retry(5) {
        if (retryAttempt > 0) {
            sleep random.nextInt(60 * retryAttempt)  // Stagger checkouts to prevent HTTP 429 (Too Many Requests) response from CodeCommit
        }
        retryAttempt = retryAttempt + 1
        checkout scm: [
            $class: 'GitSCM',
            branches: [[name: branchName]],
            extensions: [
                [$class: 'PruneStaleBranch'],
                [$class: 'AuthorInChangelog'],
                [$class: 'SubmoduleOption', disableSubmodules: disableSubmodules, recursiveSubmodules: true],
                [$class: 'GitLFSPull'],
                [$class: 'CheckoutOption', timeout: 60]
            ],
            userRemoteConfigs: userRemoteConfigs
        ]
    }

    if (setEnvCommit) {
        // CHANGE_ID is used by some scripts to identify uniquely the current change (usually metric jobs)
        PlatformSh('git rev-parse HEAD > commitid', 'Getting commit id')
        env.CHANGE_ID = readFile file: 'commitid'
        env.CHANGE_ID = env.CHANGE_ID.trim()
        PlatformRm('commitid')

        // CHANGE_DATE is used by the installer to provide some ability to sort tagged builds in addition to BRANCH_NAME and CHANGE_ID
        commitDateFmt = '%%cI'
        if (env.IS_UNIX) commitDateFmt = '%cI'

        PlatformSh("git show -s --format=${commitDateFmt} ${env.CHANGE_ID} > commitdate", 'Getting commit date', winSlashReplacement=true, winCharReplacement=false)
        env.CHANGE_DATE = readFile file: 'commitdate'
        env.CHANGE_DATE = env.CHANGE_DATE.trim()
        PlatformRm('commitdate')
    }
}

def HandleDriveMount(String snapshot, String repositoryName, String projectName, String pipeline, String branchName, String platform, String buildType, String workspace, boolean recreateVolume = false) {
    unstash name: 'incremental_build_script'

    def pythonCmd = ''
    if(env.IS_UNIX) pythonCmd = 'sudo -E python3 -u '
    else pythonCmd = 'python3 -u '

    if(recreateVolume) {
        PlatformSh("${pythonCmd} ${INCREMENTAL_BUILD_SCRIPT_PATH} --action delete --repository_name ${repositoryName} --project ${projectName} --pipeline ${pipeline} --branch ${branchName} --platform ${platform} --build_type ${buildType}", 'Deleting volume', winSlashReplacement=false)
    }
    PlatformSh("${pythonCmd} ${INCREMENTAL_BUILD_SCRIPT_PATH} --action mount --snapshot-hint ${snapshot} --repository_name ${repositoryName} --project ${projectName} --pipeline ${pipeline} --branch ${branchName} --platform ${platform} --build_type ${buildType}", 'Mounting volume', winSlashReplacement=false)

    if(env.IS_UNIX) {
        sh label: 'Setting volume\'s ownership',
            script: """
            if sudo test ! -d "${workspace}"; then
                sudo mkdir -p ${workspace}
                cd ${workspace}/..
                sudo chown -R lybuilder:root .
            fi
            """
    }
}

//this should assume it will always be executed from the workspace root
def NoControlFile(repoName, processed_repos, o3de_project, defer_enable_gems) {
    echo "NoControlFile(reponame:${repoName}, processed_repos:${processed_repos})"

    processed_repos.add(repoName)

    def ext = ''
    if(env.IS_UNIX) {
        ext = '.sh'
    }

    //There is no control file so we must determine if this is a composite repo or a singular repo
    dir(repoName) {

        //a singular object repo will have one of these o3de json files in the root
        if(fileExists("engine.json")) {
            PlatformSh("${workspace}/${ENGINE_REPOSITORY_NAME}/scripts/o3de${ext} register --engine-path ${workspace}/${repoName} || echo>nul", "Registering engine in ${workspace}/${repoName}")
        }
        else if(fileExists("gem.json")) {
            PlatformSh("${workspace}/${ENGINE_REPOSITORY_NAME}/scripts/o3de${ext} register --gem-path ${workspace}/${repoName} || echo>nul", "Registering gem in ${workspace}/${repoName}")
            defer_enable_gems.add([COMMAND: "${workspace}/${ENGINE_REPOSITORY_NAME}/scripts/o3de${ext} enable-gem --gem-path ${workspace}/${repoName} --project-name ${o3de_project} || echo>nul", ECHO: "Enabling ${gemName} in ${o3de_project}"])
        }
        else if(fileExists("project.json")) {
            PlatformSh("${workspace}/${ENGINE_REPOSITORY_NAME}/scripts/o3de${ext} register --project-path ${workspace}/${repoName} || echo>nul", "Registering project in ${workspace}/${repoName}")
        }
        else if(fileExists("template.json")) {
            PlatformSh("${workspace}/${ENGINE_REPOSITORY_NAME}/scripts/o3de${ext} register --template-path ${workspace}/${repoName} || echo>nul", "Registering template in ${workspace}/${repoName}")
        }
        else if(fileExists("restricted.json")) {
            PlatformSh("${workspace}/${ENGINE_REPOSITORY_NAME}/scripts/o3de${ext} register --restricted-path ${workspace}/${repoName} || echo>nul", "Registering restricted in ${workspace}/${repoName}")
        }
        else {
            //A standard composite repo has the form
            //root
            //  Engines
            //  Gems
            //  Projects
            //  Templates
            //  Restricted
            def found = false
            if(fileExists("Engines")) {
                PlatformSh("${workspace}/${ENGINE_REPOSITORY_NAME}/scripts/o3de${ext} register --all-engines-path ${workspace}/${repoName}/Engines || echo>nul", "Registering all engines in ${workspace}/${repoName}/Engines")
                found = true
            }
            if(fileExists("Gems")) {
                PlatformSh("${workspace}/${ENGINE_REPOSITORY_NAME}/scripts/o3de${ext} register --all-gems-path ${workspace}/${repoName}/Gems || echo>nul", "Registering all gems in ${workspace}/${repoName}/Gems")
                defer_enable_gems.add([COMMAND: "${workspace}/${ENGINE_REPOSITORY_NAME}/scripts/o3de${ext} enable-gem --all-gem-paths ${workspace}/${repoName}/Gems --project-name ${o3de_project} || dir>nul", ECHO: "Enabling all gems in ${o3de_project}"])
                found = true
            }
            if(fileExists("Projects")) {
                PlatformSh("${workspace}/${ENGINE_REPOSITORY_NAME}/scripts/o3de${ext} register --all-projects-path ${workspace}/${repoName}/Projects || echo>nul", "Registering all projects in ${workspace}/${repoName}/Projects")
                found = true
            }
            if(fileExists("Templates")) {
                PlatformSh("${workspace}/${ENGINE_REPOSITORY_NAME}/scripts/o3de${ext} register --all-templates-path ${workspace}/${repoName}/Templates || echo>nul", "Registering all templates in ${workspace}/${repoName}/Templates")
                found = true
            }
            if(fileExists("Restricted")) {
                PlatformSh("${workspace}/${ENGINE_REPOSITORY_NAME}/scripts/o3de${ext} register --all-restricted-path ${workspace}/${repoName}/Restricted || echo>nul", "Registering all restricted in ${workspace}/${repoName}/Restricted")
                found = true
            }
            if(!found) {
                echo "WARNING: No objects found in repo ${repoName}!"
            }
        }
    }

    return processed_repos
}

//this should assume it will always be executed from the workspace root
def ExecuteControlFile(controlFile, repoName, processed_repos, o3de_project, defer_enable_gems) {
    echo "ExecuteControlFile(controlFile:${controlFile}, reponame:${repoName}, processed_repos:${processed_repos})"

    processed_repos.add(repoName)

    def ext = ''
    if(env.IS_UNIX) {
        ext = '.sh'
    }

    //register all the objects specified in this controlFile
    if(controlFile.REGISTER_ENGINES) {
        echo 'REGISTER_ENGINES'
        controlFile.REGISTER_ENGINES.each { engineName ->
            PlatformSh("${workspace}/${ENGINE_REPOSITORY_NAME}/scripts/o3de${ext} register --engine-path ${workspace}/${repoName}/${engineName} || echo>nul", "Registering engine in ${workspace}/${repoName}/${engineName}")
        }
    }
    if(controlFile.REGISTER_GEMS) {
        echo 'REGISTER_GEMS'
        controlFile.REGISTER_GEMS.each { gemName ->
            PlatformSh("${workspace}/${ENGINE_REPOSITORY_NAME}/scripts/o3de${ext} register --gem-path ${workspace}/${repoName}/${gemName} || echo>nul", "Registering gem in ${workspace}/${repoName}/${gemName}")
        }
    }
    if(controlFile.REGISTER_PROJECTS) {
        echo 'REGISTER_PROJECTS'
        controlFile.REGISTER_PROJECTS.each { projectName ->
            PlatformSh("${workspace}/${ENGINE_REPOSITORY_NAME}/scripts/o3de${ext} register --project-path ${workspace}/${repoName}/${projectName} || echo>nul", "Registering project in ${workspace}/${repoName}/${projectName}")
        }
    }
    if(controlFile.REGISTER_TEMPLATES) {
        echo 'REGISTER_TEMPLATES'
        controlFile.REGISTER_TEMPLATES.each { templateName ->
            PlatformSh("${workspace}/${ENGINE_REPOSITORY_NAME}/scripts/o3de${ext} register --template-path ${workspace}/${repoName}/${templateName} || echo>nul", "Registering template in ${workspace}/${repoName}/${templateName}")
        }
    }
    if(controlFile.REGISTER_RESTRICTED) {
        echo 'REGISTER_RESTRICTED'
        controlFile.REGISTER_RESTRICTED.each { restrictedName ->
            PlatformSh("${workspace}/${ENGINE_REPOSITORY_NAME}/scripts/o3de${ext} register --restricted-path ${workspace}/${repoName}/${restrictedName} || echo>nul", "Registering restricted in ${workspace}/${repoName}/${restrictedName}")
        }
    }
    //queue enable all gems specified in the control file
    if(controlFile.ENABLE_GEMS) {
        controlFile.ENABLE_GEMS.each { gemName ->
            defer_enable_gems.add([COMMAND: "${workspace}/${ENGINE_REPOSITORY_NAME}/scripts/o3de${ext} enable-gem --gem-path ${workspace}/${repoName}/${gemName} --project-name ${o3de_project} || echo>nul", ECHO: "Enabling ${workspace}/${repoName}/${gemName} for ${o3de_project}"])
        }
    }

    //check out all repos
    if(controlFile.REPOS) {
        echo 'REPOS'
        controlFile.REPOS.each { repo ->
            //stop cyclical repos
            if(processed_repos.contains(repo.NAME)) {
                echo "Already processed ${repo.NAME}"
            }
            else {
                def repoControlFile = {}
                def foundRepoControlFile = false
                dir(repo.NAME) {
                    CheckoutRepo(repo.BRANCH, [GetRemoteConfig(repo.NAME, repo.URL)])

                    if(fileExists('.automatedtesting.json')) {
                        echo "Loading ${repo.URL} .automatedtesting.json"
                        repoControlFile = readJSON file: '.automatedtesting.json'
                        foundRepoControlFile = true
                    }
                }

                if(foundRepoControlFile) {
                    //There is a control file, execute it
                    processed_repos = ExecuteControlFile(repoControlFile, repo.NAME, processed_repos, o3de_project, defer_enable_gems)
                } else {
                    processed_repos = NoControlFile(repo.NAME, processed_repos, o3de_project, defer_enable_gems)
                }
            }
        }
    }

    return processed_repos
}

def PreBuildCommonSteps(Map pipelineConfig, Map params, String snapshot, String repositoryName, String projectName, String pipeline, String branchName, String platform, String buildType, String workspace, boolean mount = true, boolean disableSubmodules = false) {
    echo 'Starting pre-build common steps...'

    if (mount) {
        if(env.RECREATE_VOLUME?.toBoolean()){
            echo 'Starting to recreating drive...'
            HandleDriveMount(snapshot, repositoryName, projectName, pipeline, branchName, platform, buildType, workspace, true)
        } else {
            echo 'Starting to mounting drive...'
            HandleDriveMount(snapshot, repositoryName, projectName, pipeline, branchName, platform, buildType, workspace, false)
        }
    }

    // Cleanup previous repo location, we are currently at the root of the workspace, if we have a .git folder
    // we need to cleanup. Once all branches take this relocation, we can remove this
    if(env.CLEAN_WORKSPACE?.toBoolean() || fileExists("${workspace}/.git")) {
        if(fileExists(workspace)) {
            echo 'Clean workspace...'
            PlatformRmDir(workspace, true)
        }
    }
    
    def engine_project = ''
    
    if (pipelineConfig.DEFAULT_PROJECT) {
        engine_project = pipelineConfig.DEFAULT_PROJECT
    }
    else {
        engine_project = 'AutomatedTesting'
    }

    dir(workspace) {

        // Add folder where we will store the 3rdParty downloads and packages
        dir('3rdParty') {
        }

        def processed_repos = []
        def defer_enable_gems = []

        //we always get the engine repo first and get python, setEnvCommit only if the repo is the engine repo
        def engineAutomatedTestingControlFile = {}
        def engineAutomatedTestingControlFileFound = false
        dir(ENGINE_REPOSITORY_NAME) {
            echo "Checkout Engine: ${ENGINE_URL}"
            def setEnvCommit = false
            def the_branch = branchName
            def remoteConfig = scm.userRemoteConfigs
            if(COMMIT_REPOSITORY_NAME == ENGINE_REPOSITORY_NAME) {
                //the pr is for the engine repo, so we want to use the passed in branch name and record the change id and change date
                setEnvCommit = true
            } else {
                //this pr is for another repo so we want to use the development branch for the engine and do not set the commit id or change date
                the_branch = ENGINE_DEVELOPMENT_BRANCH
                remoteConfig = [GetEngineRemoteConfig()]
            }

            //checkout the engine branch
            CheckoutRepo(the_branch, remoteConfig, disableSubmodules, setEnvCommit)

            // Get python and clean.
            // Always run the clean step, the scripts detect what variables were set, but it also cleans if
            // the NODE_LABEL has changed
            if(env.IS_UNIX) {
                sh label: 'Getting python',
                   script: "${pipelineConfig.PYTHON_DIR}/get_python.sh"
                sh label: "Running ${platform} clean",
                   script: "${pipelineConfig.PYTHON_DIR}/python.sh -u ${pipelineConfig.BUILD_ENTRY_POINT} --platform ${platform} --type clean"
            } else {
                bat label: 'Getting python',
                    script: "${pipelineConfig.PYTHON_DIR}/get_python.bat"
                bat label: "Running ${platform} clean",
                    script: "${pipelineConfig.PYTHON_DIR}/python.cmd -u ${pipelineConfig.BUILD_ENTRY_POINT} --platform ${platform} --type clean"
            }

            //register the engine
            def ext = ''
            if(env.IS_UNIX) {
                ext = '.sh'
            }
            PlatformSh("scripts/o3de${ext} register --this-engine", "Registering this engine, will generate the o3de_manifest")

            //if the engine has an .automatedtesting.json execute it
            if(fileExists('.automatedtesting.json')) {
                echo 'Loading Engine .automatedtesting.json'
                engineAutomatedTestingControlFile = readJSON file: '.automatedtesting.json'
                engineAutomatedTestingControlFileFound = true
            }
        }
        if(engineAutomatedTestingControlFileFound) {
            processed_repos = ExecuteControlFile(engineAutomatedTestingControlFile, ENGINE_REPOSITORY_NAME, processed_repos, engine_project, defer_enable_gems)
        }

        //if we are not committing to the engine repo then pull that repo in here
        if(COMMIT_REPOSITORY_NAME != ENGINE_REPOSITORY_NAME) {
            echo "Commit repo: ${scm.userRemoteConfigs.url[0]}"
            def automatedTestingControlFile = {}
            def automatedTestingControlFileFound = false
            dir(COMMIT_REPOSITORY_NAME) {
                CheckoutRepo(branchName, scm.userRemoteConfigs, disableSubmodules, true)

                //if the repo has an .automatedtesting.json execute it
                if(fileExists('.automatedtesting.json')) {
                    echo "Loading ${COMMIT_REPOSITORY_NAME} .automatedtesting.json"
                    automatedTestingControlFile = readJSON file: '.automatedtesting.json'
                    automatedTestingControlFileFound = true
                }
            }
            
            def external_project = ''
            if(env.PROJECT_OVERRIDE) {
                external_project = env.PROJECT_OVERRIDE
            }
            else if(params && params.CMAKE_LY_PROJECTS) {
                external_project = params.CMAKE_LY_PROJECTS
            }
            else {
                echo "No PROJECT_OVERRIDE or CMAKE_LY_PROJECTS defined"
            }
            
            echo "external_project = ${external_project}"
            
            if(automatedTestingControlFileFound) {
                processed_repos = ExecuteControlFile(automatedTestingControlFile, COMMIT_REPOSITORY_NAME, processed_repos, external_project, defer_enable_gems)
            }
            else {
                processed_repos = NoControlFile(COMMIT_REPOSITORY_NAME, processed_repos, external_project, defer_enable_gems)
            }
            
            // For only external projects, set CMAKE_LY_PROJECTS to the relative project_path so it will work on all platforms.
            dir(ENGINE_REPOSITORY_NAME) {
                // Try/catch in the event that this function is called before the scripts are stashed
                try {
                    unstash "${COMMIT_REPOSITORY_NAME}-scripts"
                } catch (e) {
                    print "Unstash failed, ignoring"
                }
                def ext = ''
                if(env.IS_UNIX) {
                    ext = '.sh'
                }
                if (external_project) {
                    PlatformSh("scripts/o3de${ext} get-registered --project-name ${external_project} > projectpath", "Get the project path")
                    def project_path = readFile file: 'projectpath'
                    PlatformRm('projectpath')
                    project_path = project_path.trim()
                    project_path = project_path.replace("\\", "/")
                    workspace_path = "${workspace}"
                    workspace_path = workspace_path.replace("\\", "/")
                    project_path = project_path.replace("${workspace}", "..")
                    env.CMAKE_LY_PROJECTS = project_path
                    echo "env.CMAKE_LY_PROJECTS = ${env.CMAKE_LY_PROJECTS}"
                }
            }
        }

        //defer enabling gems until after the repos are done registering all objects
        if(defer_enable_gems) {
            echo 'ENABLE_GEMS'
            defer_enable_gems.each { enableGemCommands ->
                PlatformSh(enableGemCommands.COMMAND, enableGemCommands.ECHO)
            }
        }
    }
}

def Build(Map pipelineConfig, String platform, String type, String workspace) {
    timeout(time: env.TIMEOUT, unit: 'MINUTES', activity: true) {
        def command = "${pipelineConfig.PYTHON_DIR}/python"
        def ext = ''
        if(env.IS_UNIX) {
            command += '.sh'
            ext = '.sh'
        }
        else command += '.cmd'
        command += " -u ${pipelineConfig.BUILD_ENTRY_POINT} --platform ${platform} --type ${type}"

        dir(workspace) {
            dir(ENGINE_REPOSITORY_NAME) {
                PlatformSh(command, "Running ${platform} ${type}")
            }
        }
    }
}

def TestMetrics(Map pipelineConfig, String workspace, String branchName, String repoName, String buildJobName, String outputDirectory, String configuration) {
    catchError(buildResult: null, stageResult: null) {
        def cmakeBuildDir = [workspace, ENGINE_REPOSITORY_NAME, outputDirectory].join('/')
        def command = "${pipelineConfig.PYTHON_DIR}/python"
        if(env.IS_UNIX) command += '.sh'
        else command += '.cmd'
        dir(workspace){
            dir(ENGINE_REPOSITORY_NAME) {
                checkout scm: [
                    $class: 'GitSCM',
                    branches: [[name: '*/main']],
                    extensions: [
                        [$class: 'AuthorInChangelog'],
                        [$class: 'RelativeTargetDirectory', relativeTargetDir: 'mars']
                    ],
                    userRemoteConfigs: [[url: "${env.MARS_REPO}", name: 'mars', credentialsId: "${env.GITHUB_USER}"]]
                ]
                withCredentials([usernamePassword(credentialsId: "${env.SERVICE_USER}", passwordVariable: 'apitoken', usernameVariable: 'username')]) {
                    command += " -u mars/scripts/python/ctest_test_metric_scraper.py " +
                                  '-e jenkins.creds.user %username% -e jenkins.creds.pass %apitoken% ' +
                                  "-e jenkins.base_url ${env.JENKINS_URL} " +
                                  "${cmakeBuildDir} ${branchName} %BUILD_NUMBER% AR ${configuration} ${repoName} --url ${env.BUILD_URL.replace('%','%%')}"
                    bat label: "Publishing ${buildJobName} Test Metrics",
                        script: command
                }
            }
        }
    }
}

def BenchmarkMetrics(Map pipelineConfig, String workspace, String branchName, String outputDirectory) {
    catchError(buildResult: null, stageResult: null) {
        def cmakeBuildDir = [workspace, ENGINE_REPOSITORY_NAME, outputDirectory].join('/')
        def command = "${pipelineConfig.PYTHON_DIR}/python"
        if(env.IS_UNIX) command += '.sh'
        else command += '.cmd'
        dir(workspace) {
            dir(ENGINE_REPOSITORY_NAME) {
                checkout scm: [
                    $class: 'GitSCM',
                    branches: [[name: '*/main']],
                    extensions: [
                        [$class: 'AuthorInChangelog'],
                        [$class: 'RelativeTargetDirectory', relativeTargetDir: 'mars']
                    ],
                    userRemoteConfigs: [[url: "${env.MARS_REPO}", name: 'mars', credentialsId: "${env.GITHUB_USER}"]]
                ]
                command += " -u mars/scripts/python/benchmark_scraper.py ${cmakeBuildDir} ${branchName}"
                PlatformSh(command, "Publishing Benchmark Metrics")
            }
        }
    }
}

def ExportTestResults(Map options, String platform, String type, String workspace, Map params) {
    catchError(message: "Error exporting tests results (this won't fail the build)", buildResult: 'SUCCESS', stageResult: 'FAILURE') {
        dir(workspace) {
            dir(ENGINE_REPOSITORY_NAME) {
                dir(params.OUTPUT_DIRECTORY) {
                    junit testResults: "Testing/**/*.xml"
                }
            }
        }
    }
}

def ExportTestScreenshots(Map options, String branchName, String platformName, String jobName, String workspace, Map params) {
    catchError(message: "Error exporting test screenshots (this won't fail the build)", buildResult: 'SUCCESS', stageResult: 'FAILURE') {
        dir(workspace){
            dir(ENGINE_REPOSITORY_NAME) {
                def screenshotsFolder = "AutomatedTesting/user/PythonTests/Automated/Screenshots"
                def s3Uploader = "${SCRIPTS_PATH}/tools/upload_to_s3.py"
                def command = "${options.PYTHON_DIR}/python.cmd -u ${s3Uploader} --base_dir ${screenshotsFolder} " +
                              '--file_regex \\"(.*zip\$)\\" ' +
                              "--bucket ${env.TEST_SCREENSHOT_BUCKET} " +
                              "--search_subdirectories True --key_prefix ${branchName}_${env.BUILD_NUMBER} " +
                              '--extra_args {\\"ACL\\":\\"bucket-owner-full-control\\"}'
                PlatformSh(command, "Uploading test screenshots for ${jobName}")
            }
        }
    }
}

// All files are included by default.
// --include will only re-include files that have been excluded from an --exclude filter.
//See more details at https://docs.aws.amazon.com/cli/latest/reference/s3/#use-of-exclude-and-include-filters
def ArchiveArtifactsOnS3(String artifactsSource, String s3Prefix="", boolean recursive=false, List<String> includes=[], List<String> excludes=[]) {
    if (!fileExists(s3Prefix)) {
        PlatformMkdir(s3Prefix)
    }
    PlatformSh("echo ${env.BUILD_URL} > ${s3Prefix}/build_url.txt")
    // archiveArtifacts is very slow, so we only archive one file and upload the rest artifacts to the same bucket using S3 CLI.
    archiveArtifacts artifacts: "${s3Prefix}/build_url.txt"
    def command = "aws s3 cp ${artifactsSource} s3://${env.JENKINS_ARTIFACTS_S3_BUCKET}/${env.JENKINS_JOB_NAME}/${env.BUILD_NUMBER}/artifacts/${s3Prefix} --only-show-errors "
    excludes.each{ exclude ->
        command += "--exclude \"${exclude}\" "
    }
    includes.each{ include ->
        command += "--include \"${include}\" "
    }
    if (recursive) command += "--recursive "
    PlatformSh(command, "Archiving artifacts to ${env.JENKINS_JOB_NAME}/${env.BUILD_NUMBER}/artifacts/${s3Prefix}", false)
}

def UploadAPLogs(String platformName, String jobName, String workspace, Map params) {
    catchError(message: "Error archiving AssetProcessor logs (this won't fail the build)", buildResult: 'UNSTABLE', stageResult: 'FAILURE') {
        dir(workspace) {
            dir(ENGINE_REPOSITORY_NAME) {
                projects = params.CMAKE_LY_PROJECTS.split(",")
                projects.each{ project ->
                    ArchiveArtifactsOnS3("${project}/user/log", "ap_logs/${platformName}/${jobName}/${project}", true)
                }
            }
        }
    }
}

def UploadTestArtifacts(String workspace, String outputDirectory) {
    catchError(message: "Error archiving test artifacts (this won't fail the build)", buildResult: 'UNSTABLE', stageResult: 'FAILURE') {
        def cmakeBuildDir = [workspace, ENGINE_REPOSITORY_NAME, outputDirectory].join('/')
        echo "Uploading Test Artifacts: ${cmakeBuildDir}/Testing"
        ArchiveArtifactsOnS3("${cmakeBuildDir}/Testing", "test_artifacts", true)
    }
}
def UploadCrashArtifacts(String platform) {
    catchError(message: "Error archiving crash artifacts (this won't fail the build)", buildResult: 'UNSTABLE', stageResult: 'FAILURE') {
        def crashArtifactDir = GetCrashArtifactDir()
        echo "Uploading Crash Artifacts: ${crashArtifactDir}"
        ArchiveArtifactsOnS3("${crashArtifactDir}", "${platform}_crash_artifacts", true)
    }
}

def UploadBuildArtifacts(String workspace, String platform, String jobName, String s3sisUploadParams = "") {
    catchError(message: "Error uploading build artifacts (this won't fail the build)", buildResult: 'UNSTABLE', stageResult: 'FAILURE') {
        dir("${workspace}/s3sis") {
            PlatformSh("aws s3 cp ${env.S3SIS_SOURCE} . --recursive", "Downloading s3sis", winSlashReplacement=false)
            if (env.IS_UNIX) {
                PlatformSh("sudo python3 setup.py install", "Installing S3SIS")
            } else {
                PlatformSh("python3 setup.py install", "Installing S3SIS")
            }
            PlatformSh("s3siscli configure", "Configuring S3SIS")
        }
        dir("${workspace}/${ENGINE_REPOSITORY_NAME}") {
            try {
                def cmd = "s3siscli upload"
                if (s3sisUploadParams?.trim()) {
                    cmd += " ${s3sisUploadParams}"
                }
                current_cmd = cmd + " --label ${env.JENKINS_JOB_NAME}/${platform}/${jobName}/${env.BUILD_NUMBER}"
                PlatformSh(current_cmd, "Uploading build artifacts", winSlashReplacement=false)
                latest_cmd = cmd + " --label ${env.JENKINS_JOB_NAME}/${platform}/${jobName}/latest"
                PlatformSh(latest_cmd, "Uploading build artifacts", winSlashReplacement=false)
            } catch (Exception e) {
                echo "WARN: Failed to upload build artifacts. \n${e}"
            }
        }
    }
}

def PostBuildCommonSteps(String workspace, Map params, String projectName, String pipelineName, String branchName, String platform, String buildType, boolean mount = true) {
    echo 'Starting post-build common steps...'
    if (params && params.containsKey('OUTPUT_DIRECTORY')){
        dir(workspace) {
            dir(ENGINE_REPOSITORY_NAME) {
                dir(params.OUTPUT_DIRECTORY) {
                    // Clean up Testing directory
                    PlatformRmDir("Testing")
                    // Recreate test runner xml directories that need to be pre generated to prevent race condition on incremental runs
                    PlatformMkdir("Testing/Pytest")
                    PlatformMkdir("Testing/Gtest")
                }
            }
        }
    }
    
    if (mount) {
        def pythonCmd = ''
        if(env.IS_UNIX) pythonCmd = 'sudo -E python3 -u '
        else pythonCmd = 'python3 -u '

        try {
            timeout(5) {
                if (env.DISCARD_VOLUME?.toBoolean()) {
                    PlatformSh("${pythonCmd} ${INCREMENTAL_BUILD_SCRIPT_PATH} --action delete --repository_name ${env.REPOSITORY_NAME} --project ${projectName} --pipeline ${pipelineName} --branch ${branchName} --platform ${platform} --build_type ${buildType}", 'Deleting volume', winSlashReplacement=false)
                } else {
                    PlatformSh("${pythonCmd} ${INCREMENTAL_BUILD_SCRIPT_PATH} --action unmount", 'Unmounting volume')
                }
            }
        } catch (Exception e) {
            echo "Unmount script error ${e}"
        }
    }
}

def HandleDriveSnapshots(String repositoryName, String projectName, String pipeline, String branchName, String platform, String buildType) {  
    unstash name: 'ebs_snapshot_script'

    catchError(message: "Error snapshotting volume (this won't fail the build)", buildResult: 'UNSTABLE', stageResult: 'FAILURE') {        
        def pythonCmd = 'python3 -u '
        
        mountName = "Name:${repositoryName}_${projectName}_${pipeline}_${branchName}_${platform}_${buildType}"
        mountName = mountName.replace('/', '_').replace('\\', '_')
        PlatformSh("${pythonCmd} ${EBS_SNAPSHOT_SCRIPT_PATH} --action create --tags ${mountName} --execute", "Starting volume snapshots", true)
        PlatformSh("${pythonCmd} ${EBS_SNAPSHOT_SCRIPT_PATH} --action delete --tags ${mountName} --retention ${env.SNAP_RETENTION} --execute", "Cleaning up old snapshots", true)
    }
}

def CreateSetupStage(Map pipelineConfig, Map params, String snapshot, String repositoryName, String projectName, String pipelineName, String branchName, String platformName, String jobName, Map environmentVars, boolean onlyMountEBSVolume = false) {
    return {
        stage('Setup') {
            if(onlyMountEBSVolume) {
                HandleDriveMount(snapshot, repositoryName, projectName, pipelineName, branchName, platformName, jobName, environmentVars['WORKSPACE'], false)
            } else {
                PreBuildCommonSteps(pipelineConfig, params, snapshot, repositoryName, projectName, pipelineName, branchName, platformName, jobName,  environmentVars['WORKSPACE'], environmentVars['MOUNT_VOLUME'], false)
            }
        }
    }
}

def CreateBuildStage(Map pipelineConfig, String platformName, String jobName, Map environmentVars) {
    return {
        stage("${jobName}") {
            Build(pipelineConfig, platformName, jobName, environmentVars['WORKSPACE'])
        }
    }
}

def CreateTestMetricsStage(Map pipelineConfig, String branchName, Map environmentVars, String buildJobName, String outputDirectory, String configuration) {
    return {
        stage("${buildJobName}_metrics") {
            TestMetrics(pipelineConfig, environmentVars['WORKSPACE'], branchName, env.DEFAULT_REPOSITORY_NAME, buildJobName, outputDirectory, configuration)
            BenchmarkMetrics(pipelineConfig, environmentVars['WORKSPACE'], branchName, outputDirectory)
        }
    }
}

def CreateExportTestResultsStage(Map pipelineConfig, String platformName, String jobName, Map environmentVars, Map params) {
    return {
        stage("${jobName}_results") {
            ExportTestResults(pipelineConfig, platformName, jobName, environmentVars['WORKSPACE'], params)
        }
    }
}

def CreateExportTestScreenshotsStage(Map pipelineConfig, String branchName, String platformName, String jobName, Map environmentVars, Map params) {
    return {
        stage("${jobName}_screenshots") {
            ExportTestScreenshots(pipelineConfig, branchName, platformName, jobName, environmentVars['WORKSPACE'], params)
        }
    }
}

def CreateUploadAPLogsStage(String platformName, String jobName, String workspace, Map params) {
    return {
        stage("${jobName}_upload_ap_logs") {
            UploadAPLogs(platformName, jobName, workspace, params)
        }
    }
}

def CreateUploadTestArtifactStage(String jobName, String workspace, String outputDirectory) {
    return {
        stage("${jobName}_upload_test_artifacts") {
            UploadTestArtifacts(workspace, outputDirectory)
        }
    }
}

def CreateUploadCrashArtifactStage(String jobName, String platform) {
    return {
        stage("${jobName}_upload_crash_artifacts") {
            UploadCrashArtifacts(platform)
        }
    }
}

def CreateUploadBuildArtifactStage(String workspace, String platform, String jobName, String s3sisUploadParams="") {
    if(env.S3SIS_UPLOAD_PARAMS?.trim()) {
        s3sisUploadParams = env.S3SIS_UPLOAD_PARAMS
    }
    return {
        stage("${jobName}_upload_build_artifacts") {
            UploadBuildArtifacts(workspace, platform, jobName, s3sisUploadParams)
        }
    }
}

def CreateTeardownStage(Map environmentVars, Map params, String projectName, String pipelineName, String branchName, String platformName, String buildType) {
    return {
        stage('Teardown') {
            PostBuildCommonSteps(environmentVars['WORKSPACE'], params, projectName, pipelineName, branchName, platformName, buildType, environmentVars['MOUNT_VOLUME'])
        }
    }
}

def CreateSnapshotStage(String repositoryName, String projectName, String pipelineName, String branchName, String platformName, String buildType, String jobName) {
    return{
        stage("${jobName}_snapshot_ebs_volume") {
            HandleDriveSnapshots(repositoryName, projectName, pipelineName, branchName, platformName, buildType)
        }
    }
}

def CreateSingleNode(Map pipelineConfig, def platform, def build_job, Map envVars, String branchName, String pipelineName, String repositoryName, String projectName, boolean onlyMountEBSVolume = false) {
    def nodeLabel = envVars['NODE_LABEL']
    return {
        def currentResult = ''
        def currentException = ''
        retry(PIPELINE_RETRY_ATTEMPTS) {
            node("${nodeLabel}") {
                if(isUnix()) { // Has to happen inside a node
                    envVars['IS_UNIX'] = 1
                }
                withEnv(GetEnvStringList(envVars)) {
                    def build_job_name = build_job.key
                    def params = platform.value.build_types[build_job_name].PARAMETERS
                    try {
                        CreateSetupStage(pipelineConfig, params, snapshot, repositoryName, projectName, pipelineName, branchName, platform.key, build_job.key, envVars, onlyMountEBSVolume).call()

                        if(build_job.value.steps) { // This is a pipe with many steps so create all the build stages
                            pipelineEnvVars = GetBuildEnvVars(platform.value.PIPELINE_ENV ?: EMPTY_JSON, build_job.value.PIPELINE_ENV ?: EMPTY_JSON, pipelineName)
                            build_job.value.steps.each { build_step ->
                                build_job_name = build_step
                                params = platform.value.build_types[build_job_name].PARAMETERS
                                // This addition of maps makes it that the right operand will override entries if they overlap with the left operand
                                envVars = pipelineEnvVars + GetBuildEnvVars(platform.value.PIPELINE_ENV ?: EMPTY_JSON, platform.value.build_types[build_step].PIPELINE_ENV ?: EMPTY_JSON, pipelineName)
                                try {
                                    CreateBuildStage(pipelineConfig,  platform.key, build_step, envVars).call()
                                }
                                catch (Exception e) {
                                    if (envVars['NONBLOCKING_STEP']?.toBoolean()) {
                                        unstable(message: "Build step ${build_step} failed but it's a non-blocking step in build job ${build_job.key}")
                                    } else {
                                        throw e
                                    }
                                }
                            }
                        } else {
                            CreateBuildStage(pipelineConfig,  platform.key, build_job.key, envVars).call()
                        }
                    }
                    catch(Exception e) {
                        if (e instanceof org.jenkinsci.plugins.workflow.steps.FlowInterruptedException) {
                            def causes = e.getCauses().toString()
                            if (causes.contains('RemovedNodeCause')) {
                                error "Node disconnected during build: ${e}"  // Error raised to retry stage on a new node
                            }
                        }
                        if (build_job_name.toLowerCase().contains('asset') && env.IS_UPLOAD_AP_LOGS?.toBoolean()) {
                            CreateUploadAPLogsStage(platform.key, build_job_name, envVars['WORKSPACE'], platform.value.build_types[build_job_name].PARAMETERS).call()
                        }
                        // Upload test artifacts only on builds that failed and ran test suites
                        if (env.IS_UPLOAD_TEST_ARTIFACTS?.toBoolean() && params.containsKey('CTEST_OPTIONS')) {
                            CreateUploadTestArtifactStage(build_job_name, envVars['WORKSPACE'], params.OUTPUT_DIRECTORY).call()
                        }
                        // All other errors will be raised outside the retry block
                        currentResult = envVars['ON_FAILURE_MARK'] ?: 'FAILURE'
                        currentException = e.toString()
                    }
                    finally {
                        if (env.MARS_REPO && params && params.containsKey('TEST_METRICS') && params.TEST_METRICS == 'True') {
                            CreateTestMetricsStage(pipelineConfig, branchName, envVars, build_job_name, params.OUTPUT_DIRECTORY, params.CONFIGURATION).call()
                        }
                        if (params && params.containsKey('TEST_RESULTS') && params.TEST_RESULTS == 'True') {
                            CreateExportTestResultsStage(pipelineConfig, platform.key, build_job_name, envVars, params).call()
                        }
                        if (fileExists(GetCrashArtifactDir())) {
                            CreateUploadCrashArtifactStage(build_job_name, platform.key).call()
                        }
                        if (params && params.containsKey('TEST_SCREENSHOTS') && params.TEST_SCREENSHOTS == 'True' && currentResult == 'FAILURE') {
                            CreateExportTestScreenshotsStage(pipelineConfig, branchName, platform.key, build_job_name, envVars, params).call()
                        }
                        if (env.UPLOAD_BUILD_ARTIFACTS?.toBoolean()) {
                            CreateUploadBuildArtifactStage(envVars['WORKSPACE'], platform.key, build_job_name, envVars['S3SIS_UPLOAD_PARAMS']).call()
                        }
                        CreateTeardownStage(envVars, params, projectName, pipelineName, branchName, platform.key, build_job.key).call()
                        if (envVars['CREATE_SNAPSHOT']?.toBoolean()) {
                            CreateSnapshotStage(repositoryName, projectName, pipelineName, branchName, platform.key, build_job.key, build_job_name).call()
                        }
                    }
                }
            }
        }
        // https://github.com/jenkinsci/jenkins/blob/master/core/src/main/java/hudson/model/Result.java
        // {SUCCESS,UNSTABLE,FAILURE,NOT_BUILT,ABORTED}
        if (currentResult == 'FAILURE') {
            currentBuild.result = 'FAILURE'
            error "FAILURE: ${currentException}"
        } else if (currentResult == 'UNSTABLE') {
            currentBuild.result = 'UNSTABLE'
            unstable(message: "UNSTABLE: ${currentException}")
        }
    }
}

// Used in CreateBuildJobs() to preprocess the build_job steps to programmatically create
// Node sections with a set of steps that can run on that node.
class PipeStepJobData {
    String m_nodeLabel = ""
    def m_steps = []

    PipeStepJobData(String label) {
        this.m_nodeLabel = label
    }

    def addStep(def step) {
        this.m_steps.add(step)
    }
}

def CreateBuildJobs(Map pipelineConfig, def platform, def build_job, Map envVars, String branchName, String pipelineName, String repositoryName, String projectName) {
    
    // if this is a pipeline, split jobs based on the NODE_LABEL 
    if(build_job.value.steps) {
        def defaultLabel = envVars['NODE_LABEL']
        def lastNodeLabel = ""
        def jobList = []
        def currentIdx = -1;

        // iterate the steps to build the order of node label + steps sets.
        // Order matters, as it is executed from first to last.
        // example layout.
        // node A
        //  step 1
        //  step 2
        // node B
        //  step 3
        // node C
        //  step 4
        build_job.value.steps.each { build_step ->
            //if node label defined
            if(platform.value.build_types[build_step] && platform.value.build_types[build_step].PIPELINE_ENV &&
               platform.value.build_types[build_step].PIPELINE_ENV['NODE_LABEL']) {
               
               //if the last node label doesn't match the new one, append it.
               if(platform.value.build_types[build_step].PIPELINE_ENV['NODE_LABEL'] != lastNodeLabel) {
                    lastNodeLabel = platform.value.build_types[build_step].PIPELINE_ENV['NODE_LABEL']
                    jobList.add(new PipeStepJobData(lastNodeLabel))
                    currentIdx++
                } 
            }
            //no label define, so it needs to run on the default node label
            else if(lastNodeLabel != defaultLabel) { //if the last node is not the default, append default
                lastNodeLabel = defaultLabel
                jobList.add(new PipeStepJobData(lastNodeLabel))
                currentIdx++
            }
            //add the build_step to the current node
            jobList[currentIdx].addStep(build_step)
        }
        
        return {
            jobList.eachWithIndex{ element, idx ->
                //update the node label + steps to the discovered data
                envVars['NODE_LABEL'] = element.m_nodeLabel
                build_job.value.steps = element.m_steps
                //no any additional nodes just mount the drive, do not handle clean parameters as that will be done by the first node.
                boolean onlyMountEBSVolume = idx != 0;
                //add this node
                CreateSingleNode(pipelineConfig, platform, build_job, envVars, branchName, pipelineName, repositoryName, projectName, onlyMountEBSVolume).call()
            }
        }
    } else {
        return CreateSingleNode(pipelineConfig, platform, build_job, envVars, branchName, pipelineName, repositoryName, projectName)
    }
}

def projectName = ''
def pipelineName = ''
def branchName = ''
def pipelineConfig = {}

// Start Pipeline
try {
    timeout(time: PIPELINE_TIMEOUT, unit: 'MINUTES', activity: true) {
        stage('Setup Pipeline') {
            node('controller') {
                def envVarList = []
                if(isUnix()) {
                    envVarList.add('IS_UNIX=1')
                }
                withEnv(envVarList) {
                    timestamps {
                        repositoryUrl = scm.getUserRemoteConfigs()[0].getUrl()
                        // repositoryName is the full repository name
                        repositoryName = (repositoryUrl =~ /https:\/\/(.+)\/(.+)\.git/)[0][1]
                        env.REPOSITORY_NAME = repositoryName
                        (projectName, pipelineName) = GetRunningPipelineName(env.JOB_NAME) // env.JOB_NAME is the name of the job given by Jenkins

                        env.PIPELINE_NAME = pipelineName
                        if(env.BRANCH_NAME) {
                            branchName = env.BRANCH_NAME
                        } else {
                            branchName = scm.branches[0].name // for non-multibranch pipelines
                            env.BRANCH_NAME = branchName // so scripts that read this environment have it (e.g. incremental_build_util.py)                        
                        }
                        if(env.CHANGE_TARGET) {
                            // PR builds
                            def branchRoot = env.CHANGE_TARGET.tokenize('/')[0] // get target branch root
                            def match = BUILD_SNAPSHOTS.find { it.startsWith(branchRoot) }
                            if(match) {
                                snapshot = env.CHANGE_TARGET
                                echo "Snapshot for destination branch \"${env.CHANGE_TARGET}\" found as \"${snapshot}\"."
                            } else { 
                                snapshot = DEFAULT_BUILD_SNAPSHOT
                                echo "Snapshot for destination branch \"${env.CHANGE_TARGET}\" does not exist, defaulting to snapshot \"${snapshot}\""
                            }
                        } else {
                            // Non-PR builds
                            def branchInput = env.SNAPSHOT ? env.SNAPSHOT.tokenize('/')[0] : null
<<<<<<< HEAD
                            def match = branchInput ? BUILD_SNAPSHOTS.find { it.startsWith(branchInput) } : null
=======
                            def match = branchInput ? BUILD_SNAPSHOTS.find { it.startsWith(userInput) } : null
>>>>>>> 6569e23d
                            if(match) {
                                snapshot = env.CHANGE_BRANCH
                                echo "Snapshot \"${snapshot}\" selected based on user input."
                            } else {
                                pipelineParameters.add(choice(name: 'SNAPSHOT', choices: BUILD_SNAPSHOTS_WITH_EMPTY, description: 'Selects the build snapshot to use. A more diverted snapshot will cause longer build times, but will not cause build failures.'))
                                snapshot = DEFAULT_BUILD_SNAPSHOT // Default if no input or no match
                                echo "No valid snapshot selected or provided; defaulting to \"${snapshot}\"."
                            }
                        }
                        pipelineProperties.add(disableConcurrentBuilds())

                        echo "Running repository: \"${repositoryName}\", pipeline: \"${pipelineName}\", branch: \"${branchName}\", CHANGE_ID: \"${env.CHANGE_ID}\", GIT_COMMMIT: \"${scm.GIT_COMMIT}\"..."

                        CheckoutEngineBootstrapScripts(branchName, scm.userRemoteConfigs)
                        // Stash any project based build configs
                        stash name: "${COMMIT_REPOSITORY_NAME}-scripts", includes: "scripts/build/**", allowEmpty: true
                        // Project or external repos may not have the bootstrapping scripts. For these cases, pull the bootstrap scripts from the engine repo at the default branch
                        if (!fileExists(SCRIPTS_PATH) || !fileExists(PIPELINE_CONFIG_FILE) || !(COMMIT_REPOSITORY_NAME == ENGINE_REPOSITORY_NAME)) {
                            echo "No bootstrap scripts found in ${SCRIPTS_PATH} or working repo is not the engine repo, downloading it from the engine repo at ${ENGINE_DEVELOPMENT_BRANCH}"
                            CheckoutEngineBootstrapScripts(ENGINE_DEVELOPMENT_BRANCH)
                        }
                        unstash "${COMMIT_REPOSITORY_NAME}-scripts"
                        
                        // Load configs
                        pipelineConfig = LoadPipelineConfig(pipelineName, branchName)

                        // Add each platform as a parameter that the user can disable if needed
                        if (!IsPullRequest(branchName) || IsPeriodicPipeline(pipelineName)) {
                            pipelineParameters.add(stringParam(defaultValue: '', description: 'Filters and overrides the list of jobs to run for each of the below platforms (comma-separated). Can\'t be used during a pull request.', name: 'JOB_LIST_OVERRIDE'))
                            pipelineParameters.add(stringParam(defaultValue: '', description: 'Name of the project to build. Overrides default project', name: 'PROJECT_OVERRIDE'))
                            pipelineParameters.add(booleanParam(defaultValue: false, description: 'Upload build artifacts to S3.', name: 'UPLOAD_BUILD_ARTIFACTS'),)
                            pipelineParameters.add(stringParam(defaultValue: '', description: 'Additional S3SIS upload parameters, for example, use --include or --exclude to specify the files to be uploaded.', name: 'S3SIS_UPLOAD_PARAMS'))
                            pipelineConfig.platforms.each { platform ->
                                pipelineParameters.add(booleanParam(defaultValue: true, description: '', name: platform.key))
                            }
                        }
                        // Add additional Jenkins parameters
                        pipelineConfig.platforms.each { platform ->
                            platformEnv = platform.value.PIPELINE_ENV
                            pipelineJenkinsParameters = platformEnv['PIPELINE_JENKINS_PARAMETERS'] ?: [:]
                            jenkinsParametersToAdd = pipelineJenkinsParameters[pipelineName] ?: [:]
                            jenkinsParametersToAdd.each{ jenkinsParameter ->
                                defaultValue = jenkinsParameter['default_value']
                                // Use last run's value as default value so we can save values in different Jenkins environment
                                if (jenkinsParameter['use_last_run_value']?.toBoolean()) {
                                    defaultValue = params."${jenkinsParameter['parameter_name']}" ?: jenkinsParameter['default_value']
                                }
                                switch (jenkinsParameter['parameter_type']) {
                                    case 'string':
                                        pipelineParameters.add(stringParam(defaultValue: defaultValue,
                                                                    description: jenkinsParameter['description'],
                                                                    name: jenkinsParameter['parameter_name']
                                                                    ))
                                        break
                                    case 'boolean':
                                        pipelineParameters.add(booleanParam(defaultValue: defaultValue,
                                                                    description: jenkinsParameter['description'],
                                                                    name: jenkinsParameter['parameter_name']
                                                                    ))
                                        break
                                    case 'password':
                                        pipelineParameters.add(password(defaultValue: defaultValue,
                                                                    description: jenkinsParameter['description'],
                                                                    name: jenkinsParameter['parameter_name']
                                                                    ))
                                        break
                                }
                            }
                        }

                        pipelineProperties.add(parameters(pipelineParameters.unique()))
                        properties(pipelineProperties)

                        // Stash the INCREMENTAL_BUILD_SCRIPT_PATH and EBS_SNAPSHOT_SCRIPT_PATH since all nodes will use it
                        stash name: 'incremental_build_script',
                            includes: INCREMENTAL_BUILD_SCRIPT_PATH
                        if (fileExists(EBS_SNAPSHOT_SCRIPT_PATH)) {
                            stash name: 'ebs_snapshot_script',
                            includes: EBS_SNAPSHOT_SCRIPT_PATH
                        }
                    }
                }
            }
        }

        if(env.BUILD_NUMBER == '1') {
            // Exit pipeline early on the initial build. This allows Jenkins to load the pipeline for the branch and enables users
            // to select build parameters on their first actual build. See https://issues.jenkins.io/browse/JENKINS-41929
            if (!IsPullRequest(branchName)) {
                currentBuild.result = 'SUCCESS'
                return
            }
            else if (IsPeriodicPipeline(pipelineName)) {
                currentBuild.result = 'NOT_BUILT'
                return
            }
        }

        def someBuildHappened = false

        // Build and Post-Build Testing Stage
        def buildConfigs = [:]

        // Platform Builds run on EC2
        pipelineConfig.platforms.each { platform ->
            platform.value.build_types.each { build_job ->
                if (IsJobEnabled(branchName, build_job, pipelineName, platform.key)) {   // User can filter jobs, jobs are tagged by pipeline
                    def envVars = GetBuildEnvVars(platform.value.PIPELINE_ENV ?: EMPTY_JSON, build_job.value.PIPELINE_ENV ?: EMPTY_JSON, pipelineName)
                    envVars['JENKINS_JOB_NAME'] = env.JOB_NAME // Save original Jenkins job name to JENKINS_JOB_NAME
                    envVars['JOB_NAME'] = "${branchName}_${platform.key}_${build_job.key}" // backwards compatibility, some scripts rely on this
                    someBuildHappened = true
                    buildConfigs["${platform.key} [${build_job.key}]"] = CreateBuildJobs(pipelineConfig, platform, build_job, envVars, branchName, pipelineName, repositoryName, projectName)
                }
            }
        }

        timestamps {
            stage('Build') {
                if (params.FAIL_FAST) {
                    echo "Fail fast option enabled"
                    buildConfigs.failFast = true
                }
                parallel buildConfigs // Run parallel builds
            }

            echo 'All builds successful'
        }
        if (!someBuildHappened) {
            currentBuild.result = 'NOT_BUILT'
        }
        if("${currentBuild.currentResult}" == "SUCCESS" && IsPeriodicPipeline(pipelineName) && IsPullRequest(branchName)) {
            currentBuild.result = 'UNSTABLE'
            currentBuild.description = 'Builds succeeded but regular PR run is required to merge the PR.'
        }
    }
}
catch(Exception e) {
    error "Exception: ${e}"
}
finally {
    try {
        node('controller') {
            if("${currentBuild.currentResult}" == "SUCCESS") {
                buildFailure = ""
                emailBody = "${BUILD_URL}\nSuccess!"
            } else {
                buildFailure = tm('${BUILD_FAILURE_ANALYZER}')
                emailBody = "${BUILD_URL}\n${buildFailure}!"
            }
            if(env.POST_AR_BUILD_SNS_TOPIC) {
                message_json = [
                    "build_url": env.BUILD_URL,
                    "build_number": env.BUILD_NUMBER,
                    "repository_name": env.REPOSITORY_NAME,
                    "branch_name": env.BRANCH_NAME,
                    "pipeline_name": GetRunningPipelineName(env.JOB_NAME)[1],
                    "full_pipeline_name": env.JOB_NAME,
                    "build_result": "${currentBuild.currentResult}",
                    "build_failure": buildFailure,
                    "recreate_volume": env.RECREATE_VOLUME,
                    "clean_output_directory": env.CLEAN_OUTPUT_DIRECTORY,
                    "clean_assets": env.CLEAN_ASSETS,
                    "fail_fast": env.FAIL_FAST,
                    "project_name": env.CMAKE_LY_PROJECTS
                ]
                snsPublish(
                    topicArn: env.POST_AR_BUILD_SNS_TOPIC,
                    subject:'Build Result',
                    message:JsonOutput.toJson(message_json)
                )
            }
            emailext (
                body: "${emailBody}",
                subject: "${currentBuild.currentResult}: ${JOB_NAME} - Build # ${BUILD_NUMBER}",
                recipientProviders: [
                    [$class: 'RequesterRecipientProvider']
                ]
            )
        }
    } catch(Exception e) {
    }
}<|MERGE_RESOLUTION|>--- conflicted
+++ resolved
@@ -1217,11 +1217,7 @@
                         } else {
                             // Non-PR builds
                             def branchInput = env.SNAPSHOT ? env.SNAPSHOT.tokenize('/')[0] : null
-<<<<<<< HEAD
-                            def match = branchInput ? BUILD_SNAPSHOTS.find { it.startsWith(branchInput) } : null
-=======
                             def match = branchInput ? BUILD_SNAPSHOTS.find { it.startsWith(userInput) } : null
->>>>>>> 6569e23d
                             if(match) {
                                 snapshot = env.CHANGE_BRANCH
                                 echo "Snapshot \"${snapshot}\" selected based on user input."
