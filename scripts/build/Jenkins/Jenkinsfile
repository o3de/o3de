--- conflicted
+++ resolved
@@ -214,26 +214,11 @@
 }
 
 def CheckoutRepo(boolean disableSubmodules = false) {
-<<<<<<< HEAD
 
     if (!fileExists(ENGINE_REPOSITORY_NAME)) {
         palMkdir(ENGINE_REPOSITORY_NAME)
     }
     
-    dir(ENGINE_REPOSITORY_NAME) {
-        palSh('git lfs uninstall', 'Git LFS Uninstall') // Prevent git from pulling lfs objects during checkout
-
-        if(fileExists('.git')) {
-            // If the repository after checkout is locked, likely we took a snapshot while git was running,
-            // to leave the repo in a usable state, garbagecollect. This also helps in situations where 
-            def indexLockFile = '.git/index.lock'
-            if(fileExists(indexLockFile)) {
-                palSh('git gc', 'Git GarbageCollect')
-            }
-            if(fileExists(indexLockFile)) { // if it is still there, remove it
-                palRm(indexLockFile)
-            }
-=======
     palSh('git lfs uninstall', 'Git LFS Uninstall') // Prevent git from pulling lfs objects during checkout
 
     if(fileExists('.git')) {
@@ -245,7 +230,6 @@
         }
         if(fileExists(indexLockFile)) { // if it is still there, remove it
             palRm(indexLockFile)
->>>>>>> 9c01e993
         }
     }
 
