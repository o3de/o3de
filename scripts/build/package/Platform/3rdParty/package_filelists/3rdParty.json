{
    "@3rdParty": {
        "3rdParty.txt": "#include",
        "AWS/AWSNativeSDK/1.7.167-az.2/**": "#include",
<<<<<<< HEAD
        "AWS/GameLift/3.4.0/**": "#include",
=======
        "civetweb/civetweb-20160922-az.2/**": "#include",
>>>>>>> 9a2cd67f
        "CMake/3.19.1/**": "#include",
        "DirectXShaderCompiler/1.0.1-az.1/**": "#include",
        "DirectXShaderCompiler/2020.08.07/**": "#include",
        "DirectXShaderCompiler/5.0.0-az/**": "#include",
        "dyad/0.2.0-17-amazon/**": "#include",
        "etc2comp/2017_04_24-az.2/**": "#include",
        "expat/2.1.0-pkg.3/**": "#include",
        "FbxSdk/2016.1.2-az.1/**": "#include",
        "libav/11.7/**": "#include",
        "OpenSSL/1.1.1b-noasm-az/**": "#include",
        "Qt/5.15.1.2-az/**": "#include",
        "RadTelemetry/3.5.0.17/**": "#include",
        "tiff/3.9.5-az.3/**": "#include",
        "Wwise/2019.2.8.7432/**": "#include"
    }
}<|MERGE_RESOLUTION|>--- conflicted
+++ resolved
@@ -2,11 +2,6 @@
     "@3rdParty": {
         "3rdParty.txt": "#include",
         "AWS/AWSNativeSDK/1.7.167-az.2/**": "#include",
-<<<<<<< HEAD
-        "AWS/GameLift/3.4.0/**": "#include",
-=======
-        "civetweb/civetweb-20160922-az.2/**": "#include",
->>>>>>> 9a2cd67f
         "CMake/3.19.1/**": "#include",
         "DirectXShaderCompiler/1.0.1-az.1/**": "#include",
         "DirectXShaderCompiler/2020.08.07/**": "#include",
