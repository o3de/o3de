--- conflicted
+++ resolved
@@ -434,13 +434,8 @@
         if new_disk_size > MAX_EBS_DISK_SIZE:
             print('Error: EBS disk size reached to the allowed maximum disk size {}MB, please contact ly-infra@ and ly-build@ to investigate.'.format(MAX_EBS_DISK_SIZE))
             exit(1)
-<<<<<<< HEAD
-        print 'Recreating the EBS with disk size {}'.format(new_disk_size)
+        print('Recreating the EBS with disk size {}'.format(new_disk_size))
         volume_id, created = create_volume(ec2_client, ec2_availability_zone, snapshot_hint, repository_name, project, pipeline, branch, platform, build_type, new_disk_size, disk_type)
-=======
-        print('Recreating the EBS with disk size {}'.format(new_disk_size))
-        volume_id, created = create_volume(ec2_client, ec2_availability_zone, repository_name, project, pipeline, branch, platform, build_type, new_disk_size, disk_type)
->>>>>>> 5bba6455
         volume = ec2_resource.Volume(volume_id)
         attach_ebs_and_create_partition_with_retry(volume, volume_id, ec2_instance_id, created)
 
