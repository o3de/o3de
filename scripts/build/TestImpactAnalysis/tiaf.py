#
# Copyright (c) Contributors to the Open 3D Engine Project.
# For complete copyright and license terms please see the LICENSE at the root of this distribution.
#
# SPDX-License-Identifier: Apache-2.0 OR MIT
#
#

import json
import subprocess
import re
import uuid
import pathlib
from git_utils import Repo
from tiaf_persistent_storage_local import PersistentStorageLocal
from tiaf_persistent_storage_s3 import PersistentStorageS3
from tiaf_logger import get_logger

logger = get_logger(__file__)

class TestImpact:
    def __init__(self, config_file: str):
        """
        Initializes the test impact model with the commit, branches as runtime configuration.

        @param config_file: The runtime config file to obtain the runtime configuration data from.
        """

        self._has_change_list = False
        self._parse_config_file(config_file)

    def _parse_config_file(self, config_file: str):
        """
        Parse the configuration file and retrieve the data needed for launching the test impact analysis runtime.

        @param config_file: The runtime config file to obtain the runtime configuration data from.
        """

        logger.info(f"Attempting to parse configuration file '{config_file}'...")
        try:
            with open(config_file, "r") as config_data:
                self._config = json.load(config_data)
                self._repo_dir = self._config["repo"]["root"]
                self._repo = Repo(self._repo_dir)

                # TIAF
                self._use_test_impact_analysis = self._config["jenkins"]["use_test_impact_analysis"]
                self._tiaf_bin = pathlib.Path(self._config["repo"]["tiaf_bin"])
                if self._use_test_impact_analysis and not self._tiaf_bin.is_file():
                    logger.warning(f"Could not find TIAF binary at location {self._tiaf_bin}, TIAF will be turned off.")
                    self._use_test_impact_analysis = False
                else:
                    logger.info(f"Runtime binary found at location '{self._tiaf_bin}'")

                # Workspaces
                self._active_workspace = self._config["workspace"]["active"]["root"]
                self._historic_workspace = self._config["workspace"]["historic"]["root"]
                self._temp_workspace = self._config["workspace"]["temp"]["root"]
                logger.info("The configuration file was parsed successfully.")
        except KeyError as e:
            logger.error(f"The config does not contain the key {str(e)}.")
            return

    def _attempt_to_generate_change_list(self):
        """
        Attempts to determine the change list bewteen now and the last tiaf run (if any).
        """

        self._has_change_list = False
        self._change_list_path = None

        # Check whether or not a previous commit hash exists (no hash is not a failure)
        if self._src_commit:
            if self._is_source_of_truth_branch:
                # For branch builds, the dst commit must be descended from the src commit
                if not self._repo.is_descendent(self._src_commit, self._dst_commit):
                    logger.error(f"Source commit '{self._src_commit}' and destination commit '{self._dst_commit}' must be related for branch builds.")
                    return

                # Calculate the distance (in commits) between the src and dst commits
                self._commit_distance = self._repo.commit_distance(self._src_commit, self._dst_commit)
                logger.info(f"The distance between '{self._src_commit}' and '{self._dst_commit}' commits is '{self._commit_distance}' commits.")
                multi_branch = False
            else:
                # For pull request builds, the src and dst commits are on different branches so we need to ensure a common ancestor is used for the diff
                multi_branch = True

            try:
                # Attempt to generate a diff between the src and dst commits
                logger.info(f"Source '{self._src_commit}' and destination '{self._dst_commit}' will be diff'd.")
                diff_path = pathlib.Path(pathlib.PurePath(self._temp_workspace).joinpath(f"changelist.{self._instance_id}.diff"))
                self._repo.create_diff_file(self._src_commit, self._dst_commit, diff_path, multi_branch)
            except RuntimeError as e:
                logger.error(e)
                return

            # A diff was generated, attempt to parse the diff and construct the change list
            logger.info(f"Generated diff between commits '{self._src_commit}' and '{self._dst_commit}': '{diff_path}'.") 
            with open(diff_path, "r") as diff_data:
                lines = diff_data.readlines()
                for line in lines:
                    match = re.split("^R[0-9]+\\s(\\S+)\\s(\\S+)", line)
                    if len(match) > 1:
                        # File rename
                        # Treat renames as a deletion and an addition
                        self._change_list["deletedFiles"].append(match[1])
                        self._change_list["createdFiles"].append(match[2])
                    else:
                        match = re.split("^[AMD]\\s(\\S+)", line)
                        if len(match) > 1:
                            if line[0] == 'A':
                                # File addition
                                self._change_list["createdFiles"].append(match[1])
                            elif line[0] == 'M':
                                # File modification
                                self._change_list["updatedFiles"].append(match[1])
                            elif line[0] == 'D':
                                # File Deletion
                                self._change_list["deletedFiles"].append(match[1])

            # Serialize the change list to the JSON format the test impact analysis runtime expects
            change_list_json = json.dumps(self._change_list, indent = 4)
            change_list_path = pathlib.PurePath(self._temp_workspace).joinpath(f"changelist.{self._instance_id}.json")
            f = open(change_list_path, "w")
            f.write(change_list_json)
            f.close()
            logger.info(f"Change list constructed successfully: '{change_list_path}'.")
            logger.info(f"{len(self._change_list['createdFiles'])} created files, {len(self._change_list['updatedFiles'])} updated files and {len(self._change_list['deletedFiles'])} deleted files.")
            
            # Note: an empty change list generated due to no changes between last and current commit is valid
            self._has_change_list = True
            self._change_list_path = change_list_path
        else:
            logger.error("No previous commit hash found, regular or seeded sequences only will be run.")
            self._has_change_list = False
            return

    def _generate_result(self, s3_bucket: str, suite: str, return_code: int, report: dict, runtime_args: list):
        """
        Generates the result object from the pertinent runtime meta-data and sequence report.

        @param The generated result object.
        """

        result = {}
        result["src_commit"] = self._src_commit
        result["dst_commit"] = self._dst_commit
        result["commit_distance"] = self._commit_distance
        result["src_branch"] = self._src_branch
        result["dst_branch"] = self._dst_branch
        result["suite"] = suite
        result["use_test_impact_analysis"] = self._use_test_impact_analysis
        result["source_of_truth_branch"] = self._source_of_truth_branch
        result["is_source_of_truth_branch"] = self._is_source_of_truth_branch
        result["has_change_list"] = self._has_change_list
        result["has_historic_data"] = self._has_historic_data
        result["s3_bucket"] = s3_bucket
        result["runtime_args"] = runtime_args
        result["return_code"] = return_code
        result["report"] = report
        result["change_list"] = self._change_list
        return result

<<<<<<< HEAD
    def _extract_test_runs_from_test_run_report(self, report: dict):
        test_runs = []
        test_runs += report["passing_test_runs"]
        test_runs += report["failing_test_runs"]
        test_runs += report["execution_failure_test_runs"]
        test_runs += report["timed_out_test_runs"]
        test_runs += report["unexecuted_test_runs"]
        return test_runs


    def _extract_test_runs_from_sequence_report(self, report: dict):
        report_type = report["type"]
        test_runs = []
        test_runs += self._extract_test_runs_from_test_run_report(report["selected_test_run_report"])

        if report_type == "impact_analysis" or report_type == "safe_impact_analysis":
            test_runs += self._extract_test_runs_from_test_run_report(report["drafted_test_run_report"])
            if report_type == "safe_impact_analysis":
                test_runs += self._extract_test_runs_from_test_run_report(report["discarded_test_run_report"])

        return test_runs

=======
>>>>>>> d46c2f7b
    def run(self, commit: str, src_branch: str, dst_branch: str, s3_bucket: str, s3_top_level_dir: str, suite: str, test_failure_policy: str, safe_mode: bool, test_timeout: int, global_timeout: int):
        """
        Determins the type of sequence to run based on the commit, source branch and test branch before running the
        sequence with the specified values.

        @param commit:              The commit hash of the changes to run test impact analysis on. 
        @param src_branch:          If not equal to dst_branch, the branch that is being built.
        @param dst_branch:          If not equal to src_branch, the destination branch for the PR being built.
        @param s3_bucket:           Location of S3 bucket to use for persistent storage, otherwise local disk storage will be used.
        @param s3_top_level_dir:    Top level directory to use in the S3 bucket.
        @param suite:               Test suite to run.
        @param test_failure_policy: Test failure policy for regular and test impact sequences (ignored when seeding).
        @param safe_mode:           Flag to run impact analysis tests in safe mode (ignored when seeding).
        @param test_timeout:        Maximum run time (in seconds) of any test target before being terminated (unlimited if None).
        @param global_timeout:      Maximum run time of the sequence before being terminated (unlimited if None).
        """

        args = []
        persistent_storage = None
        self._has_historic_data = False
        self._change_list = {}
        self._change_list["createdFiles"] = []
        self._change_list["updatedFiles"] = []
        self._change_list["deletedFiles"] = []

        # Branches
        self._src_branch = src_branch
        self._dst_branch = dst_branch
        logger.info(f"Src branch: '{self._src_branch}'.")
        logger.info(f"Dst branch: '{self._dst_branch}'.")

        # Source of truth (the branch from which the coverage data will be stored/retrieved from)
        if not self._dst_branch or self._src_branch == self._dst_branch:
            # Branch builds are their own source of truth and will update the coverage data for the source of truth after any instrumented sequences complete
            self._is_source_of_truth_branch = True
            self._source_of_truth_branch = self._src_branch
        else:
            # Pull request builds use their destination as the source of truth and never update the coverage data for the source of truth
            self._is_source_of_truth_branch = False
            self._source_of_truth_branch = self._dst_branch

        logger.info(f"Source of truth branch: '{self._source_of_truth_branch}'.")
        logger.info(f"Is source of truth branch: '{self._is_source_of_truth_branch}'.")

        # Commit
        self._dst_commit = commit
        logger.info(f"Commit: '{self._dst_commit}'.")
        self._src_commit = None
        self._commit_distance = None

        # Generate a unique ID to be used as part of the file name for required runtime dynamic artifacts.
        self._instance_id = uuid.uuid4().hex
        
        if self._use_test_impact_analysis:
            logger.info("Test impact analysis is enabled.")
            try:
                # Persistent storage location
                if s3_bucket:
                    persistent_storage = PersistentStorageS3(self._config, suite, self._dst_commit, s3_bucket, s3_top_level_dir, self._source_of_truth_branch)
                else:
                    persistent_storage = PersistentStorageLocal(self._config, suite, self._dst_commit)
            except SystemError as e:
                logger.warning(f"The persistent storage encountered an irrecoverable error, test impact analysis will be disabled: '{e}'")
                persistent_storage = None

            if persistent_storage:
                
                # Flag for corner case where:
                # 1. TIAF was already run previously for this commit.
<<<<<<< HEAD
                # 2. There was no last commit hash when TIAF last ran on this commit (due to no coverage data existing yet for this branch)
=======
                # 2. There was no last commit hash when TIAF last ran on this commit (due to no coverage data existing get for this branch)
>>>>>>> d46c2f7b
                # 3. TIAF has not been run on any other commits between the run for this commit and the last run for this commit.
                # The above results in TIAF being stuck in a state of generating an empty change list (and thus doing no work until another
                # commit comes in) which is problematic if the commit needs to be re-run for whatever reason so in these conditions we revert
                # back to a regular test run until another commit comes in
                can_rerun_with_instrumentation = True

                if persistent_storage.has_historic_data:
                    logger.info("Historic data found.")
                    self._src_commit = persistent_storage.last_commit_hash

<<<<<<< HEAD
                    '''
                    YOU NEED TO DRAFT IN FAILING TESTS OR INLY UPDAT UPON SUCCESS OTHERWISE RERUNS FOR FAILED RUNS WILL HAVE SAME LAST COMMIT HASH AS COMMOIT AND GENERATE EMPTY CHANGELISTS!!!
                    
                    '''

=======
>>>>>>> d46c2f7b
                    # Check to see if this is a re-run for this commit before any other changes have come in
                    if persistent_storage.is_repeat_sequence:
                        if persistent_storage.can_rerun_sequence:
                            logger.info(f"This sequence is being re-run before any other changes have come in so the last commit '{persistent_storage.this_commit_last_commit_hash}' used for the previous sequence will be used instead.")
                            self._src_commit = persistent_storage.this_commit_last_commit_hash
                        else:
                            logger.info(f"This sequence is being re-run before any other changes have come in but there is no useful historic data. A regular sequence will be performed instead.")
                            persistent_storage = None
                            can_rerun_with_instrumentation = False
                    else:
                        self._attempt_to_generate_change_list()
                else:
                    logger.info("No historic data found.")
                    
                # Sequence type
                if self._has_change_list:
                    if self._is_source_of_truth_branch:
                        # Use TIA sequence (instrumented subset of tests) for coverage updating branches so we can update the coverage data with the generated coverage
                        sequence_type = "tia"
                    else:
                        # Use TIA no-write sequence (regular subset of tests) for non coverage updating branche
                        sequence_type = "tianowrite"
                        # Ignore integrity failures for non coverage updating branches as our confidence in the
                        args.append("--ipolicy=continue")
                        logger.info("Integration failure policy is set to 'continue'.")
                    # Safe mode
                    if safe_mode:
                        args.append("--safemode=on")
                        logger.info("Safe mode set to 'on'.")
                    else:
                        args.append("--safemode=off")
                        logger.info("Safe mode set to 'off'.")
                    # Change list
                    args.append(f"--changelist={self._change_list_path}")
                    logger.info(f"Change list is set to '{self._change_list_path}'.")
                else:
                    if self._is_source_of_truth_branch and can_rerun_with_instrumentation:
                        # Use seed sequence (instrumented all tests) for coverage updating branches so we can generate the coverage bed for future sequences
                        sequence_type = "seed"
                        # We always continue after test failures when seeding to ensure we capture the coverage for all test targets
                        test_failure_policy = "continue"
                    else:
                        # Use regular sequence (regular all tests) for non coverage updating branches as we have no coverage to use nor coverage to update
                        sequence_type = "regular"
                        # Ignore integrity failures for non coverage updating branches as our confidence in the
                        args.append("--ipolicy=continue")
                        logger.info("Integration failure policy is set to 'continue'.")
            else:
                # Use regular sequence (regular all tests) when the persistent storage fails to avoid wasting time generating seed data that will not be preserved
                sequence_type = "regular"
        else:
            # Use regular sequence (regular all tests) when test impact analysis is disabled
            sequence_type = "regular"
        args.append(f"--sequence={sequence_type}")
        logger.info(f"Sequence type is set to '{sequence_type}'.")

         # Test failure policy
        args.append(f"--fpolicy={test_failure_policy}")
        logger.info(f"Test failure policy is set to '{test_failure_policy}'.")

        # Sequence report
        report_file = pathlib.PurePath(self._temp_workspace).joinpath(f"report.{self._instance_id}.json")
        args.append(f"--report={report_file}")
        logger.info(f"Sequence report file is set to '{report_file}'.")

        # Suite
        args.append(f"--suite={suite}")
        logger.info(f"Test suite is set to '{suite}'.")

        # Timeouts
        if test_timeout is not None:
            args.append(f"--ttimeout={test_timeout}")
            logger.info(f"Test target timeout is set to {test_timeout} seconds.")
        if global_timeout is not None:
            args.append(f"--gtimeout={global_timeout}")
            logger.info(f"Global sequence timeout is set to {test_timeout} seconds.")

        # Run sequence
        unpacked_args = " ".join(args)
        logger.info(f"Args: {unpacked_args}")
        runtime_result = subprocess.run([str(self._tiaf_bin)] + args)
        report = None
<<<<<<< HEAD

=======
        
>>>>>>> d46c2f7b
        # If the sequence completed (with or without failures) we will update the historical meta-data
        if runtime_result.returncode == 0 or runtime_result.returncode == 7:
            logger.info("Test impact analysis runtime returned successfully.")

            # Get the sequence report the runtime generated
            with open(report_file) as json_file:
                report = json.load(json_file)

<<<<<<< HEAD
            # Grab the list of failing test targets for this sequence
            test_runs = self._extract_test_runs_from_sequence_report(report)

            # Attempt to store the historic data for this branch and sequence
            if self._is_source_of_truth_branch and persistent_storage is not None:
                persistent_storage.update_and_store_historic_data(test_runs)
=======
            # Attempt to store the historic data for this branch and sequence
            if self._is_source_of_truth_branch and persistent_storage is not None:
                persistent_storage.update_and_store_historic_data()
>>>>>>> d46c2f7b
        else:
            logger.error(f"The test impact analysis runtime returned with error: '{runtime_result.returncode}'.")
    
        return self._generate_result(s3_bucket, suite, runtime_result.returncode, report, args)<|MERGE_RESOLUTION|>--- conflicted
+++ resolved
@@ -161,7 +161,6 @@
         result["change_list"] = self._change_list
         return result
 
-<<<<<<< HEAD
     def _extract_test_runs_from_test_run_report(self, report: dict):
         test_runs = []
         test_runs += report["passing_test_runs"]
@@ -184,8 +183,6 @@
 
         return test_runs
 
-=======
->>>>>>> d46c2f7b
     def run(self, commit: str, src_branch: str, dst_branch: str, s3_bucket: str, s3_top_level_dir: str, suite: str, test_failure_policy: str, safe_mode: bool, test_timeout: int, global_timeout: int):
         """
         Determins the type of sequence to run based on the commit, source branch and test branch before running the
@@ -255,11 +252,7 @@
                 
                 # Flag for corner case where:
                 # 1. TIAF was already run previously for this commit.
-<<<<<<< HEAD
                 # 2. There was no last commit hash when TIAF last ran on this commit (due to no coverage data existing yet for this branch)
-=======
-                # 2. There was no last commit hash when TIAF last ran on this commit (due to no coverage data existing get for this branch)
->>>>>>> d46c2f7b
                 # 3. TIAF has not been run on any other commits between the run for this commit and the last run for this commit.
                 # The above results in TIAF being stuck in a state of generating an empty change list (and thus doing no work until another
                 # commit comes in) which is problematic if the commit needs to be re-run for whatever reason so in these conditions we revert
@@ -270,14 +263,11 @@
                     logger.info("Historic data found.")
                     self._src_commit = persistent_storage.last_commit_hash
 
-<<<<<<< HEAD
                     '''
                     YOU NEED TO DRAFT IN FAILING TESTS OR INLY UPDAT UPON SUCCESS OTHERWISE RERUNS FOR FAILED RUNS WILL HAVE SAME LAST COMMIT HASH AS COMMOIT AND GENERATE EMPTY CHANGELISTS!!!
                     
                     '''
 
-=======
->>>>>>> d46c2f7b
                     # Check to see if this is a re-run for this commit before any other changes have come in
                     if persistent_storage.is_repeat_sequence:
                         if persistent_storage.can_rerun_sequence:
@@ -360,11 +350,6 @@
         logger.info(f"Args: {unpacked_args}")
         runtime_result = subprocess.run([str(self._tiaf_bin)] + args)
         report = None
-<<<<<<< HEAD
-
-=======
-        
->>>>>>> d46c2f7b
         # If the sequence completed (with or without failures) we will update the historical meta-data
         if runtime_result.returncode == 0 or runtime_result.returncode == 7:
             logger.info("Test impact analysis runtime returned successfully.")
@@ -373,18 +358,12 @@
             with open(report_file) as json_file:
                 report = json.load(json_file)
 
-<<<<<<< HEAD
             # Grab the list of failing test targets for this sequence
             test_runs = self._extract_test_runs_from_sequence_report(report)
 
             # Attempt to store the historic data for this branch and sequence
             if self._is_source_of_truth_branch and persistent_storage is not None:
                 persistent_storage.update_and_store_historic_data(test_runs)
-=======
-            # Attempt to store the historic data for this branch and sequence
-            if self._is_source_of_truth_branch and persistent_storage is not None:
-                persistent_storage.update_and_store_historic_data()
->>>>>>> d46c2f7b
         else:
             logger.error(f"The test impact analysis runtime returned with error: '{runtime_result.returncode}'.")
     
