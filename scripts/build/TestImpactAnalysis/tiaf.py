--- conflicted
+++ resolved
@@ -21,18 +21,13 @@
     return os.path.commonpath([os.path.abspath(parent_path)]) == os.path.commonpath([os.path.abspath(parent_path), os.path.abspath(child_path)])
 
 class TestImpact:
-<<<<<<< HEAD
     def __init__(self, config_file, dst_commit, src_branch, pipeline, seeding_branches, seeding_pipelines):
         self.__instance_id = uuid.uuid4().hex
-=======
-    def __init__(self, config_file, dst_commit, src_branch, dst_branch, pipeline, seeding_branches, seeding_pipelines):
->>>>>>> dcec2855
         # Commit
         self.__dst_commit = dst_commit
         print(f"Commit: '{self.__dst_commit}'.")
         self.__src_commit = None
         self.__has_src_commit = False
-<<<<<<< HEAD
         self.__commit_distance = None
         # Branch
         self.__seeding_branches = seeding_branches
@@ -54,28 +49,6 @@
         else:
             self.__is_pipeline_of_truth = False
         print(f"Is pipeline of truth: '{self.__is_pipeline_of_truth}'.")
-=======
-        # Branch
-        self.__src_branch = src_branch
-        print(f"Source branch: '{self.__src_branch}'.")
-        self.__dst_branch = dst_branch
-        print(f"Destination branch: '{self.__dst_branch}'.")
-        print(f"Seeding branches: '{seeding_branches}'.")
-        if self.__src_branch in seeding_branches:
-            self.__is_seeding_branch = True
-        else:
-            self.__is_seeding_branch = False
-        print(f"Is seeding branch: '{self.__is_seeding_branch}'.")
-        # Pipeline
-        self.__pipeline = pipeline
-        print(f"Pipeline: '{self.__pipeline}'.")
-        print(f"Seeding pipelines: '{seeding_pipelines}'.")
-        if self.__pipeline in seeding_pipelines:
-            self.__is_seeding_pipeline = True
-        else:
-            self.__is_seeding_pipeline = False
-        print(f"Is seeding pipeline: '{self.__is_seeding_pipeline}'.")
->>>>>>> dcec2855
         # Config
         self.__parse_config_file(config_file)
         # Sequence
@@ -96,10 +69,6 @@
             self.__repo = Repo(self.__repo_dir)
             # TIAF
             self.__use_test_impact_analysis = config["jenkins"]["use_test_impact_analysis"]
-<<<<<<< HEAD
-=======
-            print(f"Is using test impact analysis: '{self.__use_test_impact_analysis}'.")
->>>>>>> dcec2855
             self.__tiaf_bin = config["repo"]["tiaf_bin"]
             if self.__use_test_impact_analysis and not os.path.isfile(self.__tiaf_bin):
                 raise FileNotFoundError("Could not find tiaf binary")
@@ -261,13 +230,10 @@
     def run(self, suite, test_failure_policy, safe_mode, test_timeout, global_timeout):
         args = []
         seed_sequence_test_failure_policy = "continue"
-<<<<<<< HEAD
         # Sequence report
         report_file = os.path.join(self.__temp_workspace, f"report.{self.__instance_id}.json")
         args.append(f"--report={report_file}")
         print(f"Sequence report file is set to '{report_file}'.")
-=======
->>>>>>> dcec2855
         # Suite
         args.append(f"--suite={suite}")
         print(f"Test suite is set to '{suite}'.")
@@ -331,7 +297,6 @@
 
         print("Args: ", end='')
         print(*args)
-<<<<<<< HEAD
         runtime_result = subprocess.run([self.__tiaf_bin] + args)
         report = None
         # If the sequence completed (with or without failures) we will update the historical meta-data
@@ -339,12 +304,6 @@
             print("Test impact analysis runtime returned successfully.")
             with open(report_file) as json_file:
                 report = json.load(json_file)
-=======
-        result = subprocess.run([self.__tiaf_bin] + args)
-        # If the sequence completed (with or without failures) we will update the historical meta-data
-        if result.returncode == 0 or result.returncode == 7:
-            print("Test impact analysis runtime returned successfully.")
->>>>>>> dcec2855
             if self.__is_seeding:
                 print("Writing historical meta-data...")
                 self.__write_last_run_hash(self.__dst_commit)
