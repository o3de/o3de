--- conflicted
+++ resolved
@@ -161,33 +161,7 @@
         result["change_list"] = self._change_list
         return result
 
-<<<<<<< HEAD
-    def _extract_test_runs_from_test_run_report(self, report: dict):
-        test_runs = []
-        test_runs += report["passing_test_runs"]
-        test_runs += report["failing_test_runs"]
-        test_runs += report["execution_failure_test_runs"]
-        test_runs += report["timed_out_test_runs"]
-        test_runs += report["unexecuted_test_runs"]
-        return test_runs
-
-
-    def _extract_test_runs_from_sequence_report(self, report: dict):
-        report_type = report["type"]
-        test_runs = []
-        test_runs += self._extract_test_runs_from_test_run_report(report["selected_test_run_report"])
-
-        if report_type == "impact_analysis" or report_type == "safe_impact_analysis":
-            test_runs += self._extract_test_runs_from_test_run_report(report["drafted_test_run_report"])
-            if report_type == "safe_impact_analysis":
-                test_runs += self._extract_test_runs_from_test_run_report(report["discarded_test_run_report"])
-
-        return test_runs
-
-    def run(self, commit: str, src_branch: str, dst_branch: str, s3_bucket: str, s3_top_level_dir: str, suite: str, test_failure_policy: str, safe_mode: bool, test_timeout: int, global_timeout: int):
-=======
     def run(self, commit: str, src_branch: str, dst_branch: str, s3_bucket: str, s3_top_level_dir: str, suite: str, test_failure_policy: str, safe_mode: bool, test_timeout: int, global_timeout: int, exclude_file: str):
->>>>>>> f3ea4009
         """
         Determines the type of sequence to run based on the commit, source branch and test branch before running the
         sequence with the specified values.
@@ -329,7 +303,7 @@
         args.append(f"--sequence={sequence_type}")
         logger.info(f"Sequence type is set to '{sequence_type}'.")
 
-         # Test failure policy
+        # Test failure policy
         args.append(f"--fpolicy={test_failure_policy}")
         logger.info(f"Test failure policy is set to '{test_failure_policy}'.")
 
@@ -374,13 +348,8 @@
             test_runs = self._extract_test_runs_from_sequence_report(report)
 
             # Attempt to store the historic data for this branch and sequence
-<<<<<<< HEAD
-            if self._is_source_of_truth_branch and persistent_storage is not None:
-                persistent_storage.update_and_store_historic_data(test_runs)
-=======
             if self._is_source_of_truth_branch and persistent_storage:
                 persistent_storage.update_and_store_historic_data()
->>>>>>> f3ea4009
         else:
             logger.error(f"The test impact analysis runtime returned with error: '{runtime_result.returncode}'.")
     
