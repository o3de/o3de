#
# Copyright (c) Contributors to the Open 3D Engine Project.
# For complete copyright and license terms please see the LICENSE at the root of this distribution.
#
# SPDX-License-Identifier: Apache-2.0 OR MIT
#
#

import argparse
import mars_utils
import sys
import pathlib
import traceback
import re
from test_impact import NativeTestImpact, PythonTestImpact
from tiaf_logger import get_logger

logger = get_logger(__file__)


def parse_args():
    def valid_file_path(value):
        if pathlib.Path(value).is_file():
            return value
        else:
            raise FileNotFoundError(value)

    def valid_timout_type(value):
        value = int(value)
        if value <= 0:
            raise ValueError("Timer values must be positive integers")
        return value

    def valid_test_failure_policy(value):
        if value == "continue" or value == "abort" or value == "ignore":
            return value
        else:
            raise ValueError(
                "Test failure policy must be 'abort', 'continue' or 'ignore'")

    parser = argparse.ArgumentParser()

    # Configuration file path
    parser.add_argument(
        '--config',
        type=valid_file_path,
        help="Path to the test impact analysis framework configuration file",
        required=True
    )

    # Source branch
    parser.add_argument(
        '--src-branch',
        help="Branch that is being built",
        required=True
    )

    # Destination branch
    parser.add_argument(
        '--dst-branch',
        help="For PR builds, the destination branch to be merged to, otherwise empty",
        required=False
    )

    # Commit hash
    parser.add_argument(
        '--commit',
        help="Commit that is being built",
        required=True
    )

    # S3 bucket name
    parser.add_argument(
        '--s3-bucket',
        help="Location of S3 bucket to use for persistent storage, otherwise local disk storage will be used",
        required=False
    )

    # S3 bucket top level directory
    parser.add_argument(
        '--s3-top-level-dir',
        help="The top level directory to use in the S3 bucket",
        required=False
    )

    # MARS index prefix
    parser.add_argument(
        '--mars-index-prefix',
        help="Index prefix to use for MARS, otherwise no data will be tramsmitted to MARS",
        required=False
    )

    # Build number
    parser.add_argument(
        '--build-number',
        help="The build number this run of TIAF corresponds to",
        required=True
    )

    # Test suite
    parser.add_argument(
        '--suite',
        help="Test suite to run",
        required=True
    )

    # Test failure policy
    parser.add_argument(
        '--test-failure-policy',
        type=valid_test_failure_policy,
        help="Test failure policy for regular and test impact sequences (ignored when seeding)",
        required=True
    )

    # Safe mode
    parser.add_argument(
        '--safe-mode',
        action='store_const',
        const="on",
        help="Run impact analysis tests in safe mode (ignored when seeding)",
        required=False
    )

    # Test timeout
    parser.add_argument(
        '--test-timeout',
        type=valid_timout_type,
        help="Maximum run time (in seconds) of any test target before being terminated",
        required=False
    )

    # Global timeout
    parser.add_argument(
        '--global-timeout',
        type=valid_timout_type,
        help="Maximum run time of the sequence before being terminated",
        required=False
    )

    # Target exclusion JSON file
    parser.add_argument(
        '--exclude-file',
        type=valid_file_path,
        help="Path to file containing tests to exclude from this run",
        required=False
    )

    # Runtime type (native or python)
    parser.add_argument(
        "--runtime-type",
        choices=SUPPORTED_RUNTIMES.keys(),
        help="The runtime TIAF should run tests for",
        required=True
    )

    # Runtime sequence override
    parser.add_argument(
        "--sequence-override",
        help="Override sequence type",
        required=False
    )

    # Python test runner policy
    parser.add_argument(
        "--testrunner-policy",
        choices=["live","null"],
        help="Test runner policy for TIAF",
        required=False
    )

    # Test target output routing
    parser.add_argument(
        "--target-output",
        choices=["stdout"],
        help="Test target std/error output routing",
        required=False
    )

    args = parser.parse_args()

    return args


SUPPORTED_RUNTIMES = {
    "python": PythonTestImpact,
    "native": NativeTestImpact
}


def main(args: dict):
    try:
        tiaf_class = SUPPORTED_RUNTIMES[args.pop("runtime_type")]
        tiaf = tiaf_class(args)

<<<<<<< HEAD
        #
=======
>>>>>>> 65c6b3d3
        if not tiaf.enabled:
            logger.info("TIAF has been disabled for this runtime type.")
            sys.exit(0)

<<<<<<< HEAD
        #
=======
>>>>>>> 65c6b3d3
        tiaf_result = tiaf.run()
        if args.get('mars_index_prefix'):
            logger.info("Transmitting report to MARS...")
            mars_utils.transmit_report_to_mars(
                args['mars_index_prefix'], tiaf_result, sys.argv, args['build_number'])

        logger.info("Complete!")
        # Non-gating will be removed from this script and handled at the job level in SPEC-7413
        # sys.exit(result.return_code)
        sys.exit(0)
    except Exception as e:
        # Non-gating will be removed from this script and handled at the job level in SPEC-7413
        logger.error(f"Exception caught by TIAF driver: '{e}'.")
        traceback.print_exc()
    finally:
        # This will not gate the AR run - replace with result.return_code if you wish to enable gating.
        sys.exit(0)


if __name__ == "__main__":

    args = vars(parse_args())
    main(args)<|MERGE_RESOLUTION|>--- conflicted
+++ resolved
@@ -192,18 +192,10 @@
         tiaf_class = SUPPORTED_RUNTIMES[args.pop("runtime_type")]
         tiaf = tiaf_class(args)
 
-<<<<<<< HEAD
-        #
-=======
->>>>>>> 65c6b3d3
         if not tiaf.enabled:
             logger.info("TIAF has been disabled for this runtime type.")
             sys.exit(0)
 
-<<<<<<< HEAD
-        #
-=======
->>>>>>> 65c6b3d3
         tiaf_result = tiaf.run()
         if args.get('mars_index_prefix'):
             logger.info("Transmitting report to MARS...")
