{
  "clean": {
    "TAGS": [],
    "COMMAND": "clean_mac.sh",
    "PARAMETERS": {
      "OUTPUT_DIRECTORY": "build",
      "CMAKE_LY_PROJECTS": "AutomatedTesting"
    }
  },
  "profile_pipe": {
    "TAGS": [
      "nightly-incremental",
      "nightly-clean"
    ],
    "steps": [
      "profile",
      "asset_profile"
    ]
  },
  "metrics": {
    "TAGS": [
      "weekly"
    ],
    "COMMAND": "python_mac.sh",
    "PARAMETERS": {
      "SCRIPT_PATH": "scripts/build/ci_build_metrics.py",
<<<<<<< HEAD
      "SCRIPT_PARAMETERS": "--platform Mac --jobname \\'${JOB_NAME}\\' --jobnumber \\'${BUILD_NUMBER}\\' --jobnode \\'${NODE_LABEL}\\' --changelist \\'${CHANGE_ID}\\'"
=======
      "SCRIPT_PARAMETERS": "--platform=Mac --repository=${REPOSITORY_NAME} --jobname=${JOB_NAME} --jobnumber=${BUILD_NUMBER} --jobnode=${NODE_LABEL} --changelist=${CHANGE_ID}"
>>>>>>> c7d000e1
    }
  },
  "debug": {
    "TAGS": [
      "nightly-incremental",
      "nightly-clean",
      "weekly-build-metrics"
    ],
    "COMMAND": "build_mac.sh",
    "PARAMETERS": {
      "CONFIGURATION": "debug",
      "OUTPUT_DIRECTORY": "build/mac",
      "CMAKE_OPTIONS": "-G Xcode -DLY_UNITY_BUILD=TRUE",
      "CMAKE_LY_PROJECTS": "AutomatedTesting",
      "CMAKE_TARGET": "ALL_BUILD"
    }
  },
  "profile": {
    "TAGS": [
      "daily-pipeline-metrics",
      "weekly-build-metrics"
    ],
    "COMMAND": "build_mac.sh",
    "PARAMETERS": {
      "CONFIGURATION": "profile",
      "OUTPUT_DIRECTORY": "build/mac",
      "CMAKE_OPTIONS": "-G Xcode -DLY_UNITY_BUILD=TRUE",
      "CMAKE_LY_PROJECTS": "AutomatedTesting",
      "CMAKE_TARGET": "ALL_BUILD"
    }
  },
  "profile_nounity": {
    "TAGS": [
      "nightly-incremental",
      "nightly-clean",
      "weekly-build-metrics"
    ],
    "COMMAND": "build_mac.sh",
    "PARAMETERS": {
      "CONFIGURATION": "profile",
      "OUTPUT_DIRECTORY": "build/mac",
      "CMAKE_OPTIONS": "-G Xcode -DLY_UNITY_BUILD=FALSE",
      "CMAKE_LY_PROJECTS": "AutomatedTesting",
      "CMAKE_TARGET": "ALL_BUILD"
    }
  },
  "asset_profile": {
    "TAGS": [
      "weekly-build-metrics",
      "nightly-incremental",
      "nightly-clean"
    ],
    "COMMAND": "build_asset_mac.sh",
    "PARAMETERS": {
      "CONFIGURATION": "profile",
      "OUTPUT_DIRECTORY": "build/mac",
      "CMAKE_OPTIONS": "-G Xcode -DLY_UNITY_BUILD=TRUE",
      "CMAKE_LY_PROJECTS": "AutomatedTesting",
      "CMAKE_TARGET": "AssetProcessorBatch",
      "ASSET_PROCESSOR_BINARY": "bin/profile/AssetProcessorBatch",
      "ASSET_PROCESSOR_OPTIONS": "/zeroAnalysisMode",
      "ASSET_PROCESSOR_PLATFORMS": "mac"
    }
  },
  "periodic_test_profile": {
    "TAGS": [
      "nightly-incremental",
      "nightly-clean",
      "weekly-build-metrics"
    ],
    "COMMAND": "build_test_mac.sh",
    "PARAMETERS": {
      "CONFIGURATION": "profile",
      "OUTPUT_DIRECTORY": "build/mac",
      "CMAKE_OPTIONS": "-G Xcode -DLY_UNITY_BUILD=TRUE",
      "CMAKE_LY_PROJECTS": "AutomatedTesting",
      "CMAKE_TARGET": "TEST_SUITE_periodic",
      "CTEST_OPTIONS": "-L \"(SUITE_periodic)\""
    }
  },
  "benchmark_test_profile": {
    "TAGS": [
      "nightly-incremental",
      "nightly-clean",
      "weekly-build-metrics"
    ],
    "COMMAND": "build_test_mac.sh",
    "PARAMETERS": {
      "CONFIGURATION": "profile",
      "OUTPUT_DIRECTORY": "build/mac",
      "CMAKE_OPTIONS": "-G Xcode -DLY_UNITY_BUILD=TRUE",
      "CMAKE_LY_PROJECTS": "AutomatedTesting",
      "CMAKE_TARGET": "TEST_SUITE_benchmark",
      "CTEST_OPTIONS": "-L \"(SUITE_benchmark)\""
    }
  },
  "release": {
    "TAGS": [
      "nightly-incremental",
      "nightly-clean",
      "weekly-build-metrics"
    ],
    "COMMAND": "build_mac.sh",
    "PARAMETERS": {
      "CONFIGURATION": "release",
      "OUTPUT_DIRECTORY": "build/mac",
      "CMAKE_OPTIONS": "-G Xcode -DLY_UNITY_BUILD=TRUE",
      "CMAKE_LY_PROJECTS": "AutomatedTesting",
      "CMAKE_TARGET": "ALL_BUILD"
    }
  },
  "monolithic_release": {
    "TAGS": [
      "nightly-incremental",
      "nightly-clean",
      "weekly-build-metrics"
    ],
    "COMMAND": "build_mac.sh",
    "PARAMETERS": {
      "CONFIGURATION": "release",
      "OUTPUT_DIRECTORY": "build/mono_mac",
      "CMAKE_OPTIONS": "-G Xcode -DLY_MONOLITHIC_GAME=TRUE -DLY_UNITY_BUILD=TRUE",
      "CMAKE_LY_PROJECTS": "AutomatedTesting",
      "CMAKE_TARGET": "ALL_BUILD"
    }
  },
  "mac_packaging_all": {
    "TAGS": [
      "packaging"
    ],
    "COMMAND": "python_mac.sh",
    "PARAMETERS": {
      "SCRIPT_PATH": "scripts/build/package/package.py",
      "SCRIPT_PARAMETERS": "--platform Mac --type all"
    }
  }
}<|MERGE_RESOLUTION|>--- conflicted
+++ resolved
@@ -24,11 +24,7 @@
     "COMMAND": "python_mac.sh",
     "PARAMETERS": {
       "SCRIPT_PATH": "scripts/build/ci_build_metrics.py",
-<<<<<<< HEAD
-      "SCRIPT_PARAMETERS": "--platform Mac --jobname \\'${JOB_NAME}\\' --jobnumber \\'${BUILD_NUMBER}\\' --jobnode \\'${NODE_LABEL}\\' --changelist \\'${CHANGE_ID}\\'"
-=======
       "SCRIPT_PARAMETERS": "--platform=Mac --repository=${REPOSITORY_NAME} --jobname=${JOB_NAME} --jobnumber=${BUILD_NUMBER} --jobnode=${NODE_LABEL} --changelist=${CHANGE_ID}"
->>>>>>> c7d000e1
     }
   },
   "debug": {
