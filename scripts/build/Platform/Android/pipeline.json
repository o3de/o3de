--- conflicted
+++ resolved
@@ -3,11 +3,7 @@
         "GRADLE_HOME": "C:/Gradle/gradle-7.0",
         "NODE_LABEL": "windows-2024-07",
         "LY_3RDPARTY_PATH": "D:\\workspace\\3rdParty",
-<<<<<<< HEAD
-        "LY_NDK_DIR": "C:/Android/android-sdk/ndk/25.1.8937393",
-=======
         "LY_NDK_DIR": "C:/AndroidSdk/ndk/25.1.8937393",
->>>>>>> a95c5e18
         "TIMEOUT": 30,
         "WORKSPACE": "D:/workspace",
         "MOUNT_VOLUME": true
