{
  "clean": {
    "TAGS": [],
    "COMMAND": "../Mac/clean_mac.sh",
    "PARAMETERS": {
      "OUTPUT_DIRECTORY": "build",
      "CMAKE_LY_PROJECTS": "AutomatedTesting"
    }
  },
  "metrics": {
    "TAGS": [
      "weekly"
    ],
    "COMMAND": "../Mac/python_mac.sh",
    "PARAMETERS": {
      "SCRIPT_PATH": "scripts/build/ci_build_metrics.py",
      "SCRIPT_PARAMETERS": "--platform iOS --jobname '${JOB_NAME}' --jobnumber '${BUILD_NUMBER}' --jobnode '${NODE_NAME}' --changelist '${CHANGE_ID}'"
    }
  },
  "debug": {
    "TAGS": [
      "nightly-incremental",
      "nightly-clean",
      "weekly-build-metrics"
    ],
    "COMMAND": "../Mac/build_mac.sh",
    "PARAMETERS": {
      "CONFIGURATION": "debug",
      "OUTPUT_DIRECTORY": "build/ios",
      "CMAKE_OPTIONS": "-G Xcode -DCMAKE_TOOLCHAIN_FILE=cmake/Platform/iOS/Toolchain_ios.cmake -DLY_MONOLITHIC_GAME=TRUE -DCMAKE_XCODE_ATTRIBUTE_CODE_SIGNING_REQUIRED=FALSE -DLY_IOS_CODE_SIGNING_IDENTITY=\"\" -DCMAKE_XCODE_ATTRIBUTE_CODE_SIGN_ENTITLEMENTS=\"\" -DCMAKE_XCODE_ATTRIBUTE_CODE_SIGNING_ALLOWED=FALSE -DLY_UNITY_BUILD=TRUE -DO3DE_HOME_PATH=\"${WORKSPACE}/home\" -DO3DE_REGISTER_ENGINE_PATH=\"${WORKSPACE}/o3de\" -DO3DE_REGISTER_THIS_ENGINE=TRUE",
      "CMAKE_LY_PROJECTS": "AutomatedTesting",
      "CMAKE_TARGET": "ALL_BUILD",
      "CMAKE_NATIVE_BUILD_ARGS": "-destination generic/platform=iOS"
    }
  },
  "profile": {
    "TAGS": [
      "nightly-incremental",
      "nightly-clean",
      "daily-pipeline-metrics",
      "weekly-build-metrics"
    ],
    "COMMAND": "../Mac/build_mac.sh",
    "PARAMETERS": {
      "CONFIGURATION": "profile",
      "OUTPUT_DIRECTORY": "build/ios",
      "CMAKE_OPTIONS": "-G Xcode -DCMAKE_TOOLCHAIN_FILE=cmake/Platform/iOS/Toolchain_ios.cmake -DLY_MONOLITHIC_GAME=TRUE -DCMAKE_XCODE_ATTRIBUTE_CODE_SIGNING_REQUIRED=FALSE -DLY_IOS_CODE_SIGNING_IDENTITY=\"\"  -DCMAKE_XCODE_ATTRIBUTE_CODE_SIGN_ENTITLEMENTS=\"\" -DCMAKE_XCODE_ATTRIBUTE_CODE_SIGNING_ALLOWED=FALSE -DLY_UNITY_BUILD=TRUE -DO3DE_HOME_PATH=\"${WORKSPACE}/home\" -DO3DE_REGISTER_ENGINE_PATH=\"${WORKSPACE}/o3de\" -DO3DE_REGISTER_THIS_ENGINE=TRUE",
      "CMAKE_LY_PROJECTS": "AutomatedTesting",
      "CMAKE_TARGET": "ALL_BUILD",
      "CMAKE_NATIVE_BUILD_ARGS": "-destination generic/platform=iOS"
    }
  },
  "profile_nounity": {
    "TAGS": [
      "nightly-incremental",
      "nightly-clean",
      "weekly-build-metrics"
    ],
    "COMMAND": "../Mac/build_mac.sh",
    "PARAMETERS": {
      "CONFIGURATION": "profile",
      "OUTPUT_DIRECTORY": "build/ios",
      "CMAKE_OPTIONS": "-G Xcode -DCMAKE_TOOLCHAIN_FILE=cmake/Platform/iOS/Toolchain_ios.cmake -DLY_MONOLITHIC_GAME=TRUE -DCMAKE_XCODE_ATTRIBUTE_CODE_SIGNING_REQUIRED=FALSE -DLY_IOS_CODE_SIGNING_IDENTITY=\"\"  -DCMAKE_XCODE_ATTRIBUTE_CODE_SIGN_ENTITLEMENTS=\"\" -DCMAKE_XCODE_ATTRIBUTE_CODE_SIGNING_ALLOWED=FALSE -DLY_UNITY_BUILD=FALSE -DO3DE_HOME_PATH=\"${WORKSPACE}/home\" -DO3DE_REGISTER_ENGINE_PATH=\"${WORKSPACE}/o3de\" -DO3DE_REGISTER_THIS_ENGINE=TRUE",
      "CMAKE_LY_PROJECTS": "AutomatedTesting",
      "CMAKE_TARGET": "ALL_BUILD",
      "CMAKE_NATIVE_BUILD_ARGS": "-destination generic/platform=iOS"
    }
  },
  "asset_profile": {
    "TAGS": [
      "nightly-incremental",
      "nightly-clean",
      "weekly-build-metrics"
    ],
    "COMMAND": "../Mac/build_asset_mac.sh",
    "PARAMETERS": {
      "CONFIGURATION": "profile",
      "OUTPUT_DIRECTORY": "build/mac",
      "CMAKE_OPTIONS": "-G Xcode -DLY_UNITY_BUILD=TRUE -DO3DE_HOME_PATH=\"${WORKSPACE}/home\" -DO3DE_REGISTER_ENGINE_PATH=\"${WORKSPACE}/o3de\" -DO3DE_REGISTER_THIS_ENGINE=TRUE",
      "CMAKE_LY_PROJECTS": "AutomatedTesting",
      "CMAKE_TARGET": "AssetProcessorBatch",
      "ASSET_PROCESSOR_BINARY": "bin/profile/AssetProcessorBatch",
      "ASSET_PROCESSOR_OPTIONS": "/zeroAnalysisMode",
      "ASSET_PROCESSOR_PLATFORMS": "ios"
    }
  },
  "release": {
    "TAGS": [
      "nightly-incremental",
      "nightly-clean",
      "weekly-build-metrics"
    ],
    "COMMAND": "../Mac/build_mac.sh",
    "PARAMETERS": {
      "CONFIGURATION": "release",
      "OUTPUT_DIRECTORY": "build/ios",
      "CMAKE_OPTIONS": "-G Xcode -DCMAKE_TOOLCHAIN_FILE=cmake/Platform/iOS/Toolchain_ios.cmake -DLY_MONOLITHIC_GAME=TRUE -DCMAKE_XCODE_ATTRIBUTE_CODE_SIGNING_REQUIRED=FALSE -DLY_IOS_CODE_SIGNING_IDENTITY=\"\"  -DCMAKE_XCODE_ATTRIBUTE_CODE_SIGN_ENTITLEMENTS=\"\" -DCMAKE_XCODE_ATTRIBUTE_CODE_SIGNING_ALLOWED=FALSE -DLY_UNITY_BUILD=TRUE -DO3DE_HOME_PATH=\"${WORKSPACE}/home\" -DO3DE_REGISTER_ENGINE_PATH=\"${WORKSPACE}/o3de\" -DO3DE_REGISTER_THIS_ENGINE=TRUE",
      "CMAKE_LY_PROJECTS": "AutomatedTesting",
      "CMAKE_TARGET": "ALL_BUILD",
      "CMAKE_NATIVE_BUILD_ARGS": "-destination generic/platform=iOS"
    }
  },
<<<<<<< HEAD
  "profile_test": {
    "TAGS": [
      "nightly-incremental",
      "nightly-clean",
      "daily-pipeline-metrics",
      "weekly-build-metrics"
    ],
    "COMMAND": "./build_ios_test.sh",
    "PARAMETERS": {
      "CONFIGURATION": "profile",
      "OUTPUT_DIRECTORY": "build/ios_test",
      "CMAKE_OPTIONS": "-G Xcode -DCMAKE_TOOLCHAIN_FILE=cmake/Platform/iOS/Toolchain_ios.cmake -DLY_MONOLITHIC_GAME=FALSE -DCMAKE_XCODE_ATTRIBUTE_CODE_SIGNING_REQUIRED=TRUE -DLY_IOS_CODE_SIGNING_IDENTITY=\"\"  -DCMAKE_XCODE_ATTRIBUTE_CODE_SIGN_ENTITLEMENTS=\"\" -DCMAKE_XCODE_ATTRIBUTE_CODE_SIGNING_ALLOWED=TRUE -DLY_UNITY_BUILD=TRUE -DO3DE_HOME_PATH=\"${WORKSPACE}/home\" -DO3DE_REGISTER_ENGINE_PATH=\"${WORKSPACE}/o3de\" -DO3DE_REGISTER_THIS_ENGINE=TRUE",
      "CMAKE_TARGET": "ALL_BUILD",
      "CMAKE_NATIVE_BUILD_ARGS": "",
      "TARGET_DEVICE_NAME": "Lumberyard",
      "TEST_MODULE_TIMEOUT": "600"
=======
  "device_test_profile": {
    "TAGS": [
      "nightly-clean",
      "weekly-build-metrics"
    ],
    "PIPELINE_ENV":{
      "NODE_LABEL":"Catalina_DeviceFarm_1",
      "LY_3RDPARTY_PATH": "/Volumes/Data/jenkins/3rdParty",
      "WORKSPACE": "/Volumes/Data/jenkins/workspace"
    },
    "COMMAND": "../Mac/build_test_mac.sh",
    "PARAMETERS": {
      "CONFIGURATION": "profile",
      "OUTPUT_DIRECTORY": "build/mac",
      "CMAKE_OPTIONS": "-G Xcode -DLY_UNITY_BUILD=TRUE -DO3DE_HOME_PATH=\"${WORKSPACE}/home\" -DO3DE_REGISTER_ENGINE_PATH=\"${WORKSPACE}/o3de\" -DO3DE_REGISTER_THIS_ENGINE=TRUE",
      "CMAKE_LY_PROJECTS": "AutomatedTesting",
      "CMAKE_TARGET": "TEST_SUITE_benchmark",
      "CTEST_OPTIONS": "-L \"(SUITE_benchmark)\""
>>>>>>> 0b332b40
    }
  }
}<|MERGE_RESOLUTION|>--- conflicted
+++ resolved
@@ -100,14 +100,18 @@
       "CMAKE_NATIVE_BUILD_ARGS": "-destination generic/platform=iOS"
     }
   },
-<<<<<<< HEAD
-  "profile_test": {
+  "device_test_profile": {
     "TAGS": [
       "nightly-incremental",
       "nightly-clean",
       "daily-pipeline-metrics",
       "weekly-build-metrics"
     ],
+    "PIPELINE_ENV":{
+      "NODE_LABEL":"Catalina_DeviceFarm_1",
+      "LY_3RDPARTY_PATH": "/Volumes/Data/jenkins/3rdParty",
+      "WORKSPACE": "/Volumes/Data/jenkins/workspace"
+    },
     "COMMAND": "./build_ios_test.sh",
     "PARAMETERS": {
       "CONFIGURATION": "profile",
@@ -117,26 +121,6 @@
       "CMAKE_NATIVE_BUILD_ARGS": "",
       "TARGET_DEVICE_NAME": "Lumberyard",
       "TEST_MODULE_TIMEOUT": "600"
-=======
-  "device_test_profile": {
-    "TAGS": [
-      "nightly-clean",
-      "weekly-build-metrics"
-    ],
-    "PIPELINE_ENV":{
-      "NODE_LABEL":"Catalina_DeviceFarm_1",
-      "LY_3RDPARTY_PATH": "/Volumes/Data/jenkins/3rdParty",
-      "WORKSPACE": "/Volumes/Data/jenkins/workspace"
-    },
-    "COMMAND": "../Mac/build_test_mac.sh",
-    "PARAMETERS": {
-      "CONFIGURATION": "profile",
-      "OUTPUT_DIRECTORY": "build/mac",
-      "CMAKE_OPTIONS": "-G Xcode -DLY_UNITY_BUILD=TRUE -DO3DE_HOME_PATH=\"${WORKSPACE}/home\" -DO3DE_REGISTER_ENGINE_PATH=\"${WORKSPACE}/o3de\" -DO3DE_REGISTER_THIS_ENGINE=TRUE",
-      "CMAKE_LY_PROJECTS": "AutomatedTesting",
-      "CMAKE_TARGET": "TEST_SUITE_benchmark",
-      "CTEST_OPTIONS": "-L \"(SUITE_benchmark)\""
->>>>>>> 0b332b40
     }
   }
 }