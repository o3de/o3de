{
  "clean": {
    "TAGS": [],
    "COMMAND": "clean_windows.cmd",
    "PARAMETERS": {
      "OUTPUT_DIRECTORY": "build",
      "CMAKE_LY_PROJECTS": "AutomatedTesting"
    }
  },
  "validation_pipe": {
    "TAGS": [
      "default"
    ],
    "steps": [
      "validation"
    ]
  },
  "debug_vs2019_pipe": {
    "TAGS": [
      "nightly-incremental",
      "nightly-clean"
    ],
    "steps": [
      "debug_vs2019",
      "test_impact_seed",
      "test_debug_vs2019"
    ]
  },
  "profile_vs2019_pipe": {
    "TAGS": [
      "default",
      "nightly-incremental",
      "nightly-clean"
    ],
    "steps": [
      "profile_vs2019",
      "test_impact_analysis",
      "asset_profile_vs2019",
      "test_cpu_profile_vs2019"
    ]
  },
  "scrubbing": {
    "TAGS": [],
    "COMMAND": "python_windows.cmd",
    "PARAMETERS": {
      "SCRIPT_PATH": "scripts/build/scrubbing_job.py"
    }
  },
  "validation": {
    "TAGS": [],
    "COMMAND": "python_windows.cmd",
    "PARAMETERS": {
      "SCRIPT_PATH": "scripts/commit_validation/validate_file_or_folder.py"
    }
  },
  "metrics": {
    "TAGS": [
      "weekly"
    ],
    "COMMAND": "python_windows.cmd",
    "PARAMETERS": {
      "SCRIPT_PATH": "scripts/build/ci_build_metrics.py",
      "SCRIPT_PARAMETERS": "--platform Windows --jobname \"!JOB_NAME!\" --jobnumber \"!BUILD_NUMBER!\" --jobnode \"!NODE_NAME!\" --changelist \"!CHANGE_ID!\""
    }
  },
  "windows_packaging_all": {
    "TAGS": [
      "packaging"
    ],
    "COMMAND": "python_windows.cmd",
    "PARAMETERS": {
      "SCRIPT_PATH": "scripts/build/package/package.py",
      "SCRIPT_PARAMETERS": "--platform Windows --type all"
    }
  },
  "3rdParty_all": {
    "TAGS": [
      "packaging"
    ],
    "COMMAND": "python_windows.cmd",
    "PARAMETERS": {
      "SCRIPT_PATH": "scripts/build/package/package.py",
      "SCRIPT_PARAMETERS": "--platform 3rdParty --type 3rdParty_all"
    }
  },
<<<<<<< HEAD
  "test_impact_seed": {
    "TAGS": [
    ],
    "COMMAND": "python_windows.cmd",
    "PARAMETERS": {
      "SCRIPT_PATH": "scripts/build/TestImpactAnalysis/tiaf_driver.py",
      "SCRIPT_PARAMETERS": "--sequenceType seed --config \"build\\windows_vs2019\\bin\\TestImpactFramework\\persistent\\tiaf.debug.json\""
    }
  },
=======
>>>>>>> fdbc15b1
  "test_impact_analysis": {
    "TAGS": [
    ],
    "COMMAND": "python_windows.cmd",
    "PARAMETERS": {
      "SCRIPT_PATH": "scripts/build/TestImpactAnalysis/tiaf_driver.py",
<<<<<<< HEAD
      "SCRIPT_PARAMETERS": "--sequenceType tia --destCommit !CHANGE_ID! --config \"build\\windows_vs2019\\bin\\TestImpactFramework\\persistent\\tiaf.profile.json\""
=======
      "SCRIPT_PARAMETERS": "--testFailurePolicy abort --safeMode --suite main --pipeline !PIPELINE_NAME! --destCommit !CHANGE_ID! --config \"build\\windows_vs2019\\bin\\TestImpactFramework\\persistent\\tiaf.profile.json\""
>>>>>>> fdbc15b1
    }
  },
  "debug_vs2019": {
    "TAGS": [
        "weekly-build-metrics"
    ],
    "COMMAND": "build_windows.cmd",
    "PARAMETERS": {
      "CONFIGURATION": "debug",
      "OUTPUT_DIRECTORY": "build\\windows_vs2019",
<<<<<<< HEAD
      "CMAKE_OPTIONS": "-G \"Visual Studio 16 2019\" -DCMAKE_SYSTEM_VERSION=10.0 -DLY_UNITY_BUILD=TRUE -DLY_BUILD_WITH_INCREMENTAL_LINKING_DEBUG=FALSE -DLY_TEST_IMPACT_ACTIVE=1 -DLY_TEST_IMPACT_INSTRUMENTATION_BIN=\"c:\\ly\\3rdParty\\ackages\\OpenCppCoverage\\Binary\\windows-x64\\OpenCppCoverage.exe\"",
=======
      "CMAKE_OPTIONS": "-G \"Visual Studio 16 2019\" -DCMAKE_SYSTEM_VERSION=10.0 -DLY_UNITY_BUILD=TRUE",
>>>>>>> fdbc15b1
      "CMAKE_LY_PROJECTS": "AutomatedTesting",
      "CMAKE_TARGET": "ALL_BUILD",
      "CMAKE_NATIVE_BUILD_ARGS": "/m /nologo"
    }
  },
  "test_debug_vs2019": {
    "TAGS": [
        "weekly-build-metrics"
    ],
    "COMMAND": "build_test_windows.cmd",
    "PARAMETERS": {
      "CONFIGURATION": "debug",
      "OUTPUT_DIRECTORY": "build\\windows_vs2019",
      "CMAKE_OPTIONS": "-G \"Visual Studio 16 2019\" -DCMAKE_SYSTEM_VERSION=10.0 -DLY_UNITY_BUILD=TRUE",
      "CMAKE_LY_PROJECTS": "AutomatedTesting",
      "CMAKE_TARGET": "TEST_SUITE_smoke TEST_SUITE_main",
      "CMAKE_NATIVE_BUILD_ARGS": "/m /nologo",
      "CTEST_OPTIONS": "-L \"(SUITE_smoke|SUITE_main)\" -LE \"(REQUIRES_gpu)\" -T Test",
      "TEST_METRICS": "True",
      "TEST_RESULTS": "True"
    }
  },
  "profile_vs2019": {
    "TAGS": [
      "daily-pipeline-metrics",
      "weekly-build-metrics"
    ],
    "COMMAND": "build_windows.cmd",
    "PARAMETERS": {
      "CONFIGURATION": "profile",
      "OUTPUT_DIRECTORY": "build\\windows_vs2019",
<<<<<<< HEAD
      "CMAKE_OPTIONS": "-G \"Visual Studio 16 2019\" -DCMAKE_SYSTEM_VERSION=10.0 -DLY_UNITY_BUILD=TRUE  -DLY_TEST_IMPACT_ACTIVE=1 -DLY_TEST_IMPACT_INSTRUMENTATION_BIN=\"c:\\ly\\3rdParty\\ackages\\OpenCppCoverage\\Binary\\windows-x64\\OpenCppCoverage.exe\"",
=======
      "CMAKE_OPTIONS": "-G \"Visual Studio 16 2019\" -DCMAKE_SYSTEM_VERSION=10.0 -DLY_UNITY_BUILD=TRUE -DLY_TEST_IMPACT_ACTIVE=1 -DLY_TEST_IMPACT_INSTRUMENTATION_BIN=!TEST_IMPACT_WIN_BINARY!",
>>>>>>> fdbc15b1
      "CMAKE_LY_PROJECTS": "AutomatedTesting",
      "CMAKE_TARGET": "ALL_BUILD",
      "CMAKE_NATIVE_BUILD_ARGS": "/m /nologo"
    }
  },
  "profile_vs2019_nounity": {
    "TAGS": [
      "nightly-incremental",
      "nightly-clean",
      "weekly-build-metrics"
    ],
    "COMMAND": "build_windows.cmd",
    "PARAMETERS": {
      "CONFIGURATION": "profile",
      "OUTPUT_DIRECTORY": "build\\windows_vs2019",
      "CMAKE_OPTIONS": "-G \"Visual Studio 16 2019\" -DCMAKE_SYSTEM_VERSION=10.0 -DLY_UNITY_BUILD=FALSE",
      "CMAKE_LY_PROJECTS": "AutomatedTesting",
      "CMAKE_TARGET": "ALL_BUILD",
      "CMAKE_NATIVE_BUILD_ARGS": "/m /nologo"
    }
  },
  "test_cpu_profile_vs2019": {
    "TAGS": [
        "daily-pipeline-metrics",
        "weekly-build-metrics"
    ],
    "COMMAND": "build_test_windows.cmd",
    "PARAMETERS": {
      "CONFIGURATION": "profile",
      "OUTPUT_DIRECTORY": "build\\windows_vs2019",
      "CMAKE_OPTIONS": "-G \"Visual Studio 16 2019\" -DCMAKE_SYSTEM_VERSION=10.0 -DLY_UNITY_BUILD=TRUE",
      "CMAKE_LY_PROJECTS": "AutomatedTesting",
      "CMAKE_TARGET": "TEST_SUITE_smoke TEST_SUITE_main",
      "CMAKE_NATIVE_BUILD_ARGS": "/m /nologo",
      "CTEST_OPTIONS": "-L \"(SUITE_smoke|SUITE_main)\" -LE \"(REQUIRES_gpu)\" -T Test",
      "TEST_METRICS": "True",
      "TEST_RESULTS": "True"
    }
  },
  "test_gpu_profile_vs2019": {
    "TAGS":[
      "nightly-incremental",
      "nightly-clean"
    ],
    "PIPELINE_ENV":{
      "NODE_LABEL":"windows-gpu"
    },
    "COMMAND": "build_test_windows.cmd",
    "PARAMETERS": {
      "CONFIGURATION": "profile",
      "OUTPUT_DIRECTORY": "build\\windows_vs2019",
      "CMAKE_OPTIONS": "-G \"Visual Studio 16 2019\" -DCMAKE_SYSTEM_VERSION=10.0 -DLY_UNITY_BUILD=TRUE",
      "CMAKE_LY_PROJECTS": "AutomatedTesting",
      "CMAKE_TARGET": "TEST_SUITE_smoke TEST_SUITE_main",
      "CMAKE_NATIVE_BUILD_ARGS": "/m /nologo",
      "CTEST_OPTIONS": "-L \"(SUITE_smoke_REQUIRES_gpu|SUITE_main_REQUIRES_gpu)\" -T Test",
      "TEST_METRICS": "True",
      "TEST_RESULTS": "True"
    }
  },
  "asset_profile_vs2019": {
    "TAGS": [
      "weekly-build-metrics",
      "nightly-incremental",
      "nightly-clean"
    ],
    "COMMAND": "build_asset_windows.cmd",
    "PARAMETERS": {
      "CONFIGURATION": "profile",
      "OUTPUT_DIRECTORY": "build\\windows_vs2019",
      "CMAKE_OPTIONS": "-G \"Visual Studio 16 2019\" -DCMAKE_SYSTEM_VERSION=10.0 -DLY_UNITY_BUILD=TRUE",
      "CMAKE_LY_PROJECTS": "AutomatedTesting",
      "CMAKE_TARGET": "AssetProcessorBatch",
      "CMAKE_NATIVE_BUILD_ARGS": "/m /nologo",
      "ASSET_PROCESSOR_BINARY": "bin\\profile\\AssetProcessorBatch.exe",
      "ASSET_PROCESSOR_OPTIONS": "/zeroAnalysisMode",
      "ASSET_PROCESSOR_PLATFORMS": "pc,server"
    }
  },
  "periodic_test_profile_vs2019": {
    "TAGS": [
      "nightly-incremental",
      "nightly-clean",
      "weekly-build-metrics"
    ],
    "COMMAND": "build_test_windows.cmd",
    "PARAMETERS": {
      "CONFIGURATION": "profile",
      "OUTPUT_DIRECTORY": "build\\windows_vs2019",
      "CMAKE_OPTIONS": "-G \"Visual Studio 16 2019\" -DCMAKE_SYSTEM_VERSION=10.0 -DLY_UNITY_BUILD=TRUE",
      "CMAKE_LY_PROJECTS": "AutomatedTesting",
      "CMAKE_TARGET": "TEST_SUITE_periodic",
      "CMAKE_NATIVE_BUILD_ARGS": "/m /nologo",
      "CTEST_OPTIONS": "-L \"(SUITE_periodic)\" -T Test",
      "TEST_METRICS": "True",
      "TEST_RESULTS": "True"
    }
  },
  "sandbox_test_profile_vs2019": {
    "TAGS": [
      "nightly-incremental",
      "nightly-clean",
      "weekly-build-metrics"
    ],
    "PIPELINE_ENV": {
      "ON_FAILURE_MARK": "UNSTABLE"
    },
    "COMMAND": "build_test_windows.cmd",
    "PARAMETERS": {
      "CONFIGURATION": "profile",
      "OUTPUT_DIRECTORY": "build\\windows_vs2019",
      "CMAKE_OPTIONS": "-G \"Visual Studio 16 2019\" -DCMAKE_SYSTEM_VERSION=10.0 -DLY_UNITY_BUILD=TRUE",
      "CMAKE_LY_PROJECTS": "AutomatedTesting",
      "CMAKE_TARGET": "TEST_SUITE_sandbox",
      "CMAKE_NATIVE_BUILD_ARGS": "/m /nologo",
      "CTEST_OPTIONS": "-L \"(SUITE_sandbox)\" -T Test",
      "TEST_METRICS": "True",
      "TEST_RESULTS": "True"
    }
  },
  "benchmark_test_profile_vs2019": {
    "TAGS": [
      "nightly-incremental",
      "nightly-clean",
      "weekly-build-metrics"
    ],
    "COMMAND": "build_test_windows.cmd",
    "PARAMETERS": {
      "CONFIGURATION": "profile",
      "OUTPUT_DIRECTORY": "build\\windows_vs2019",
      "CMAKE_OPTIONS": "-G \"Visual Studio 16 2019\" -DCMAKE_SYSTEM_VERSION=10.0 -DLY_UNITY_BUILD=TRUE",
      "CMAKE_LY_PROJECTS": "AutomatedTesting",
      "CMAKE_TARGET": "TEST_SUITE_benchmark",
      "CMAKE_NATIVE_BUILD_ARGS": "/m /nologo",
      "CTEST_OPTIONS": "-L \"(SUITE_benchmark)\" -T Test",
      "TEST_METRICS": "True",
      "TEST_RESULTS": "True"
    }
  },
  "release_vs2019": {
    "TAGS": [
      "nightly-incremental",
      "nightly-clean",
      "weekly-build-metrics"
    ],
    "COMMAND": "build_windows.cmd",
    "PARAMETERS": {
      "CONFIGURATION": "release",
      "OUTPUT_DIRECTORY": "build\\windows_vs2019",
      "CMAKE_OPTIONS": "-G \"Visual Studio 16 2019\" -DCMAKE_SYSTEM_VERSION=10.0 -DLY_UNITY_BUILD=TRUE",
      "CMAKE_LY_PROJECTS": "AutomatedTesting",
      "CMAKE_TARGET": "ALL_BUILD",
      "CMAKE_NATIVE_BUILD_ARGS": "/m /nologo"
    }
  },
  "monolithic_release_vs2019": {
    "TAGS": [
      "nightly-incremental",
      "nightly-clean",
      "weekly-build-metrics"
    ],
    "COMMAND": "build_windows.cmd",
    "PARAMETERS": {
      "CONFIGURATION": "release",
      "OUTPUT_DIRECTORY": "build\\mono_windows_vs2019",
      "CMAKE_OPTIONS": "-G \"Visual Studio 16 2019\" -DCMAKE_SYSTEM_VERSION=10.0 -DLY_MONOLITHIC_GAME=TRUE -DLY_UNITY_BUILD=TRUE",
      "CMAKE_LY_PROJECTS": "AutomatedTesting",
      "CMAKE_TARGET": "ALL_BUILD",
      "CMAKE_NATIVE_BUILD_ARGS": "/m /nologo"
    }
  },
  "install_profile_vs2019": {
    "TAGS": [
      "nightly-incremental",
      "nightly-clean"
    ],
    "COMMAND": "build_windows.cmd",
    "PARAMETERS": {
        "CONFIGURATION": "profile",
        "OUTPUT_DIRECTORY": "build\\windows_vs2019",
        "CMAKE_OPTIONS": "-G \"Visual Studio 16 2019\" -DCMAKE_SYSTEM_VERSION=10.0 -DLY_UNITY_BUILD=TRUE -DLY_DISABLE_TEST_MODULES=TRUE",
        "CMAKE_LY_PROJECTS": "",
        "CMAKE_TARGET": "INSTALL",
        "CMAKE_NATIVE_BUILD_ARGS": "/m /nologo"
    }
  },
  "windows_installer": {
    "TAGS": [
      "package"
    ],
    "COMMAND": "build_installer_windows.cmd",
    "PARAMETERS": {
        "CONFIGURATION": "profile",
        "OUTPUT_DIRECTORY": "build\\windows_vs2019",
        "CMAKE_OPTIONS": "-G \"Visual Studio 16 2019\" -DCMAKE_SYSTEM_VERSION=10.0 -DLY_UNITY_BUILD=TRUE -DLY_DISABLE_TEST_MODULES=TRUE -DCPACK_WIX_ROOT=\"!WIX!\"",
        "CMAKE_LY_PROJECTS": "",
        "CMAKE_TARGET": "ALL_BUILD",
        "CMAKE_NATIVE_BUILD_ARGS": "/m /nologo"
    }
  },
  "project_enginesource_profile_vs2019": {
    "TAGS": [
      "project"
    ],
    "PIPELINE_ENV": {
      "EXECUTE_FROM_PROJECT": "1"
    },
    "COMMAND": "build_windows.cmd",
    "PARAMETERS": {
      "CONFIGURATION": "profile",
      "OUTPUT_DIRECTORY": "build\\windows_vs2019",
      "CMAKE_OPTIONS": "-G \"Visual Studio 16 2019\" -DCMAKE_SYSTEM_VERSION=10.0 -DLY_UNITY_BUILD=TRUE -DCMAKE_MODULE_PATH=!WORKSPACE!/o3de/cmake",
      "CMAKE_LY_PROJECTS": "",
      "CMAKE_TARGET": "ALL_BUILD",
      "CMAKE_NATIVE_BUILD_ARGS": "/m /nologo"
    }
  },
  "project_engineinstall_profile_vs2019": {
    "TAGS": [],
    "PIPELINE_ENV": {
      "EXECUTE_FROM_PROJECT": "1"
    },
    "COMMAND": "build_windows.cmd",
    "PARAMETERS": {
      "CONFIGURATION": "profile",
      "OUTPUT_DIRECTORY": "build\\windows_vs2019",
      "CMAKE_OPTIONS": "-G \"Visual Studio 16 2019\" -DCMAKE_SYSTEM_VERSION=10.0 -DLY_UNITY_BUILD=TRUE -DCMAKE_MODULE_PATH=!WORKSPACE!/o3de/install/cmake",
      "CMAKE_LY_PROJECTS": "",
      "CMAKE_TARGET": "ALL_BUILD",
      "CMAKE_NATIVE_BUILD_ARGS": "/m /nologo"
    }
  },
  "project_engineinstall_profile_vs2019_pipe": {
    "TAGS": [
      "project"
    ],
    "steps": [
      "install_profile_vs2019",
      "project_engineinstall_profile_vs2019"
    ]
  }
}<|MERGE_RESOLUTION|>--- conflicted
+++ resolved
@@ -22,7 +22,6 @@
     ],
     "steps": [
       "debug_vs2019",
-      "test_impact_seed",
       "test_debug_vs2019"
     ]
   },
@@ -83,29 +82,13 @@
       "SCRIPT_PARAMETERS": "--platform 3rdParty --type 3rdParty_all"
     }
   },
-<<<<<<< HEAD
-  "test_impact_seed": {
+  "test_impact_analysis": {
     "TAGS": [
     ],
     "COMMAND": "python_windows.cmd",
     "PARAMETERS": {
       "SCRIPT_PATH": "scripts/build/TestImpactAnalysis/tiaf_driver.py",
-      "SCRIPT_PARAMETERS": "--sequenceType seed --config \"build\\windows_vs2019\\bin\\TestImpactFramework\\persistent\\tiaf.debug.json\""
-    }
-  },
-=======
->>>>>>> fdbc15b1
-  "test_impact_analysis": {
-    "TAGS": [
-    ],
-    "COMMAND": "python_windows.cmd",
-    "PARAMETERS": {
-      "SCRIPT_PATH": "scripts/build/TestImpactAnalysis/tiaf_driver.py",
-<<<<<<< HEAD
-      "SCRIPT_PARAMETERS": "--sequenceType tia --destCommit !CHANGE_ID! --config \"build\\windows_vs2019\\bin\\TestImpactFramework\\persistent\\tiaf.profile.json\""
-=======
-      "SCRIPT_PARAMETERS": "--testFailurePolicy abort --safeMode --suite main --pipeline !PIPELINE_NAME! --destCommit !CHANGE_ID! --config \"build\\windows_vs2019\\bin\\TestImpactFramework\\persistent\\tiaf.profile.json\""
->>>>>>> fdbc15b1
+      "SCRIPT_PARAMETERS": "--testFailurePolicy abort --safeMode --suite main --pipeline !PIPELINE_NAME! --destCommit !CHANGE_ID! --config \"!OUTPUT_DIRECTORY!\\TestImpactFramework\\persistent\\tiaf.profile.json\""
     }
   },
   "debug_vs2019": {
@@ -116,11 +99,7 @@
     "PARAMETERS": {
       "CONFIGURATION": "debug",
       "OUTPUT_DIRECTORY": "build\\windows_vs2019",
-<<<<<<< HEAD
-      "CMAKE_OPTIONS": "-G \"Visual Studio 16 2019\" -DCMAKE_SYSTEM_VERSION=10.0 -DLY_UNITY_BUILD=TRUE -DLY_BUILD_WITH_INCREMENTAL_LINKING_DEBUG=FALSE -DLY_TEST_IMPACT_ACTIVE=1 -DLY_TEST_IMPACT_INSTRUMENTATION_BIN=\"c:\\ly\\3rdParty\\ackages\\OpenCppCoverage\\Binary\\windows-x64\\OpenCppCoverage.exe\"",
-=======
-      "CMAKE_OPTIONS": "-G \"Visual Studio 16 2019\" -DCMAKE_SYSTEM_VERSION=10.0 -DLY_UNITY_BUILD=TRUE",
->>>>>>> fdbc15b1
+      "CMAKE_OPTIONS": "-G \"Visual Studio 16 2019\" -DCMAKE_SYSTEM_VERSION=10.0 -DLY_UNITY_BUILD=TRUE",
       "CMAKE_LY_PROJECTS": "AutomatedTesting",
       "CMAKE_TARGET": "ALL_BUILD",
       "CMAKE_NATIVE_BUILD_ARGS": "/m /nologo"
@@ -152,11 +131,7 @@
     "PARAMETERS": {
       "CONFIGURATION": "profile",
       "OUTPUT_DIRECTORY": "build\\windows_vs2019",
-<<<<<<< HEAD
-      "CMAKE_OPTIONS": "-G \"Visual Studio 16 2019\" -DCMAKE_SYSTEM_VERSION=10.0 -DLY_UNITY_BUILD=TRUE  -DLY_TEST_IMPACT_ACTIVE=1 -DLY_TEST_IMPACT_INSTRUMENTATION_BIN=\"c:\\ly\\3rdParty\\ackages\\OpenCppCoverage\\Binary\\windows-x64\\OpenCppCoverage.exe\"",
-=======
       "CMAKE_OPTIONS": "-G \"Visual Studio 16 2019\" -DCMAKE_SYSTEM_VERSION=10.0 -DLY_UNITY_BUILD=TRUE -DLY_TEST_IMPACT_ACTIVE=1 -DLY_TEST_IMPACT_INSTRUMENTATION_BIN=!TEST_IMPACT_WIN_BINARY!",
->>>>>>> fdbc15b1
       "CMAKE_LY_PROJECTS": "AutomatedTesting",
       "CMAKE_TARGET": "ALL_BUILD",
       "CMAKE_NATIVE_BUILD_ARGS": "/m /nologo"
