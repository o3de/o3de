{
  "clean": {
    "TAGS": [],
    "COMMAND": "clean_windows.cmd",
    "PARAMETERS": {
      "OUTPUT_DIRECTORY": "build",
      "CMAKE_LY_PROJECTS": "AutomatedTesting"
    }
  },
  "validation_pipe": {
    "TAGS": [
      "default"
    ],
    "steps": [
      "validation"
    ]
  },
  "debug_vs2019_pipe": {
    "TAGS": [
      "nightly-incremental",
      "nightly-clean"
    ],
    "steps": [
      "debug_vs2019",
      "test_debug_vs2019"
    ]
  },
  "profile_vs2019_pipe": {
    "TAGS": [
      "default"
    ],
    "steps": [
      "profile_vs2019",
      "asset_profile_vs2019",
      "test_cpu_profile_vs2019"
    ]
  },
  "scrubbing": {
    "TAGS": [],
    "COMMAND": "python_windows.cmd",
    "PARAMETERS": {
      "SCRIPT_PATH": "scripts/build/scrubbing_job.py"
    }
  },
  "validation": {
    "TAGS": [],
    "COMMAND": "python_windows.cmd",
    "PARAMETERS": {
      "SCRIPT_PATH": "scripts/commit_validation/validate_file_or_folder.py"
    }
  },
  "metrics": {
    "TAGS": [
      "weekly"
    ],
    "COMMAND": "python_windows.cmd",
    "PARAMETERS": {
      "SCRIPT_PATH": "scripts/build/ci_build_metrics.py",
      "SCRIPT_PARAMETERS": "--platform=Windows --repository=%REPOSITORY_NAME% --jobname=%JOB_NAME% --jobnumber=%BUILD_NUMBER% --jobnode=%NODE_LABEL% --changelist=%CHANGE_ID%"
    }
  },
  "windows_packaging_all": {
    "TAGS": [
      "packaging"
    ],
    "COMMAND": "python_windows.cmd",
    "PARAMETERS": {
      "SCRIPT_PATH": "scripts/build/package/package.py",
      "SCRIPT_PARAMETERS": "--platform Windows --type all"
    }
  },
  "3rdParty_all": {
    "TAGS": [
      "packaging"
    ],
    "COMMAND": "python_windows.cmd",
    "PARAMETERS": {
      "SCRIPT_PATH": "scripts/build/package/package.py",
      "SCRIPT_PARAMETERS": "--platform 3rdParty --type 3rdParty_all"
    }
  },
  "test_impact_analysis_profile_vs2019": {
    "TAGS": [
    ],
    "COMMAND": "python_windows.cmd",
    "PARAMETERS": {
      "OUTPUT_DIRECTORY": "build/windows_vs2019",
      "CONFIGURATION": "profile",
      "SCRIPT_PATH": "scripts/build/TestImpactAnalysis/tiaf_driver.py",
      "SCRIPT_PARAMETERS": 
      "--config=\"%OUTPUT_DIRECTORY%/bin/TestImpactFramework/profile/Persistent/tiaf.json\" --src-branch=%BRANCH_NAME% --dst-branch=%CHANGE_TARGET% --commit=%CHANGE_ID% --s3-bucket=%TEST_IMPACT_S3_BUCKET% --mars-index-prefix=jonawals --s3-top-level-dir=%REPOSITORY_NAME% --build-number=%BUILD_NUMBER% --suite=main --test-failure-policy=continue"
    }
  },
  "debug_vs2019": {
    "TAGS": [
        "weekly-build-metrics"
    ],
    "COMMAND": "build_windows.cmd",
    "PARAMETERS": {
      "CONFIGURATION": "debug",
      "OUTPUT_DIRECTORY": "build\\windows_vs2019",
      "CMAKE_OPTIONS": "-G \"Visual Studio 16 2019\" -DCMAKE_SYSTEM_VERSION=10.0",
      "CMAKE_LY_PROJECTS": "AutomatedTesting",
      "CMAKE_TARGET": "ALL_BUILD",
      "CMAKE_NATIVE_BUILD_ARGS": "/m /nologo"
    }
  },
  "test_debug_vs2019": {
    "TAGS": [
        "weekly-build-metrics"
    ],
    "COMMAND": "build_test_windows.cmd",
    "PARAMETERS": {
      "CONFIGURATION": "debug",
      "OUTPUT_DIRECTORY": "build\\windows_vs2019",
      "CMAKE_OPTIONS": "-G \"Visual Studio 16 2019\" -DCMAKE_SYSTEM_VERSION=10.0",
      "CMAKE_LY_PROJECTS": "AutomatedTesting",
      "CMAKE_TARGET": "TEST_SUITE_smoke TEST_SUITE_main",
      "CMAKE_NATIVE_BUILD_ARGS": "/m /nologo",
      "CTEST_OPTIONS": "-L \"(SUITE_smoke|SUITE_main)\" -LE \"(REQUIRES_gpu)\" -T Test --no-tests=error",
      "TEST_METRICS": "True",
      "TEST_RESULTS": "True"
    }
  },
  "profile_vs2019": {
    "TAGS": [
      "daily-pipeline-metrics",
      "weekly-build-metrics"
    ],
    "COMMAND": "build_windows.cmd",
    "PARAMETERS": {
      "CONFIGURATION": "profile",
      "OUTPUT_DIRECTORY": "build\\windows_vs2019",
      "CMAKE_OPTIONS": "-G \"Visual Studio 16 2019\" -DCMAKE_SYSTEM_VERSION=10.0 -DLY_TEST_IMPACT_INSTRUMENTATION_BIN=%TEST_IMPACT_WIN_BINARY%",
      "CMAKE_LY_PROJECTS": "AutomatedTesting",
      "CMAKE_TARGET": "ALL_BUILD",
      "CMAKE_NATIVE_BUILD_ARGS": "/m /nologo"
    }
  },
  "profile_vs2019_nounity": {
    "TAGS": [
      "nightly-incremental",
      "nightly-clean",
      "weekly-build-metrics"
    ],
    "COMMAND": "build_windows.cmd",
    "PARAMETERS": {
      "CONFIGURATION": "profile",
      "OUTPUT_DIRECTORY": "build\\windows_vs2019",
      "CMAKE_OPTIONS": "-G \"Visual Studio 16 2019\" -DCMAKE_SYSTEM_VERSION=10.0 -DLY_UNITY_BUILD=FALSE",
      "CMAKE_LY_PROJECTS": "AutomatedTesting",
      "CMAKE_TARGET": "ALL_BUILD",
      "CMAKE_NATIVE_BUILD_ARGS": "/m /nologo"
    }
  },
  "test_cpu_profile_vs2019": {
    "TAGS": [
        "daily-pipeline-metrics",
        "weekly-build-metrics"
    ],
    "COMMAND": "build_test_windows.cmd",
    "PARAMETERS": {
      "CONFIGURATION": "profile",
      "OUTPUT_DIRECTORY": "build\\windows_vs2019",
      "CMAKE_OPTIONS": "-G \"Visual Studio 16 2019\" -DCMAKE_SYSTEM_VERSION=10.0",
      "CMAKE_LY_PROJECTS": "AutomatedTesting",
      "CMAKE_TARGET": "TEST_SUITE_smoke TEST_SUITE_main",
      "CMAKE_NATIVE_BUILD_ARGS": "/m /nologo",
      "CTEST_OPTIONS": "-L \"(SUITE_smoke|SUITE_main)\" -LE \"(REQUIRES_gpu)\" -T Test --no-tests=error",
      "TEST_METRICS": "True",
      "TEST_RESULTS": "True"
    }
  },
  "test_gpu_profile_vs2019": {
    "TAGS":[
      "nightly-incremental",
      "nightly-clean"
    ],
    "PIPELINE_ENV":{
      "NODE_LABEL":"windows-gpu"
    },
    "COMMAND": "build_test_windows.cmd",
    "PARAMETERS": {
      "CONFIGURATION": "profile",
      "OUTPUT_DIRECTORY": "build\\windows_vs2019",
      "CMAKE_OPTIONS": "-G \"Visual Studio 16 2019\" -DCMAKE_SYSTEM_VERSION=10.0",
      "CMAKE_LY_PROJECTS": "AutomatedTesting",
      "CMAKE_TARGET": "TEST_SUITE_smoke TEST_SUITE_main",
      "CMAKE_NATIVE_BUILD_ARGS": "/m /nologo",
      "CTEST_OPTIONS": "-L \"(SUITE_smoke_REQUIRES_gpu|SUITE_main_REQUIRES_gpu)\" -T Test --no-tests=error",
      "TEST_METRICS": "True",
      "TEST_RESULTS": "True",
      "TEST_SCREENSHOTS": "True"
    }
  },
  "asset_profile_vs2019": {
    "TAGS": [
      "weekly-build-metrics",
      "nightly-incremental",
      "nightly-clean"
    ],
    "COMMAND": "build_asset_windows.cmd",
    "PARAMETERS": {
      "CONFIGURATION": "profile",
      "OUTPUT_DIRECTORY": "build\\windows_vs2019",
      "CMAKE_OPTIONS": "-G \"Visual Studio 16 2019\" -DCMAKE_SYSTEM_VERSION=10.0",
      "CMAKE_LY_PROJECTS": "AutomatedTesting",
      "CMAKE_TARGET": "AssetProcessorBatch",
      "CMAKE_NATIVE_BUILD_ARGS": "/m /nologo",
      "ASSET_PROCESSOR_BINARY": "bin\\profile\\AssetProcessorBatch.exe",
      "ASSET_PROCESSOR_OPTIONS": "/zeroAnalysisMode",
      "ASSET_PROCESSOR_PLATFORMS": "pc,server"
    }
  },
  "awsi_test_profile_vs2019_pipe": {
    "TAGS": [
      "nightly-incremental",
      "nightly-clean"
    ],
    "steps": [
      "awsi_deployment",
      "awsi_test_profile_vs2019",
      "awsi_destruction"
    ]
  },
  "awsi_test_profile_vs2019": {
    "TAGS": [
        "weekly-build-metrics"
    ],
    "PIPELINE_ENV": {
      "NONBLOCKING_STEP": "True"
    },
    "COMMAND": "build_test_windows.cmd",
    "PARAMETERS": {
      "CONFIGURATION": "profile",
      "OUTPUT_DIRECTORY": "build\\windows_vs2019",
      "CMAKE_OPTIONS": "-G \"Visual Studio 16 2019\" -DCMAKE_SYSTEM_VERSION=10.0",
      "CMAKE_LY_PROJECTS": "AutomatedTesting",
      "CMAKE_TARGET": "TEST_SUITE_awsi",
      "CMAKE_NATIVE_BUILD_ARGS": "/m /nologo",
      "CTEST_OPTIONS": "-L \"(SUITE_awsi)\" -T Test --no-tests=error",
      "TEST_METRICS": "True",
      "TEST_RESULTS": "True"
    }
  },
  "periodic_test_profile_vs2019": {
    "TAGS": [
        "nightly-incremental",
        "nightly-clean",
        "weekly-build-metrics"
    ],
    "COMMAND": "build_test_windows.cmd",
    "PARAMETERS": {
      "CONFIGURATION": "profile",
      "OUTPUT_DIRECTORY": "build\\windows_vs2019",
      "CMAKE_OPTIONS": "-G \"Visual Studio 16 2019\" -DCMAKE_SYSTEM_VERSION=10.0",
      "CMAKE_LY_PROJECTS": "AutomatedTesting",
      "CMAKE_TARGET": "TEST_SUITE_periodic",
      "CMAKE_NATIVE_BUILD_ARGS": "/m /nologo",
      "CTEST_OPTIONS": "-L \"(SUITE_periodic)\" -T Test --no-tests=error",
      "TEST_METRICS": "True",
      "TEST_RESULTS": "True"
    }
  },
  "sandbox_test_profile_vs2019": {
    "TAGS": [
      "nightly-incremental",
      "nightly-clean",
      "weekly-build-metrics"
    ],
    "PIPELINE_ENV": {
      "ON_FAILURE_MARK": "UNSTABLE"
    },
    "COMMAND": "build_test_windows.cmd",
    "PARAMETERS": {
      "CONFIGURATION": "profile",
      "OUTPUT_DIRECTORY": "build\\windows_vs2019",
      "CMAKE_OPTIONS": "-G \"Visual Studio 16 2019\" -DCMAKE_SYSTEM_VERSION=10.0",
      "CMAKE_LY_PROJECTS": "AutomatedTesting",
      "CMAKE_TARGET": "TEST_SUITE_sandbox",
      "CMAKE_NATIVE_BUILD_ARGS": "/m /nologo",
      "CTEST_OPTIONS": "-L \"(SUITE_sandbox)\" -T Test --no-tests=error",
      "TEST_METRICS": "True",
      "TEST_RESULTS": "True"
    }
  },
  "benchmark_test_profile_vs2019": {
    "TAGS": [
      "nightly-incremental",
      "nightly-clean",
      "weekly-build-metrics"
    ],
    "COMMAND": "build_test_windows.cmd",
    "PARAMETERS": {
      "CONFIGURATION": "profile",
      "OUTPUT_DIRECTORY": "build\\windows_vs2019",
      "CMAKE_OPTIONS": "-G \"Visual Studio 16 2019\" -DCMAKE_SYSTEM_VERSION=10.0",
      "CMAKE_LY_PROJECTS": "AutomatedTesting",
      "CMAKE_TARGET": "TEST_SUITE_benchmark",
      "CMAKE_NATIVE_BUILD_ARGS": "/m /nologo",
      "CTEST_OPTIONS": "-L \"(SUITE_benchmark)\" -T Test --no-tests=error",
      "TEST_METRICS": "True",
      "TEST_RESULTS": "True"
    }
  },
  "release_vs2019": {
    "TAGS": [
      "default",
      "nightly-incremental",
      "nightly-clean",
      "weekly-build-metrics"
    ],
    "COMMAND": "build_windows.cmd",
    "PARAMETERS": {
      "CONFIGURATION": "release",
      "OUTPUT_DIRECTORY": "build\\windows_vs2019",
      "CMAKE_OPTIONS": "-G \"Visual Studio 16 2019\" -DCMAKE_SYSTEM_VERSION=10.0",
      "CMAKE_LY_PROJECTS": "AutomatedTesting",
      "CMAKE_TARGET": "ALL_BUILD",
      "CMAKE_NATIVE_BUILD_ARGS": "/m /nologo"
    }
  },
  "monolithic_release_vs2019": {
    "TAGS": [
      "nightly-incremental",
      "nightly-clean",
      "weekly-build-metrics"
    ],
    "COMMAND": "build_windows.cmd",
    "PARAMETERS": {
      "CONFIGURATION": "release",
      "OUTPUT_DIRECTORY": "build\\mono_windows_vs2019",
      "CMAKE_OPTIONS": "-G \"Visual Studio 16 2019\" -DCMAKE_SYSTEM_VERSION=10.0 -DLY_MONOLITHIC_GAME=TRUE",
      "CMAKE_LY_PROJECTS": "AutomatedTesting",
      "CMAKE_TARGET": "ALL_BUILD",
      "CMAKE_NATIVE_BUILD_ARGS": "/m /nologo"
    }
  },
  "install_profile_vs2019": {
    "TAGS": [],
    "COMMAND": "build_windows.cmd",
    "PARAMETERS": {
        "CONFIGURATION": "profile",
        "OUTPUT_DIRECTORY": "build\\windows_vs2019",
        "CMAKE_OPTIONS": "-G \"Visual Studio 16 2019\" -DCMAKE_SYSTEM_VERSION=10.0 -DLY_DISABLE_TEST_MODULES=TRUE",
        "CMAKE_TARGET": "INSTALL",
        "CMAKE_NATIVE_BUILD_ARGS": "/m /nologo"
    }
  },
  "installer_vs2019": {
    "TAGS": [
      "nightly-clean",
      "nightly-installer"
    ],
    "PIPELINE_ENV":{
      "NODE_LABEL":"windows-packaging"
    },
    "COMMAND": "build_installer_windows.cmd",
    "PARAMETERS": {
        "CONFIGURATION": "profile",
        "OUTPUT_DIRECTORY": "build\\windows_vs2019",
<<<<<<< HEAD
        "CMAKE_OPTIONS": "-G \"Visual Studio 16 2019\" -DCMAKE_SYSTEM_VERSION=10.0 -DLY_DISABLE_TEST_MODULES=TRUE -DLY_VERSION_ENGINE_NAME=o3de-sdk -DLY_VERSION_STRING=!O3DE_VERSION! -DLY_INSTALLER_WIX_ROOT=\"!WIX! \"",
=======
        "CMAKE_OPTIONS": "-G \"Visual Studio 16 2019\" -DCMAKE_SYSTEM_VERSION=10.0 -DLY_DISABLE_TEST_MODULES=TRUE -DLY_VERSION_ENGINE_NAME=o3de-sdk -DLY_INSTALLER_WIX_ROOT=\"!WIX! \"",
>>>>>>> dbc5d7a8
        "EXTRA_CMAKE_OPTIONS": "-DLY_INSTALLER_AUTO_GEN_TAG=TRUE -DLY_INSTALLER_DOWNLOAD_URL=!INSTALLER_DOWNLOAD_URL! -DLY_INSTALLER_LICENSE_URL=!INSTALLER_DOWNLOAD_URL!/license",
        "CMAKE_TARGET": "ALL_BUILD",
        "CPACK_OPTIONS": "-D CPACK_UPLOAD_URL=\"!CPACK_UPLOAD_URL!\"",
        "CMAKE_NATIVE_BUILD_ARGS": "/m /nologo"
    }
  },
  "install_profile_vs2019_pipe": {
    "TAGS": [
      "nightly-incremental",
      "nightly-clean"
    ],
    "PIPELINE_ENV": {
      "PROJECT_REPOSITORY_NAME": "TestProject"
    },
    "steps": [
      "install_profile_vs2019",
      "project_generate",
      "project_engineinstall_profile_vs2019"
    ]
  },
  "project_generate": {
    "TAGS": [],
    "COMMAND": "python_windows.cmd",
    "PARAMETERS": {
      "SCRIPT_PATH": "install\\scripts\\o3de.py",
      "SCRIPT_PARAMETERS": "create-project -pp %WORKSPACE%\\%PROJECT_REPOSITORY_NAME% --force"
    }
  },
  "project_enginesource_profile_vs2019": {
    "TAGS": [
      "project"
    ],
    "PIPELINE_ENV": {
      "EXECUTE_FROM_PROJECT": "1"
    },
    "COMMAND": "build_windows.cmd",
    "PARAMETERS": {
      "CONFIGURATION": "profile",
      "OUTPUT_DIRECTORY": "build\\windows_vs2019",
      "CMAKE_OPTIONS": "-G \"Visual Studio 16 2019\" -DCMAKE_SYSTEM_VERSION=10.0 -DCMAKE_MODULE_PATH=%WORKSPACE%/o3de/cmake",
      "CMAKE_TARGET": "ALL_BUILD",
      "CMAKE_NATIVE_BUILD_ARGS": "/m /nologo"
    }
  },
  "project_engineinstall_profile_vs2019": {
    "TAGS": [],
    "PIPELINE_ENV": {
      "EXECUTE_FROM_PROJECT": "1"
    },
    "COMMAND": "build_windows.cmd",
    "PARAMETERS": {
      "COMMAND_CWD": "%WORKSPACE%\\%PROJECT_REPOSITORY_NAME%",
      "CONFIGURATION": "profile",
      "OUTPUT_DIRECTORY": "build\\windows_vs2019",
      "CMAKE_OPTIONS": "-G \"Visual Studio 16 2019\" -DCMAKE_SYSTEM_VERSION=10.0 -DCMAKE_MODULE_PATH=%WORKSPACE%/o3de/install/cmake",
      "CMAKE_TARGET": "ALL_BUILD",
      "CMAKE_NATIVE_BUILD_ARGS": "/m /nologo"
    }
  },
  "project_engineinstall_profile_vs2019_pipe": {
    "TAGS": [
      "project"
    ],
    "steps": [
      "install_profile_vs2019",
      "project_engineinstall_profile_vs2019"
    ]
  },
  "awsi_deployment": {
    "TAGS": [],
    "PIPELINE_ENV": {
      "NONBLOCKING_STEP": "True"
    },
    "COMMAND": "deploy_cdk_applications.cmd",
    "PARAMETERS": {}
  },
  "awsi_destruction": {
    "TAGS": [],
    "PIPELINE_ENV": {
      "NONBLOCKING_STEP": "True"
    },
    "COMMAND": "destroy_cdk_applications.cmd",
    "PARAMETERS": {}
  }
}<|MERGE_RESOLUTION|>--- conflicted
+++ resolved
@@ -359,11 +359,7 @@
     "PARAMETERS": {
         "CONFIGURATION": "profile",
         "OUTPUT_DIRECTORY": "build\\windows_vs2019",
-<<<<<<< HEAD
-        "CMAKE_OPTIONS": "-G \"Visual Studio 16 2019\" -DCMAKE_SYSTEM_VERSION=10.0 -DLY_DISABLE_TEST_MODULES=TRUE -DLY_VERSION_ENGINE_NAME=o3de-sdk -DLY_VERSION_STRING=!O3DE_VERSION! -DLY_INSTALLER_WIX_ROOT=\"!WIX! \"",
-=======
         "CMAKE_OPTIONS": "-G \"Visual Studio 16 2019\" -DCMAKE_SYSTEM_VERSION=10.0 -DLY_DISABLE_TEST_MODULES=TRUE -DLY_VERSION_ENGINE_NAME=o3de-sdk -DLY_INSTALLER_WIX_ROOT=\"!WIX! \"",
->>>>>>> dbc5d7a8
         "EXTRA_CMAKE_OPTIONS": "-DLY_INSTALLER_AUTO_GEN_TAG=TRUE -DLY_INSTALLER_DOWNLOAD_URL=!INSTALLER_DOWNLOAD_URL! -DLY_INSTALLER_LICENSE_URL=!INSTALLER_DOWNLOAD_URL!/license",
         "CMAKE_TARGET": "ALL_BUILD",
         "CPACK_OPTIONS": "-D CPACK_UPLOAD_URL=\"!CPACK_UPLOAD_URL!\"",
