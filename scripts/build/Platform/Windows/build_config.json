{
  "public_metrics_pipe": {
    "TAGS": [
      "periodic-incremental-daily-internal"
    ],
    "steps": [
      "test_cpu_profile_internal_metrics",
      "generate_ctest_metrics",
      "generate_pytest_metrics",
      "upload_metrics"
    ]
  },
  "generate_ctest_metrics": {
    "TAGS": [],
    "COMMAND": "python_windows.cmd",
    "PARAMETERS": {
      "SCRIPT_PATH": "scripts\\metrics\\ctest_metrics_xml_to_csv.py",
      "SCRIPT_PARAMETERS": "build\\windows --output-directory build\\windows\\Testing\\csv --branch %BRANCH_NAME% -w"
    }
  },
  "generate_pytest_metrics": {
    "TAGS": [],
    "COMMAND": "python_windows.cmd",
    "PARAMETERS": {
      "SCRIPT_PATH": "scripts\\metrics\\pytest_metrics_xml_to_csv.py",
      "SCRIPT_PARAMETERS": "build\\windows\\Testing\\Pytest --output-directory build\\windows\\Testing\\csv --branch %BRANCH_NAME% -w"
    }
  },
  "upload_metrics": {
    "TAGS": [],
    "COMMAND": "upload_metrics_windows.cmd",
    "PARAMETERS": {
      "CSV_DIRECTORY": "build\\windows\\Testing\\csv"
    }
  },
  "test_cpu_profile_internal_metrics": {
    "TAGS": [],
    "COMMAND": "build_test_windows.cmd",
    "PIPELINE_ENV": {
      "NONBLOCKING_STEP": "True"
    },
    "PARAMETERS": {
      "CONFIGURATION": "profile",
      "OUTPUT_DIRECTORY": "build\\windows",
      "CMAKE_OPTIONS": "-DCMAKE_SYSTEM_VERSION=10.0 -DO3DE_TEST_IMPACT_NATIVE_TEST_TARGETS_ENABLED=FALSE -DO3DE_TEST_IMPACT_PYTHON_TEST_TARGETS_ENABLED=TRUE",
      "CMAKE_LY_PROJECTS": "AutomatedTesting",
      "CMAKE_TARGET": "TEST_SUITE_smoke TEST_SUITE_main",
      "CMAKE_NATIVE_BUILD_ARGS": "/m /nologo",
      "CTEST_OPTIONS": "-L \"(SUITE_smoke|SUITE_main)\" -LE \"(REQUIRES_gpu|REQUIRES_tiaf)\" -T Test --no-tests=error"
    }
  },
  "clean": {
    "TAGS": [],
    "COMMAND": "clean_windows.cmd",
    "PARAMETERS": {
      "OUTPUT_DIRECTORY": "build",
      "CMAKE_LY_PROJECTS": "AutomatedTesting"
    }
  },
  "debug_pipe": {
    "TAGS": [
      "periodic-incremental-daily",
      "periodic-clean-weekly-internal"
    ],
    "steps": [
      "debug",
      "test_debug"
    ]
  },
  "profile_pipe": {
    "TAGS": [
      "default",
      "snapshot"
    ],
    "steps": [
      "profile",
      "asset_profile",
      "test_cpu_profile",
      "test_impact_analysis_profile_native",
      "test_impact_analysis_profile_python"
    ]
  },
  "scrubbing": {
    "TAGS": [],
    "COMMAND": "python_windows.cmd",
    "PARAMETERS": {
      "SCRIPT_PATH": "scripts/build/scrubbing_job.py"
    }
  },
  "metrics": {
    "TAGS": [
      "weekly"
    ],
    "COMMAND": "python_windows.cmd",
    "PARAMETERS": {
      "SCRIPT_PATH": "scripts/build/ci_build_metrics.py",
      "SCRIPT_PARAMETERS": "--platform=Windows --repository=%REPOSITORY_NAME% --jobname=%JOB_NAME% --jobnumber=%BUILD_NUMBER% --jobnode=%NODE_LABEL% --changelist=%CHANGE_ID%"
    }
  },
  "test_impact_analysis_profile_native": {
    "TAGS": [
    ],
    "COMMAND": "python_windows.cmd",
    "PARAMETERS": {
      "OUTPUT_DIRECTORY": "build/windows",
      "CONFIGURATION": "profile",
      "SCRIPT_PATH": "scripts/build/TestImpactAnalysis/tiaf_driver.py",
      "SCRIPT_PARAMETERS": 
      "--config=\"%OUTPUT_DIRECTORY%/bin/TestImpactFramework/profile/Persistent/tiaf.json\" --src-branch=%BRANCH_NAME% --dst-branch=%CHANGE_TARGET% --commit=%CHANGE_ID% --s3-bucket=%TEST_IMPACT_S3_BUCKET% --mars-index-prefix=o3de-tiaf --s3-top-level-dir=%REPOSITORY_NAME% --build-number=%BUILD_NUMBER% --suites smoke main --label-excludes REQUIRES_gpu --test-failure-policy=continue --runtime-type=native"
    }
  },
  "test_impact_analysis_profile_python": {
    "TAGS": [
    ],
    "COMMAND": "python_windows.cmd",
    "PARAMETERS": {
      "OUTPUT_DIRECTORY": "build/windows",
      "CONFIGURATION": "profile",
      "SCRIPT_PATH": "scripts/build/TestImpactAnalysis/tiaf_driver.py",
      "SCRIPT_PARAMETERS": 
      "--config=\"%OUTPUT_DIRECTORY%/bin/TestImpactFramework/profile/Persistent/tiaf.json\" --src-branch=%BRANCH_NAME% --dst-branch=%CHANGE_TARGET% --commit=%CHANGE_ID% --s3-bucket=%TEST_IMPACT_S3_BUCKET% --mars-index-prefix=o3de-tiaf --s3-top-level-dir=%REPOSITORY_NAME% --build-number=%BUILD_NUMBER% --suites smoke main --label-excludes REQUIRES_gpu --test-failure-policy=continue --runtime-type=python --testrunner=live --target-output=stdout"
    }
  },
  "debug": {
    "TAGS": [
        "weekly-build-metrics"
    ],
    "COMMAND": "build_windows.cmd",
    "PARAMETERS": {
      "CONFIGURATION": "debug",
      "OUTPUT_DIRECTORY": "build\\windows",
      "CMAKE_OPTIONS": "-G \"Visual Studio 16 2019\" -DCMAKE_SYSTEM_VERSION=10.0",
      "CMAKE_LY_PROJECTS": "AutomatedTesting",
      "CMAKE_TARGET": "ALL_BUILD",
      "CMAKE_NATIVE_BUILD_ARGS": "/m /nologo"
    }
  },
  "test_debug": {
    "TAGS": [
        "weekly-build-metrics"
    ],
    "COMMAND": "build_test_windows.cmd",
    "PARAMETERS": {
      "CONFIGURATION": "debug",
      "OUTPUT_DIRECTORY": "build\\windows",
      "CMAKE_OPTIONS": "-G \"Visual Studio 16 2019\" -DCMAKE_SYSTEM_VERSION=10.0",
      "CMAKE_LY_PROJECTS": "AutomatedTesting",
      "CMAKE_TARGET": "TEST_SUITE_smoke TEST_SUITE_main",
      "CMAKE_NATIVE_BUILD_ARGS": "/m /nologo",
      "CTEST_OPTIONS": "-L \"(SUITE_smoke|SUITE_main)\" -LE \"(REQUIRES_gpu)\" -T Test --no-tests=error",
      "TEST_METRICS": "True",
      "TEST_RESULTS": "True"
    }
  },
  "profile": {
    "TAGS": [
      "daily-pipeline-metrics",
      "weekly-build-metrics"
    ],
    "COMMAND": "build_windows.cmd",
    "PARAMETERS": {
      "CONFIGURATION": "profile",
      "OUTPUT_DIRECTORY": "build\\windows",
      "CMAKE_OPTIONS": "-DCMAKE_SYSTEM_VERSION=10.0 -DO3DE_TEST_IMPACT_INSTRUMENTATION_BIN=%TEST_IMPACT_WIN_BINARY%",
      "CMAKE_LY_PROJECTS": "AutomatedTesting",
      "CMAKE_TARGET": "ALL_BUILD",
      "CMAKE_NATIVE_BUILD_ARGS": "/m /nologo"
    }
  },
  "profile_vs2019": {
    "TAGS": [
      "periodic-incremental-daily",
      "periodic-clean-weekly-internal"
    ],
    "COMMAND": "build_windows.cmd",
    "PARAMETERS": {
      "CONFIGURATION": "profile",
      "OUTPUT_DIRECTORY": "build\\windows",
      "CMAKE_OPTIONS": "-G \"Visual Studio 16 2019\" -DCMAKE_SYSTEM_VERSION=10.0 -DO3DE_TEST_IMPACT_INSTRUMENTATION_BIN=%TEST_IMPACT_WIN_BINARY%",
      "CMAKE_LY_PROJECTS": "AutomatedTesting",
      "CMAKE_TARGET": "ALL_BUILD",
      "CMAKE_NATIVE_BUILD_ARGS": "/m /nologo"
    }
  },
  "profile_nounity_vs2019": {
    "TAGS": [
      "periodic-incremental-daily",
      "periodic-clean-weekly-internal",
      "weekly-build-metrics"
    ],
    "COMMAND": "build_windows.cmd",
    "PARAMETERS": {
      "CONFIGURATION": "profile",
      "OUTPUT_DIRECTORY": "build\\windows",
      "CMAKE_OPTIONS": "-G \"Visual Studio 16 2019\" -DCMAKE_SYSTEM_VERSION=10.0 -DLY_UNITY_BUILD=FALSE",
      "CMAKE_LY_PROJECTS": "AutomatedTesting",
      "CMAKE_TARGET": "ALL_BUILD",
      "CMAKE_NATIVE_BUILD_ARGS": "/m /nologo"
    }
  },
  "test_cpu_profile": {
    "TAGS": [
        "daily-pipeline-metrics",
        "weekly-build-metrics"
    ],
    "COMMAND": "build_test_windows.cmd",
    "PARAMETERS": {
      "CONFIGURATION": "profile",
      "OUTPUT_DIRECTORY": "build\\windows",
      "CMAKE_OPTIONS": "-DCMAKE_SYSTEM_VERSION=10.0 -DO3DE_TEST_IMPACT_NATIVE_TEST_TARGETS_ENABLED=FALSE -DO3DE_TEST_IMPACT_PYTHON_TEST_TARGETS_ENABLED=TRUE",
      "CMAKE_LY_PROJECTS": "AutomatedTesting",
      "CMAKE_TARGET": "TEST_SUITE_smoke TEST_SUITE_main",
      "CMAKE_NATIVE_BUILD_ARGS": "/m /nologo",
      "CTEST_OPTIONS": "-L \"(SUITE_smoke|SUITE_main)\" -LE \"(REQUIRES_gpu|REQUIRES_tiaf)\" -T Test --no-tests=error",
      "TEST_METRICS": "True",
      "TEST_RESULTS": "True"
    }
  },
  "test_gpu_profile": {
    "TAGS":[
      "periodic-incremental-daily-internal",
      "periodic-clean-weekly-internal"
    ],
    "PIPELINE_ENV":{
      "NODE_LABEL":"windows-gpu"
    },
    "COMMAND": "build_test_windows.cmd",
    "PARAMETERS": {
      "CONFIGURATION": "profile",
      "OUTPUT_DIRECTORY": "build\\windows",
      "CMAKE_OPTIONS": "-G \"Visual Studio 16 2019\" -DCMAKE_SYSTEM_VERSION=10.0",
      "CMAKE_LY_PROJECTS": "AutomatedTesting",
      "CMAKE_TARGET": "TEST_SUITE_smoke TEST_SUITE_main",
      "CMAKE_NATIVE_BUILD_ARGS": "/m /nologo",
      "CTEST_OPTIONS": "-L \"(SUITE_smoke_REQUIRES_gpu|SUITE_main_REQUIRES_gpu)\" -T Test --no-tests=error",
      "TEST_METRICS": "True",
      "TEST_RESULTS": "True",
      "TEST_SCREENSHOTS": "True"
    }
  },
  "benchmark_test_gpu_profile": {
    "TAGS": [
      "nightly-incremental-internal",
      "weekly-clean-internal",
      "weekly-build-metrics"
    ],
    "PIPELINE_ENV":{
      "NODE_LABEL":"windows-gpu"
    },
    "COMMAND": "build_test_windows.cmd",
    "PARAMETERS": {
      "CONFIGURATION": "profile",
      "OUTPUT_DIRECTORY": "build\\windows",
      "CMAKE_OPTIONS": "-G \"Visual Studio 16 2019\" -DCMAKE_SYSTEM_VERSION=10.0",
      "CMAKE_LY_PROJECTS": "AutomatedTesting",
      "CMAKE_TARGET": "TEST_SUITE_benchmark",
      "CMAKE_NATIVE_BUILD_ARGS": "/m /nologo",
      "CTEST_OPTIONS": "-L \"(SUITE_benchmark_REQUIRES_gpu)\" -T Test --no-tests=error",
      "TEST_METRICS": "True",
      "TEST_RESULTS": "True"
    }
  },
  "asset_profile": {
    "TAGS": [
      "weekly-build-metrics"
    ],
    "COMMAND": "build_asset_windows.cmd",
    "PARAMETERS": {
      "CONFIGURATION": "profile",
      "OUTPUT_DIRECTORY": "build\\windows",
      "CMAKE_OPTIONS": "-DCMAKE_SYSTEM_VERSION=10.0",
      "CMAKE_LY_PROJECTS": "AutomatedTesting",
      "CMAKE_TARGET": "AssetProcessorBatch",
      "CMAKE_NATIVE_BUILD_ARGS": "/m /nologo",
      "ASSET_PROCESSOR_BINARY": "bin\\profile\\AssetProcessorBatch.exe",
      "ASSET_PROCESSOR_OPTIONS": "--zeroAnalysisMode --ignoreFutureAssetDatabaseVersionError",
      "ASSET_PROCESSOR_PLATFORMS": "pc,server"
    }
  },
  "awsi_test_profile_pipe": {
    "TAGS": [
      "periodic-incremental-daily-internal",
      "periodic-clean-weekly-internal"
    ],
    "steps": [
      "awsi_deployment",
      "awsi_test_profile",
      "awsi_destruction"
    ]
  },
  "awsi_test_profile": {
    "TAGS": [
        "weekly-build-metrics"
    ],
    "PIPELINE_ENV": {
      "NONBLOCKING_STEP": "True"
    },
    "COMMAND": "build_test_windows.cmd",
    "PARAMETERS": {
      "CONFIGURATION": "profile",
      "OUTPUT_DIRECTORY": "build\\windows",
      "CMAKE_OPTIONS": "-G \"Visual Studio 16 2019\" -DCMAKE_SYSTEM_VERSION=10.0",
      "CMAKE_LY_PROJECTS": "AutomatedTesting",
      "CMAKE_TARGET": "TEST_SUITE_awsi",
      "CMAKE_NATIVE_BUILD_ARGS": "/m /nologo",
      "CTEST_OPTIONS": "-L \"(SUITE_awsi)\" -T Test --no-tests=error",
      "TEST_METRICS": "True",
      "TEST_RESULTS": "True"
    }
  },
  "periodic_test_profile": {
    "TAGS": [
        "periodic-incremental-daily",
        "periodic-clean-weekly-internal",
        "weekly-build-metrics"
    ],
    "COMMAND": "build_test_windows.cmd",
    "PARAMETERS": {
      "CONFIGURATION": "profile",
      "OUTPUT_DIRECTORY": "build\\windows",
      "CMAKE_OPTIONS": "-G \"Visual Studio 16 2019\" -DCMAKE_SYSTEM_VERSION=10.0",
      "CMAKE_LY_PROJECTS": "AutomatedTesting",
      "CMAKE_TARGET": "TEST_SUITE_periodic",
      "CMAKE_NATIVE_BUILD_ARGS": "/m /nologo",
      "CTEST_OPTIONS": "-L \"(SUITE_periodic)\" -LE \"(REQUIRES_gpu)\"  -T Test --no-tests=error",
      "TEST_METRICS": "True",
      "TEST_RESULTS": "True"
    }
  },
  "periodic_test_gpu_profile": {
    "TAGS": [
        "periodic-incremental-daily-internal",
        "periodic-clean-weekly-internal",
        "weekly-build-metrics"
    ],
    "PIPELINE_ENV":{
      "NODE_LABEL":"windows-gpu"
    },
    "COMMAND": "build_test_windows.cmd",
    "PARAMETERS": {
      "CONFIGURATION": "profile",
      "OUTPUT_DIRECTORY": "build\\windows",
      "CMAKE_OPTIONS": "-G \"Visual Studio 16 2019\" -DCMAKE_SYSTEM_VERSION=10.0",
      "CMAKE_LY_PROJECTS": "AutomatedTesting",
      "CMAKE_TARGET": "TEST_SUITE_periodic",
      "CMAKE_NATIVE_BUILD_ARGS": "/m /nologo",
      "CTEST_OPTIONS": "-L \"(SUITE_periodic_REQUIRES_gpu)\" -T Test --no-tests=error",
      "TEST_METRICS": "True",
      "TEST_RESULTS": "True"
    }
  },
  "sandbox_test_profile": {
    "TAGS": [
      "periodic-incremental-daily",
      "periodic-clean-weekly-internal",
      "weekly-build-metrics"
    ],
    "PIPELINE_ENV": {
      "ON_FAILURE_MARK": "UNSTABLE"
    },
    "COMMAND": "build_test_windows.cmd",
    "PARAMETERS": {
      "CONFIGURATION": "profile",
      "OUTPUT_DIRECTORY": "build\\windows",
      "CMAKE_OPTIONS": "-G \"Visual Studio 16 2019\" -DCMAKE_SYSTEM_VERSION=10.0",
      "CMAKE_LY_PROJECTS": "AutomatedTesting",
      "CMAKE_TARGET": "TEST_SUITE_sandbox",
      "CMAKE_NATIVE_BUILD_ARGS": "/m /nologo",
      "CTEST_OPTIONS": "-L \"(SUITE_sandbox)\" -T Test --no-tests=error",
      "TEST_METRICS": "True",
      "TEST_RESULTS": "True"
    }
  },
  "benchmark_test_profile": {
    "TAGS": [
      "periodic-incremental-daily",
      "periodic-clean-weekly-internal",
      "weekly-build-metrics"
    ],
    "COMMAND": "build_test_windows.cmd",
    "PARAMETERS": {
      "CONFIGURATION": "profile",
      "OUTPUT_DIRECTORY": "build\\windows",
      "CMAKE_OPTIONS": "-G \"Visual Studio 16 2019\" -DCMAKE_SYSTEM_VERSION=10.0",
      "CMAKE_LY_PROJECTS": "AutomatedTesting",
      "CMAKE_TARGET": "TEST_SUITE_benchmark",
      "CMAKE_NATIVE_BUILD_ARGS": "/m /nologo",
      "CTEST_OPTIONS": "-L (SUITE_benchmark) -LE (REQUIRES_gpu) -T Test --no-tests=error",
      "TEST_METRICS": "True",
      "TEST_RESULTS": "True"
    }
  },
  "release": {
    "TAGS": [
      "default",
      "weekly-build-metrics",
      "snapshot"
    ],
    "COMMAND": "build_windows.cmd",
    "PARAMETERS": {
      "CONFIGURATION": "release",
      "OUTPUT_DIRECTORY": "build\\windows",
      "CMAKE_OPTIONS": "-DCMAKE_SYSTEM_VERSION=10.0",
      "CMAKE_LY_PROJECTS": "AutomatedTesting",
      "CMAKE_TARGET": "ALL_BUILD",
      "CMAKE_NATIVE_BUILD_ARGS": "/m /nologo"
    }
  },
  "release_vs2019": {
    "TAGS": [
      "periodic-incremental-daily",
      "weekly-build-metrics",
      "snapshot"
    ],
    "COMMAND": "build_windows.cmd",
    "PARAMETERS": {
      "CONFIGURATION": "release",
      "OUTPUT_DIRECTORY": "build\\windows",
      "CMAKE_OPTIONS": "-G \"Visual Studio 16 2019\" -DCMAKE_SYSTEM_VERSION=10.0",
      "CMAKE_LY_PROJECTS": "AutomatedTesting",
      "CMAKE_TARGET": "ALL_BUILD",
      "CMAKE_NATIVE_BUILD_ARGS": "/m /nologo"
    }
  },
  "monolithic_release": {
    "TAGS": [
      "periodic-incremental-daily",
      "periodic-clean-weekly-internal",
      "weekly-build-metrics"
    ],
    "COMMAND": "build_windows.cmd",
    "PARAMETERS": {
      "CONFIGURATION": "release",
      "OUTPUT_DIRECTORY": "build\\mono_windows",
      "CMAKE_OPTIONS": "-G \"Visual Studio 16 2019\" -DCMAKE_SYSTEM_VERSION=10.0 -DLY_MONOLITHIC_GAME=TRUE",
      "CMAKE_LY_PROJECTS": "AutomatedTesting",
      "CMAKE_TARGET": "ALL_BUILD",
      "CMAKE_NATIVE_BUILD_ARGS": "/m /nologo"
    }
  },
  "install_profile": {
    "TAGS": [],
    "COMMAND": "build_windows.cmd",
    "PARAMETERS": {
        "CONFIGURATION": "profile",
        "OUTPUT_DIRECTORY": "build\\windows",
        "CMAKE_OPTIONS": "-G \"Visual Studio 16 2019\" -DCMAKE_SYSTEM_VERSION=10.0 -DLY_DISABLE_TEST_MODULES=TRUE",
        "CMAKE_TARGET": "INSTALL",
        "CMAKE_NATIVE_BUILD_ARGS": "/m /nologo"
    }
  },
  "installer_pipe": { 
    "TAGS": [
      "periodic-clean-weekly-internal",
      "nightly-installer"
    ],
    "steps": [
      "installer",
      "installer_test"
    ]
  },
  "installer": {
    "TAGS": [],
    "PIPELINE_ENV":{
      "NODE_LABEL":"windows-packaging"
    },
    "COMMAND": "build_installer_windows.cmd",
    "PARAMETERS": {
        "CONFIGURATION": "profile",
        "OUTPUT_DIRECTORY": "build\\windows",
        "CMAKE_OPTIONS": "-G \"Visual Studio 16 2019\" -DCMAKE_SYSTEM_VERSION=10.0 -DLY_DISABLE_TEST_MODULES=TRUE -DO3DE_ENGINE_NAME=o3de-sdk -DLY_INSTALLER_WIX_ROOT=\"!WIX! \"",
        "EXTRA_CMAKE_OPTIONS": "-DLY_INSTALLER_AUTO_GEN_TAG=TRUE -DLY_INSTALLER_DOWNLOAD_URL=!INSTALLER_DOWNLOAD_URL! -DLY_INSTALLER_LICENSE_URL=!INSTALLER_DOWNLOAD_URL!/license",
        "CMAKE_TARGET": "ALL_BUILD",
        "CPACK_OPTIONS": "-D CPACK_UPLOAD_URL=\"!CPACK_UPLOAD_URL!\"",
        "CMAKE_NATIVE_BUILD_ARGS": "/m /nologo"
    }
  },
  "installer_test": {
    "TAGS": [],
    "PIPELINE_ENV":{
      "NODE_LABEL":"windows-installer-test"
    },
    "COMMAND": "pytest_windows.cmd",
    "PARAMETERS": {
      "PYTEST_PATH": "cmake\\Platform\\Windows\\Packaging\\Tests",
      "PYTEST_PARAMETERS": "--capture=no --log-file=%WORKSPACE%\\installer_test.log --install-root=%WORKSPACE%\\o3de_install --installer-uri=!INSTALLER_S3_BUCKET!/development/Latest/Windows/o3de_installer.exe --project-path=%WORKSPACE%\\TestProject"
    }
  },
  "install_profile_pipe": {
    "TAGS": [
      "periodic-incremental-daily",
      "periodic-clean-weekly-internal"
    ],
    "PIPELINE_ENV": {
      "PROJECT_REPOSITORY_NAME": "TestProject"
    },
    "steps": [
      "install_profile",
      "project_generate",
      "project_engineinstall_profile"
    ]
  },
  "project_generate": {
    "TAGS": [],
    "COMMAND": "python_windows.cmd",
    "PARAMETERS": {
      "SCRIPT_PATH": "install\\scripts\\o3de.py",
      "SCRIPT_PARAMETERS": "create-project -pp %WORKSPACE%\\%PROJECT_REPOSITORY_NAME% --force"
    }
  },
  "project_enginesource_profile": {
    "TAGS": [
      "project"
    ],
    "PIPELINE_ENV": {
      "EXECUTE_FROM_PROJECT": "1"
    },
    "COMMAND": "build_windows.cmd",
    "PARAMETERS": {
      "CONFIGURATION": "profile",
      "OUTPUT_DIRECTORY": "build\\windows",
      "CMAKE_OPTIONS": "-G \"Visual Studio 16 2019\" -DCMAKE_SYSTEM_VERSION=10.0 -DCMAKE_MODULE_PATH=%WORKSPACE%/o3de/cmake",
      "CMAKE_TARGET": "ALL_BUILD",
      "CMAKE_NATIVE_BUILD_ARGS": "/m /nologo"
    }
  },
  "project_engineinstall_profile": {
    "TAGS": [],
    "PIPELINE_ENV": {
      "EXECUTE_FROM_PROJECT": "1"
    },
    "COMMAND": "build_windows.cmd",
    "PARAMETERS": {
      "COMMAND_CWD": "%WORKSPACE%\\%PROJECT_REPOSITORY_NAME%",
      "CONFIGURATION": "profile",
      "OUTPUT_DIRECTORY": "build\\windows",
      "CMAKE_OPTIONS": "-G \"Visual Studio 16 2019\" -DCMAKE_SYSTEM_VERSION=10.0 -DCMAKE_MODULE_PATH=%WORKSPACE%/o3de/install/cmake",
      "CMAKE_TARGET": "ALL_BUILD",
      "CMAKE_NATIVE_BUILD_ARGS": "/m /nologo"
    }
  },
  "project_engineinstall_profile_pipe": {
    "TAGS": [
      "project"
    ],
    "steps": [
      "install_profile",
      "project_engineinstall_profile"
    ]
  },
  "awsi_deployment": {
    "TAGS": [],
    "PIPELINE_ENV": {
      "NONBLOCKING_STEP": "True"
    },
    "COMMAND": "deploy_cdk_applications.cmd",
    "PARAMETERS": {
<<<<<<< HEAD
      "CDK_VERSION": "2.49.0"
=======
      "CDK_VERSION": "1.183.0"
>>>>>>> 10e54cc1
    }
  },
  "awsi_destruction": {
    "TAGS": [],
    "PIPELINE_ENV": {
      "NONBLOCKING_STEP": "True"
    },
    "COMMAND": "destroy_cdk_applications.cmd",
    "PARAMETERS": {
<<<<<<< HEAD
      "CDK_VERSION": "2.49.0"
=======
      "CDK_VERSION": "1.183.0"
>>>>>>> 10e54cc1
    }
  }
}<|MERGE_RESOLUTION|>--- conflicted
+++ resolved
@@ -555,11 +555,7 @@
     },
     "COMMAND": "deploy_cdk_applications.cmd",
     "PARAMETERS": {
-<<<<<<< HEAD
-      "CDK_VERSION": "2.49.0"
-=======
       "CDK_VERSION": "1.183.0"
->>>>>>> 10e54cc1
     }
   },
   "awsi_destruction": {
@@ -569,11 +565,7 @@
     },
     "COMMAND": "destroy_cdk_applications.cmd",
     "PARAMETERS": {
-<<<<<<< HEAD
-      "CDK_VERSION": "2.49.0"
-=======
       "CDK_VERSION": "1.183.0"
->>>>>>> 10e54cc1
     }
   }
 }