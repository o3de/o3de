{
  "clean": {
    "TAGS": [],
    "COMMAND": "clean_windows.cmd",
    "PARAMETERS": {
      "OUTPUT_DIRECTORY": "build",
      "CMAKE_LY_PROJECTS": "AutomatedTesting"
    }
  },
  "validation_pipe": {
    "TAGS": [
      "default"
    ],
    "steps": [
      "validation"
    ]
  },
  "debug_vs2019_pipe": {
    "TAGS": [
      "nightly"
    ],
    "steps": [
      "debug_vs2019",
      "test_debug_vs2019"
    ]
  },
  "profile_vs2019_pipe": {
    "TAGS": [
      "default"
    ],
    "steps": [
      "profile_vs2019",
      "asset_profile_vs2019",
      "test_cpu_profile_vs2019"
    ]
  },
  "scrubbing": {
    "TAGS": [],
    "COMMAND": "python_windows.cmd",
    "PARAMETERS": {
      "SCRIPT_PATH": "scripts/build/scrubbing_job.py"
    }
  },
  "validation": {
    "TAGS": [],
    "COMMAND": "python_windows.cmd",
    "PARAMETERS": {
      "SCRIPT_PATH": "scripts/commit_validation/validate_file_or_folder.py"
    }
  },
  "metrics": {
    "TAGS": [
      "weekly"
    ],
    "COMMAND": "python_windows.cmd",
    "PARAMETERS": {
      "SCRIPT_PATH": "scripts/build/ci_build_metrics.py",
      "SCRIPT_PARAMETERS": "--platform Windows --jobname \"!JOB_NAME!\" --jobnumber \"!BUILD_NUMBER!\" --jobnode \"!NODE_NAME!\" --changelist \"!CHANGE_ID!\""
    }
  },
  "windows_packaging_all": {
    "TAGS": [
      "packaging"
    ],
    "COMMAND": "python_windows.cmd",
    "PARAMETERS": {
      "SCRIPT_PATH": "scripts/build/package/package.py",
      "SCRIPT_PARAMETERS": "--platform Windows --type all"
    }
  },
  "3rdParty_all": {
    "TAGS": [
      "packaging"
    ],
    "COMMAND": "python_windows.cmd",
    "PARAMETERS": {
      "SCRIPT_PATH": "scripts/build/package/package.py",
      "SCRIPT_PARAMETERS": "--platform 3rdParty --type 3rdParty_all"
    }
  },
  "debug_vs2019": {
    "TAGS": [
        "weekly-build-metrics"
    ],
    "COMMAND": "build_windows.cmd",
    "PARAMETERS": {
      "CONFIGURATION": "debug",
      "OUTPUT_DIRECTORY": "build\\windows_vs2019",
      "CMAKE_OPTIONS": "-G \"Visual Studio 16 2019\" -DCMAKE_SYSTEM_VERSION=10.0 -DLY_UNITY_BUILD=TRUE -DLY_BUILD_WITH_INCREMENTAL_LINKING_DEBUG=FALSE",
      "CMAKE_LY_PROJECTS": "AutomatedTesting",
      "CMAKE_TARGET": "ALL_BUILD",
      "CMAKE_NATIVE_BUILD_ARGS": "/m /nologo"
    }
  },
  "test_debug_vs2019": {
    "TAGS": [
        "weekly-build-metrics"
    ],
    "COMMAND": "build_test_windows.cmd",
    "PARAMETERS": {
      "CONFIGURATION": "debug",
      "OUTPUT_DIRECTORY": "build\\windows_vs2019",
      "CMAKE_OPTIONS": "-G \"Visual Studio 16 2019\" -DCMAKE_SYSTEM_VERSION=10.0 -DLY_UNITY_BUILD=TRUE -DLY_BUILD_WITH_INCREMENTAL_LINKING_DEBUG=FALSE",
      "CMAKE_LY_PROJECTS": "AutomatedTesting",
      "CMAKE_TARGET": "TEST_SUITE_smoke TEST_SUITE_main",
      "CMAKE_NATIVE_BUILD_ARGS": "/m /nologo",
      "CTEST_OPTIONS": "-L \"(SUITE_smoke|SUITE_main)\" -LE \"(REQUIRES_gpu)\" -T Test"
    }
  },
  "profile_vs2019": {
    "TAGS": [
      "project",
      "daily-pipeline-metrics",
      "weekly-build-metrics"
    ],
    "COMMAND": "build_windows.cmd",
    "PARAMETERS": {
      "CONFIGURATION": "profile",
      "OUTPUT_DIRECTORY": "build\\windows_vs2019",
      "CMAKE_OPTIONS": "-G \"Visual Studio 16 2019\" -DCMAKE_SYSTEM_VERSION=10.0 -DLY_UNITY_BUILD=TRUE",
      "CMAKE_LY_PROJECTS": "AutomatedTesting",
      "CMAKE_TARGET": "ALL_BUILD",
      "CMAKE_NATIVE_BUILD_ARGS": "/m /nologo"
    }
  },
  "profile_vs2019_nounity": {
    "TAGS": [
      "nightly",
      "weekly-build-metrics"
    ],
    "COMMAND": "build_windows.cmd",
    "PARAMETERS": {
      "CONFIGURATION": "profile",
      "OUTPUT_DIRECTORY": "build\\windows_vs2019",
      "CMAKE_OPTIONS": "-G \"Visual Studio 16 2019\" -DCMAKE_SYSTEM_VERSION=10.0 -DLY_UNITY_BUILD=FALSE",
      "CMAKE_LY_PROJECTS": "AutomatedTesting",
      "CMAKE_TARGET": "ALL_BUILD",
      "CMAKE_NATIVE_BUILD_ARGS": "/m /nologo"
    }
  },
  "test_cpu_profile_vs2019": {
    "TAGS": [
        "daily-pipeline-metrics",
        "weekly-build-metrics"
    ],
    "COMMAND": "build_test_windows.cmd",
    "PARAMETERS": {
      "CONFIGURATION": "profile",
      "OUTPUT_DIRECTORY": "build\\windows_vs2019",
      "CMAKE_OPTIONS": "-G \"Visual Studio 16 2019\" -DCMAKE_SYSTEM_VERSION=10.0 -DLY_UNITY_BUILD=TRUE",
      "CMAKE_LY_PROJECTS": "AutomatedTesting",
      "CMAKE_TARGET": "TEST_SUITE_smoke TEST_SUITE_main",
      "CMAKE_NATIVE_BUILD_ARGS": "/m /nologo",
      "CTEST_OPTIONS": "-L \"(SUITE_smoke|SUITE_main)\" -LE \"(REQUIRES_gpu)\" -T Test"
    }
  },
  "test_gpu_profile_vs2019": {
    "TAGS":[
        "nightly"
    ],
    "PIPELINE_ENV":{
        "NODE_LABEL":"windows-gpu"
    },
    "COMMAND": "build_test_windows.cmd",
    "PARAMETERS": {
      "CONFIGURATION": "profile",
      "OUTPUT_DIRECTORY": "build\\windows_vs2019",
      "CMAKE_OPTIONS": "-G \"Visual Studio 16 2019\" -DCMAKE_SYSTEM_VERSION=10.0 -DLY_UNITY_BUILD=TRUE",
      "CMAKE_LY_PROJECTS": "AutomatedTesting",
      "CMAKE_TARGET": "TEST_SUITE_smoke TEST_SUITE_main",
      "CMAKE_NATIVE_BUILD_ARGS": "/m /nologo",
      "CTEST_OPTIONS": "-L \"(SUITE_smoke_REQUIRES_gpu|SUITE_main_REQUIRES_gpu)\" -T Test"
    }
  },
  "asset_profile_vs2019": {
    "TAGS": [
        "weekly-build-metrics"
    ],
    "COMMAND": "build_asset_windows.cmd",
    "PARAMETERS": {
      "CONFIGURATION": "profile",
      "OUTPUT_DIRECTORY": "build\\windows_vs2019",
      "CMAKE_OPTIONS": "-G \"Visual Studio 16 2019\" -DCMAKE_SYSTEM_VERSION=10.0 -DLY_UNITY_BUILD=TRUE",
      "CMAKE_LY_PROJECTS": "AutomatedTesting",
      "CMAKE_TARGET": "AssetProcessorBatch",
      "CMAKE_NATIVE_BUILD_ARGS": "/m /nologo",
      "ASSET_PROCESSOR_BINARY": "bin\\profile\\AssetProcessorBatch.exe",
      "ASSET_PROCESSOR_OPTIONS": "/zeroAnalysisMode",
      "ASSET_PROCESSOR_PLATFORMS": "pc,server"
    }
  },
  "asset_clean_profile_vs2019": {
    "TAGS": [
      "nightly"
    ],
    "PIPELINE_ENV": {
      "CLEAN_ASSETS": "1"
    },
    "steps": [
      "clean",
      "asset_profile_vs2019"
    ]
  },
  "periodic_test_profile_vs2019": {
    "TAGS": [
      "nightly",
      "weekly-build-metrics"
    ],
    "COMMAND": "build_test_windows.cmd",
    "PARAMETERS": {
      "CONFIGURATION": "profile",
      "OUTPUT_DIRECTORY": "build\\windows_vs2019",
      "CMAKE_OPTIONS": "-G \"Visual Studio 16 2019\" -DCMAKE_SYSTEM_VERSION=10.0 -DLY_UNITY_BUILD=TRUE",
      "CMAKE_LY_PROJECTS": "AutomatedTesting",
      "CMAKE_TARGET": "TEST_SUITE_periodic",
      "CMAKE_NATIVE_BUILD_ARGS": "/m /nologo",
      "CTEST_OPTIONS": "-L \"(SUITE_periodic)\" -T Test"
    }
  },
  "sandbox_test_profile_vs2019": {
    "TAGS": [
      "nightly",
      "weekly-build-metrics"
    ],
    "PIPELINE_ENV": {
      "ON_FAILURE_MARK": "UNSTABLE"
    },
    "COMMAND": "build_test_windows.cmd",
    "PARAMETERS": {
      "CONFIGURATION": "profile",
      "OUTPUT_DIRECTORY": "build\\windows_vs2019",
      "CMAKE_OPTIONS": "-G \"Visual Studio 16 2019\" -DCMAKE_SYSTEM_VERSION=10.0 -DLY_UNITY_BUILD=TRUE",
      "CMAKE_LY_PROJECTS": "AutomatedTesting",
      "CMAKE_TARGET": "TEST_SUITE_sandbox",
      "CMAKE_NATIVE_BUILD_ARGS": "/m /nologo",
      "CTEST_OPTIONS": "-L \"(SUITE_sandbox)\" -T Test"
    }
  },
  "benchmark_test_profile_vs2019": {
    "TAGS": [
      "nightly",
      "weekly-build-metrics"
    ],
    "COMMAND": "build_test_windows.cmd",
    "PARAMETERS": {
      "CONFIGURATION": "profile",
      "OUTPUT_DIRECTORY": "build\\windows_vs2019",
      "CMAKE_OPTIONS": "-G \"Visual Studio 16 2019\" -DCMAKE_SYSTEM_VERSION=10.0 -DLY_UNITY_BUILD=TRUE",
      "CMAKE_LY_PROJECTS": "AutomatedTesting",
      "CMAKE_TARGET": "TEST_SUITE_benchmark",
      "CMAKE_NATIVE_BUILD_ARGS": "/m /nologo",
      "CTEST_OPTIONS": "-L \"(SUITE_benchmark)\" -T Test"
    }
  },
  "release_vs2019": {
    "TAGS": [
      "nightly",
      "weekly-build-metrics"
    ],
    "COMMAND": "build_windows.cmd",
    "PARAMETERS": {
      "CONFIGURATION": "release",
      "OUTPUT_DIRECTORY": "build\\windows_vs2019",
      "CMAKE_OPTIONS": "-G \"Visual Studio 16 2019\" -DCMAKE_SYSTEM_VERSION=10.0 -DLY_UNITY_BUILD=TRUE",
      "CMAKE_LY_PROJECTS": "AutomatedTesting",
      "CMAKE_TARGET": "ALL_BUILD",
      "CMAKE_NATIVE_BUILD_ARGS": "/m /nologo"
    }
  },
  "monolithic_release_vs2019": {
    "TAGS": [
      "nightly",
      "weekly-build-metrics"
    ],
    "COMMAND": "build_windows.cmd",
    "PARAMETERS": {
      "CONFIGURATION": "release",
      "OUTPUT_DIRECTORY": "build\\mono_windows_vs2019",
      "CMAKE_OPTIONS": "-G \"Visual Studio 16 2019\" -DCMAKE_SYSTEM_VERSION=10.0 -DLY_MONOLITHIC_GAME=TRUE -DLY_UNITY_BUILD=TRUE",
      "CMAKE_LY_PROJECTS": "AutomatedTesting",
      "CMAKE_TARGET": "ALL_BUILD",
      "CMAKE_NATIVE_BUILD_ARGS": "/m /nologo"
    }
  },
  "install_profile_vs2019": {
    "TAGS": [
      "nightly"
    ],
    "COMMAND": "build_windows.cmd",
    "PARAMETERS": {
        "CONFIGURATION": "profile",
        "OUTPUT_DIRECTORY": "build\\windows_vs2019",
<<<<<<< HEAD
        "CMAKE_OPTIONS": "-G \"Visual Studio 16 2019\" -DCMAKE_SYSTEM_VERSION=10.0 -DLY_UNITY_BUILD=TRUE -DCMAKE_INSTALL_PREFIX=install",
=======
        "CMAKE_OPTIONS": "-G \"Visual Studio 16 2019\" -DCMAKE_SYSTEM_VERSION=10.0 -DLY_UNITY_BUILD=TRUE -DLY_DISABLE_TEST_MODULES=TRUE -DCMAKE_INSTALL_PREFIX=build\\install",
>>>>>>> 743d6a51
        "CMAKE_LY_PROJECTS": "",
        "CMAKE_TARGET": "INSTALL",
        "CMAKE_NATIVE_BUILD_ARGS": "/m /nologo"
    }
  }
}<|MERGE_RESOLUTION|>--- conflicted
+++ resolved
@@ -290,11 +290,7 @@
     "PARAMETERS": {
         "CONFIGURATION": "profile",
         "OUTPUT_DIRECTORY": "build\\windows_vs2019",
-<<<<<<< HEAD
-        "CMAKE_OPTIONS": "-G \"Visual Studio 16 2019\" -DCMAKE_SYSTEM_VERSION=10.0 -DLY_UNITY_BUILD=TRUE -DCMAKE_INSTALL_PREFIX=install",
-=======
-        "CMAKE_OPTIONS": "-G \"Visual Studio 16 2019\" -DCMAKE_SYSTEM_VERSION=10.0 -DLY_UNITY_BUILD=TRUE -DLY_DISABLE_TEST_MODULES=TRUE -DCMAKE_INSTALL_PREFIX=build\\install",
->>>>>>> 743d6a51
+        "CMAKE_OPTIONS": "-G \"Visual Studio 16 2019\" -DCMAKE_SYSTEM_VERSION=10.0 -DLY_UNITY_BUILD=TRUE -DLY_DISABLE_TEST_MODULES=TRUE -DCMAKE_INSTALL_PREFIX=install",
         "CMAKE_LY_PROJECTS": "",
         "CMAKE_TARGET": "INSTALL",
         "CMAKE_NATIVE_BUILD_ARGS": "/m /nologo"
