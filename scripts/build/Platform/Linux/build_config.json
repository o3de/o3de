{
  "clean": {
    "TAGS": [],
    "COMMAND": "clean_linux.sh",
    "PARAMETERS": {
      "OUTPUT_DIRECTORY": "build",
      "CMAKE_LY_PROJECTS": "AutomatedTesting"
    }
  },
  "profile_nounity_pipe": {
    "TAGS": [
      "default"
    ],
    "steps": [
      "profile_nounity",
      "asset_profile_nounity",
      "test_profile_nounity"
    ]
  },
  "metrics": {
    "TAGS": [
      "weekly"
    ],
    "COMMAND": "python_linux.sh",
    "PARAMETERS": {
      "SCRIPT_PATH": "scripts/build/ci_build_metrics.py",
      "SCRIPT_PARAMETERS": "--platform=Linux --repository=${REPOSITORY_NAME} --jobname=${JOB_NAME} --jobnumber=${BUILD_NUMBER} --jobnode=${NODE_LABEL} --changelist=${CHANGE_ID}"
    }
  },
  "debug": {
    "TAGS": [
      "nightly-incremental",
      "nightly-clean",
      "weekly-build-metrics"
    ],
    "COMMAND": "build_linux.sh",
    "PARAMETERS": {
      "CONFIGURATION": "debug",
      "OUTPUT_DIRECTORY": "build/linux",
      "CMAKE_OPTIONS": "-G 'Ninja Multi-Config' -DLY_PARALLEL_LINK_JOBS=4",
      "CMAKE_LY_PROJECTS": "AutomatedTesting",
      "CMAKE_TARGET": "all"
    }
  },
  "profile": {
    "TAGS": [
      "nightly-incremental",
      "nightly-clean",
      "daily-pipeline-metrics",
      "weekly-build-metrics"
    ],
    "COMMAND": "build_linux.sh",
    "PARAMETERS": {
      "CONFIGURATION": "profile",
      "OUTPUT_DIRECTORY": "build/linux",
      "CMAKE_OPTIONS": "-G 'Ninja Multi-Config' -DLY_PARALLEL_LINK_JOBS=4",
      "CMAKE_LY_PROJECTS": "AutomatedTesting",
      "CMAKE_TARGET": "all"
    }
  },
  "profile_nounity": {
    "TAGS": [
      "weekly-build-metrics"
    ],
    "COMMAND": "build_linux.sh",
    "PARAMETERS": {
      "CONFIGURATION": "profile",
      "OUTPUT_DIRECTORY": "build/linux",
      "CMAKE_OPTIONS": "-G 'Ninja Multi-Config' -DLY_UNITY_BUILD=FALSE -DLY_PARALLEL_LINK_JOBS=4",
      "CMAKE_LY_PROJECTS": "AutomatedTesting",
      "CMAKE_TARGET": "all"
    }
  },
  "test_profile": {
    "TAGS": [
        "daily-pipeline-metrics",
        "weekly-build-metrics"
    ],
    "COMMAND": "build_test_linux.sh",
    "PARAMETERS": {
      "CONFIGURATION": "profile",
      "OUTPUT_DIRECTORY": "build/linux",
      "CMAKE_OPTIONS": "-G 'Ninja Multi-Config' -DLY_PARALLEL_LINK_JOBS=4",
      "CMAKE_LY_PROJECTS": "AutomatedTesting",
      "CMAKE_TARGET": "all",
<<<<<<< HEAD
      "CTEST_OPTIONS": "-E Gem::EMotionFX.Editor.Tests -LE (SUITE_sandbox|SUITE_awsi) -L FRAMEWORK_googletest",
=======
      "CTEST_OPTIONS": "-E (AutomatedTesting::Atom_TestSuite_Main|AutomatedTesting::PrefabTests|AutomatedTesting::TerrainTests_Main|Gem::EMotionFX.Editor.Tests) -L (SUITE_smoke|SUITE_main) -LE (REQUIRES_gpu) --no-tests=error",
>>>>>>> 7100d48e
      "TEST_RESULTS": "True"
    }
  },
  "test_profile_nounity": {
    "TAGS": [],
    "COMMAND": "build_test_linux.sh",
    "PARAMETERS": {
      "CONFIGURATION": "profile",
      "OUTPUT_DIRECTORY": "build/linux",
      "CMAKE_OPTIONS": "-G 'Ninja Multi-Config' -DLY_UNITY_BUILD=FALSE -DLY_PARALLEL_LINK_JOBS=4",
      "CMAKE_LY_PROJECTS": "AutomatedTesting",
      "CMAKE_TARGET": "all",
<<<<<<< HEAD
      "CTEST_OPTIONS": "-E Gem::EMotionFX.Editor.Tests -LE (SUITE_sandbox|SUITE_awsi) -L FRAMEWORK_googletest",
=======
      "CTEST_OPTIONS": "-E (AutomatedTesting::Atom_TestSuite_Main|AutomatedTesting::PrefabTests|AutomatedTesting::TerrainTests_Main|Gem::EMotionFX.Editor.Tests) -L (SUITE_smoke|SUITE_main) -LE (REQUIRES_gpu) --no-tests=error",
>>>>>>> 7100d48e
      "TEST_RESULTS": "True"
    }
  },
  "asset_profile": {
    "TAGS": [
      "weekly-build-metrics",
      "nightly-incremental",
      "nightly-clean"
    ],
    "COMMAND": "build_asset_linux.sh",
    "PARAMETERS": {
      "CONFIGURATION": "profile",
      "OUTPUT_DIRECTORY": "build/linux",
      "CMAKE_OPTIONS": "-G 'Ninja Multi-Config' -DLY_PARALLEL_LINK_JOBS=4",
      "CMAKE_LY_PROJECTS": "AutomatedTesting",
      "CMAKE_TARGET": "AssetProcessorBatch",
      "ASSET_PROCESSOR_BINARY": "bin/profile/AssetProcessorBatch",
      "ASSET_PROCESSOR_OPTIONS": "/zeroAnalysisMode",
      "ASSET_PROCESSOR_PLATFORMS": "linux,server"
    }
  },
  "asset_profile_nounity": {
    "TAGS": [],
    "COMMAND": "build_asset_linux.sh",
    "PARAMETERS": {
      "CONFIGURATION": "profile",
      "OUTPUT_DIRECTORY": "build/linux",
      "CMAKE_OPTIONS": "-G 'Ninja Multi-Config' -DLY_UNITY_BUILD=FALSE -DLY_PARALLEL_LINK_JOBS=4",
      "CMAKE_LY_PROJECTS": "AutomatedTesting",
      "CMAKE_TARGET": "AssetProcessorBatch",
      "ASSET_PROCESSOR_BINARY": "bin/profile/AssetProcessorBatch",
      "ASSET_PROCESSOR_OPTIONS": "/zeroAnalysisMode",
      "ASSET_PROCESSOR_PLATFORMS": "linux,server"
    }
  },
  "periodic_test_profile": {
    "TAGS": [
      "nightly-incremental",
      "nightly-clean",
      "weekly-build-metrics"
    ],
    "COMMAND": "build_test_linux.sh",
    "PARAMETERS": {
      "CONFIGURATION": "profile",
      "OUTPUT_DIRECTORY": "build/linux",
      "CMAKE_OPTIONS": "-G 'Ninja Multi-Config' -DLY_PARALLEL_LINK_JOBS=4",
      "CMAKE_LY_PROJECTS": "AutomatedTesting",
      "CMAKE_TARGET": "TEST_SUITE_periodic",
<<<<<<< HEAD
      "CTEST_OPTIONS": "-L (SUITE_periodic)",
=======
      "CTEST_OPTIONS": "-L (SUITE_periodic) --no-tests=error",
>>>>>>> 7100d48e
      "TEST_RESULTS": "True"
    }
  },
  "sandbox_test_profile": {
    "TAGS": [
      "nightly-incremental",
      "nightly-clean",
      "weekly-build-metrics"
    ],
    "PIPELINE_ENV": {
      "ON_FAILURE_MARK": "UNSTABLE"
    },
    "COMMAND": "build_test_linux.sh",
    "PARAMETERS": {
      "CONFIGURATION": "profile",
      "OUTPUT_DIRECTORY": "build/linux",
      "CMAKE_OPTIONS": "-G 'Ninja Multi-Config' -DLY_PARALLEL_LINK_JOBS=4",
      "CMAKE_LY_PROJECTS": "AutomatedTesting",
      "CMAKE_TARGET": "all",
      "CTEST_OPTIONS": "-L (SUITE_sandbox) --no-tests=error"
    }
  },
  "benchmark_test_profile": {
    "TAGS": [
      "nightly-incremental",
      "nightly-clean",
      "weekly-build-metrics"
    ],
    "COMMAND": "build_test_linux.sh",
    "PARAMETERS": {
      "CONFIGURATION": "profile",
      "OUTPUT_DIRECTORY": "build/linux",
      "CMAKE_OPTIONS": "-G 'Ninja Multi-Config' -DLY_PARALLEL_LINK_JOBS=4",
      "CMAKE_LY_PROJECTS": "AutomatedTesting",
      "CMAKE_TARGET": "TEST_SUITE_benchmark",
<<<<<<< HEAD
      "CTEST_OPTIONS": "-L (SUITE_benchmark)",
=======
      "CTEST_OPTIONS": "-L (SUITE_benchmark) --no-tests=error",
>>>>>>> 7100d48e
      "TEST_RESULTS": "True"
    }
  },
  "release": {
    "TAGS": [
      "nightly-incremental",
      "nightly-clean",
      "weekly-build-metrics"
    ],
    "COMMAND": "build_linux.sh",
    "PARAMETERS": {
      "CONFIGURATION": "release",
      "OUTPUT_DIRECTORY": "build/linux",
      "CMAKE_OPTIONS": "-G 'Ninja Multi-Config' -DLY_PARALLEL_LINK_JOBS=4",
      "CMAKE_LY_PROJECTS": "AutomatedTesting",
      "CMAKE_TARGET": "all"
    }
  },
  "monolithic_release": {
    "TAGS": [
      "nightly-incremental",
      "nightly-clean",
      "weekly-build-metrics"
    ],
    "COMMAND": "build_linux.sh",
    "PARAMETERS": {
      "CONFIGURATION": "release",
      "OUTPUT_DIRECTORY": "build/mono_linux",
      "CMAKE_OPTIONS": "-G 'Ninja Multi-Config' -DLY_MONOLITHIC_GAME=TRUE -DLY_PARALLEL_LINK_JOBS=4",
      "CMAKE_LY_PROJECTS": "AutomatedTesting",
      "CMAKE_TARGET": "all"
    }
  },
  "install_profile": {
    "TAGS": [],
    "COMMAND": "build_linux.sh",
    "PARAMETERS": {
        "CONFIGURATION": "profile",
        "OUTPUT_DIRECTORY": "build/linux",
        "CMAKE_OPTIONS": "-G 'Ninja Multi-Config' -DLY_PARALLEL_LINK_JOBS=4 -DLY_DISABLE_TEST_MODULES=TRUE",
        "CMAKE_TARGET": "install"
    }
  },
  "installer": {
    "TAGS": [
      "nightly-clean",
      "nightly-installer"
    ],
    "COMMAND": "build_installer_linux.sh",
    "PARAMETERS": {
        "CONFIGURATION": "profile",
        "OUTPUT_DIRECTORY": "build/linux",
        "CMAKE_OPTIONS": "-G 'Ninja Multi-Config' -DLY_PARALLEL_LINK_JOBS=4 -DLY_DISABLE_TEST_MODULES=TRUE -DLY_VERSION_ENGINE_NAME=o3de-sdk",
        "EXTRA_CMAKE_OPTIONS": "-DLY_INSTALLER_AUTO_GEN_TAG=TRUE -DLY_INSTALLER_DOWNLOAD_URL=${INSTALLER_DOWNLOAD_URL} -DLY_INSTALLER_LICENSE_URL=${INSTALLER_DOWNLOAD_URL}/license",
        "CPACK_OPTIONS": "-D CPACK_UPLOAD_URL=${CPACK_UPLOAD_URL}",
        "CMAKE_TARGET": "all"
    }
  },
  "install_profile_pipe": {
    "TAGS": [
      "nightly-incremental",
      "nightly-clean"
    ],
    "PIPELINE_ENV": {
      "PROJECT_REPOSITORY_NAME": "TestProject"
    },
    "steps": [
      "install_profile",
      "project_generate",
      "project_engineinstall_profile"
    ]
  },
  "project_generate": {
    "TAGS": [],
    "COMMAND": "python_linux.sh",
    "PARAMETERS": {
      "SCRIPT_PATH": "install/scripts/o3de.py",
      "SCRIPT_PARAMETERS": "create-project -pp ${WORKSPACE}/${PROJECT_REPOSITORY_NAME} --force"
    }
  },
  "project_engineinstall_profile": {
    "TAGS": [],
    "COMMAND": "build_linux.sh",
    "PARAMETERS": {
      "COMMAND_CWD": "${WORKSPACE}/${PROJECT_REPOSITORY_NAME}",
      "CONFIGURATION": "profile",
      "OUTPUT_DIRECTORY": "build/linux",
      "CMAKE_OPTIONS": "-G 'Ninja Multi-Config' -DLY_PARALLEL_LINK_JOBS=4 -DCMAKE_MODULE_PATH=${WORKSPACE}/o3de/install/cmake",
      "CMAKE_TARGET": "all"
    }
  }
}<|MERGE_RESOLUTION|>--- conflicted
+++ resolved
@@ -83,11 +83,7 @@
       "CMAKE_OPTIONS": "-G 'Ninja Multi-Config' -DLY_PARALLEL_LINK_JOBS=4",
       "CMAKE_LY_PROJECTS": "AutomatedTesting",
       "CMAKE_TARGET": "all",
-<<<<<<< HEAD
-      "CTEST_OPTIONS": "-E Gem::EMotionFX.Editor.Tests -LE (SUITE_sandbox|SUITE_awsi) -L FRAMEWORK_googletest",
-=======
       "CTEST_OPTIONS": "-E (AutomatedTesting::Atom_TestSuite_Main|AutomatedTesting::PrefabTests|AutomatedTesting::TerrainTests_Main|Gem::EMotionFX.Editor.Tests) -L (SUITE_smoke|SUITE_main) -LE (REQUIRES_gpu) --no-tests=error",
->>>>>>> 7100d48e
       "TEST_RESULTS": "True"
     }
   },
@@ -100,11 +96,7 @@
       "CMAKE_OPTIONS": "-G 'Ninja Multi-Config' -DLY_UNITY_BUILD=FALSE -DLY_PARALLEL_LINK_JOBS=4",
       "CMAKE_LY_PROJECTS": "AutomatedTesting",
       "CMAKE_TARGET": "all",
-<<<<<<< HEAD
-      "CTEST_OPTIONS": "-E Gem::EMotionFX.Editor.Tests -LE (SUITE_sandbox|SUITE_awsi) -L FRAMEWORK_googletest",
-=======
       "CTEST_OPTIONS": "-E (AutomatedTesting::Atom_TestSuite_Main|AutomatedTesting::PrefabTests|AutomatedTesting::TerrainTests_Main|Gem::EMotionFX.Editor.Tests) -L (SUITE_smoke|SUITE_main) -LE (REQUIRES_gpu) --no-tests=error",
->>>>>>> 7100d48e
       "TEST_RESULTS": "True"
     }
   },
@@ -153,11 +145,7 @@
       "CMAKE_OPTIONS": "-G 'Ninja Multi-Config' -DLY_PARALLEL_LINK_JOBS=4",
       "CMAKE_LY_PROJECTS": "AutomatedTesting",
       "CMAKE_TARGET": "TEST_SUITE_periodic",
-<<<<<<< HEAD
-      "CTEST_OPTIONS": "-L (SUITE_periodic)",
-=======
       "CTEST_OPTIONS": "-L (SUITE_periodic) --no-tests=error",
->>>>>>> 7100d48e
       "TEST_RESULTS": "True"
     }
   },
@@ -193,11 +181,7 @@
       "CMAKE_OPTIONS": "-G 'Ninja Multi-Config' -DLY_PARALLEL_LINK_JOBS=4",
       "CMAKE_LY_PROJECTS": "AutomatedTesting",
       "CMAKE_TARGET": "TEST_SUITE_benchmark",
-<<<<<<< HEAD
-      "CTEST_OPTIONS": "-L (SUITE_benchmark)",
-=======
       "CTEST_OPTIONS": "-L (SUITE_benchmark) --no-tests=error",
->>>>>>> 7100d48e
       "TEST_RESULTS": "True"
     }
   },
