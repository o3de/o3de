--- conflicted
+++ resolved
@@ -29,12 +29,6 @@
     from io import StringIO
 
 import validator_data_LEGAL_REVIEW_REQUIRED # pull in the data we need to configure this tool
-<<<<<<< HEAD
-cur_dir = os.path.dirname(os.path.abspath(__file__))
-sys.path.insert(0, os.path.abspath(f'{cur_dir}/../util'))
-from glob_to_regex import generate_include_exclude_regexes
-=======
->>>>>>> 58be7c27
 
 class Validator(object):
     """Class to contain the validator program"""
