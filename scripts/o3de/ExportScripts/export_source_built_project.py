--- conflicted
+++ resolved
@@ -38,7 +38,6 @@
                               should_build_server_launcher: bool = True,
                               should_build_headless_server_launcher: bool = True,
                               should_build_unified_launcher: bool = True,
-                              should_build_headless_server_launcher: bool = True,
                               allow_registry_overrides: bool = False,
                               tools_build_path: pathlib.Path | None =None,
                               launcher_build_path: pathlib.Path | None =None,
@@ -70,7 +69,6 @@
     :param should_build_server_launcher:            Option to build the server launcher package
     :param should_build_headless_server_launcher:   Option to build the headless server launcher package
     :param should_build_unified_launcher:           Option to build the unified launcher package
-    :param should_build_headless_server_launcher:   Option to build the headless server launcher package
     :param allow_registry_overrides:                Option to allow registry overrides in the build process
     :param tools_build_path:                        Optional build path to build the tools. (Will default to build/tools if not supplied)
     :param launcher_build_path:                     Optional build path to build the game launcher(s). (Will default to build/launcher if not supplied)
@@ -128,11 +126,7 @@
     if should_build_unified_launcher:
         launcher_type |= exp.LauncherType.UNIFIED
     if should_build_headless_server_launcher:
-<<<<<<< HEAD
-        launcher_type |= exp.LauncherType.HEADLESS
-=======
         launcher_type |= exp.LauncherType.HEADLESS_SERVER
->>>>>>> 4fec5cfd
 
     if launcher_type != 0:
         exp.build_game_targets(ctx=ctx,
@@ -181,30 +175,17 @@
     if should_build_game_launcher:
         export_layouts.append(exp.ExportLayoutConfig(output_path=output_path / f'{ctx.project_name}GamePackage',
                                                      project_file_patterns=project_file_patterns_to_copy + game_project_file_patterns_to_copy,
-                                                     ignore_file_patterns=[f'*.ServerLauncher{exp.EXECUTABLE_EXTENSION}',
-                                                                           f'*.HeadlessServerLauncher{exp.EXECUTABLE_EXTENSION}',
-                                                                           f'*.UnifiedLauncher{exp.EXECUTABLE_EXTENSION}']))
+                                                     ignore_file_patterns=[f'*.ServerLauncher{exp.EXECUTABLE_EXTENSION}', f'*.UnifiedLauncher{exp.EXECUTABLE_EXTENSION}']))
 
     if should_build_server_launcher:
         export_layouts.append(exp.ExportLayoutConfig(output_path=output_path / f'{ctx.project_name}ServerPackage',
                                                      project_file_patterns=project_file_patterns_to_copy + server_project_file_patterns_to_copy,
-                                                     ignore_file_patterns=[f'*.GameLauncher{exp.EXECUTABLE_EXTENSION}',
-                                                                           f'*.HeadlessServerLauncher{exp.EXECUTABLE_EXTENSION}',
-                                                                           f'*.UnifiedLauncher{exp.EXECUTABLE_EXTENSION}']))
+                                                     ignore_file_patterns=[f'*.GameLauncher{exp.EXECUTABLE_EXTENSION}', f'*.UnifiedLauncher{exp.EXECUTABLE_EXTENSION}']))
 
     if should_build_unified_launcher:
         export_layouts.append(exp.ExportLayoutConfig(output_path=output_path / f'{ctx.project_name}UnifiedPackage',
                                                      project_file_patterns=project_file_patterns_to_copy + game_project_file_patterns_to_copy + server_project_file_patterns_to_copy,
-                                                     ignore_file_patterns=[f'*.ServerLauncher{exp.EXECUTABLE_EXTENSION}',
-                                                                           f'*.HeadlessServerLauncher{exp.EXECUTABLE_EXTENSION}',
-                                                                           f'*.GameLauncher{exp.EXECUTABLE_EXTENSION}']))
-
-    if should_build_headless_server_launcher:
-        export_layouts.append(exp.ExportLayoutConfig(output_path=output_path / f'{ctx.project_name}HeadlessServerPackage',
-                                                     project_file_patterns=project_file_patterns_to_copy + server_project_file_patterns_to_copy,
-                                                     ignore_file_patterns=[f'*.ServerLauncher{exp.EXECUTABLE_EXTENSION}',
-                                                                           f'*.GameLauncher{exp.EXECUTABLE_EXTENSION}',
-                                                                           f'*.UnifiedLauncher{exp.EXECUTABLE_EXTENSION}']))
+                                                     ignore_file_patterns=[f'*.ServerLauncher{exp.EXECUTABLE_EXTENSION}', f'*.GameLauncher{exp.EXECUTABLE_EXTENSION}']))
 
     # Generate the layouts and archive the packages based on the desired launcher types
     for export_layout in export_layouts:
@@ -472,16 +453,6 @@
                                   project_file_patterns_to_copy=args.project_file_patterns_to_copy,
                                   asset_bundling_path=args.asset_bundling_path,
                                   max_bundle_size=args.max_bundle_size,
-<<<<<<< HEAD
-                                  should_build_all_assets=args.should_build_assets,
-                                  fail_on_asset_errors=args.fail_on_asset_errors,
-                                  should_build_game_launcher=not args.no_game_launcher,
-                                  should_build_server_launcher=not args.no_server_launcher,
-                                  should_build_unified_launcher=not args.no_unified_launcher,
-                                  should_build_headless_server_launcher=not args.no_headless_server_launcher,
-                                  engine_centric=args.engine_centric,
-                                  allow_registry_overrides=args.allow_registry_overrides,
-=======
                                   should_build_all_assets=option_build_assets,
                                   fail_on_asset_errors=fail_on_asset_errors,
                                   should_build_game_launcher=option_build_game_launcher,
@@ -490,7 +461,6 @@
                                   should_build_unified_launcher=option_build_unified_launcher,
                                   engine_centric=option_build_engine_centric,
                                   allow_registry_overrides=option_allow_registry_overrrides,
->>>>>>> 4fec5cfd
                                   tools_build_path=args.tools_build_path,
                                   launcher_build_path=args.launcher_build_path,
                                   archive_output_format=args.archive_output,
