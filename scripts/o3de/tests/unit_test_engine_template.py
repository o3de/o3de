#
# Copyright (c) Contributors to the Open 3D Engine Project
#
# SPDX-License-Identifier: Apache-2.0 OR MIT
#
import json
import pathlib
import uuid

import pytest
import string

from o3de import engine_template
from unittest.mock import patch

CPP_LICENSE_TEXT = """// {BEGIN_LICENSE}
/*
 * Copyright (c) Contributors to the Open 3D Engine Project
 *
 * SPDX-License-Identifier: Apache-2.0 OR MIT
 *
 */
// {END_LICENSE}
"""


TEST_TEMPLATED_CONTENT_WITHOUT_LICENSE = """
#pragma once

#include <AzCore/EBus/EBus.h>
#include <AzCore/Interface/Interface.h>

namespace ${Name}
{
    class ${Name}Requests
    {
    public:
        AZ_RTTI(${Name}Requests, "{${Random_Uuid}}");
        virtual ~${Name}Requests() = default;
        // Put your public methods here
    };

<<<<<<< HEAD
    using TestTemplateRequestsBus = AZ::EBus<TestTemplateRequests>;

} // namespace TestTemplate

"""

TEST_CONCRETE_TESTTEMPLATE_CONTENT_WITH_LICENSE = """\
// {BEGIN_LICENSE}
/*
 * Copyright (c) Contributors to the Open 3D Engine Project
 *
 * SPDX-License-Identifier: Apache-2.0 OR MIT
 *
 */
// {END_LICENSE}
#pragma once

#include <AzCore/EBus/EBus.h>

namespace TestTemplate
{
    class TestTemplateRequests
=======
    class ${Name}BusTraits
>>>>>>> 6068c73e
        : public AZ::EBusTraits
    {
    public:
        //////////////////////////////////////////////////////////////////////////
        // EBusTraits overrides
        static constexpr AZ::EBusHandlerPolicy HandlerPolicy = AZ::EBusHandlerPolicy::Single;
        static constexpr AZ::EBusAddressPolicy AddressPolicy = AZ::EBusAddressPolicy::Single;
        //////////////////////////////////////////////////////////////////////////
    };

    using ${Name}RequestBus = AZ::EBus<${Name}Requests, ${Name}BusTraits>;
    using ${Name}Interface = AZ::Interface<${Name}Requests>;

} // namespace ${Name}
"""

<<<<<<< HEAD
TEST_CONCRETE_TESTPROJECT_TEMPLATE_CONTENT_WITH_LICENSE = """\
// {BEGIN_LICENSE}
/*
 * Copyright (c) Contributors to the Open 3D Engine Project
 *
 * SPDX-License-Identifier: Apache-2.0 OR MIT
 *
 */
// {END_LICENSE}
#pragma once
=======
TEST_TEMPLATED_CONTENT_WITH_LICENSE = CPP_LICENSE_TEXT + TEST_TEMPLATED_CONTENT_WITHOUT_LICENSE
>>>>>>> 6068c73e

TEST_CONCRETE_TESTTEMPLATE_CONTENT_WITHOUT_LICENSE = string.Template(
    TEST_TEMPLATED_CONTENT_WITHOUT_LICENSE).safe_substitute({'Name': "TestTemplate"})

TEST_CONCRETE_TESTTEMPLATE_CONTENT_WITH_LICENSE = string.Template(
    TEST_TEMPLATED_CONTENT_WITH_LICENSE).safe_substitute({'Name': "TestTemplate"})

TEST_CONCRETE_TESTPROJECT_TEMPLATE_CONTENT_WITHOUT_LICENSE = string.Template(
    TEST_TEMPLATED_CONTENT_WITHOUT_LICENSE).safe_substitute({'Name': "TestProject"})

TEST_CONCRETE_TESTPROJECT_TEMPLATE_CONTENT_WITH_LICENSE = string.Template(
    TEST_TEMPLATED_CONTENT_WITH_LICENSE).safe_substitute({'Name': "TestProject"})

TEST_CONCRETE_TESTGEM_TEMPLATE_CONTENT_WITHOUT_LICENSE = string.Template(
    TEST_TEMPLATED_CONTENT_WITHOUT_LICENSE).safe_substitute({'Name': "TestGem"})

TEST_CONCRETE_TESTGEM_TEMPLATE_CONTENT_WITH_LICENSE = string.Template(
    TEST_TEMPLATED_CONTENT_WITH_LICENSE).safe_substitute({'Name': "TestGem"})

TEST_TEMPLATE_JSON_CONTENTS = """\
{
<<<<<<< HEAD
    class TestGemRequests
        : public AZ::EBusTraits
    {
    public:
        //////////////////////////////////////////////////////////////////////////
        // EBusTraits overrides
        static const AZ::EBusHandlerPolicy HandlerPolicy = AZ::EBusHandlerPolicy::Single;
        static const AZ::EBusAddressPolicy AddressPolicy = AZ::EBusAddressPolicy::Single;
        //////////////////////////////////////////////////////////////////////////

        // Put your public methods here
    };

    using TestGemRequestsBus = AZ::EBus<TestGemRequests>;

} // namespace TestGem

"""

TEST_CONCRETE_TESTGEM_TEMPLATE_CONTENT_WITH_LICENSE = """\
// {BEGIN_LICENSE}
/*
 * Copyright (c) Contributors to the Open 3D Engine Project
 *
 * SPDX-License-Identifier: Apache-2.0 OR MIT
 *
 */
// {END_LICENSE}
#pragma once

#include <AzCore/EBus/EBus.h>

namespace TestGem
{
    class TestGemRequests
        : public AZ::EBusTraits
    {
    public:
        //////////////////////////////////////////////////////////////////////////
        // EBusTraits overrides
        static const AZ::EBusHandlerPolicy HandlerPolicy = AZ::EBusHandlerPolicy::Single;
        static const AZ::EBusAddressPolicy AddressPolicy = AZ::EBusAddressPolicy::Single;
        //////////////////////////////////////////////////////////////////////////

        // Put your public methods here
    };

    using TestGemRequestsBus = AZ::EBus<TestGemRequests>;

} // namespace TestGem

"""

TEST_DEFAULTTEMPLATE_JSON_CONTENTS = """\
{
    "inputPath": "Templates/Default/Template",
=======
    "template_name": "Templates",
    "origin": "The primary repo for Templates goes here: i.e. http://www.mydomain.com",
    "license": "What license Templates uses goes here: i.e. https://opensource.org/licenses/MIT",
    "display_name": "Templates",
    "summary": "A short description of Templates.",
    "canonical_tags": [],
    "user_tags": [
        "Templates"
    ],
    "icon_path": "preview.png",
>>>>>>> 6068c73e
    "copyFiles": [
        {
            "file": "Code/Include/${Name}/${Name}Bus.h",
            "origin": "Code/Include/${Name}/${Name}Bus.h",
            "isTemplated": true,
            "isOptional": false
        },
        {
            "file": "Code/Include/Platform/Salem/${Name}Bus.h",
            "origin": "Code/Include/Platform/Salem/${Name}Bus.h",
            "isTemplated": true,
            "isOptional": false
        }
    ],
    "createDirectories": [
        {
            "dir": "Code",
            "origin": "Code"
        },
        {
            "dir": "Code/Include",
            "origin": "Code/Include"
        },
        {
            "dir": "Code/Include/${Name}",
            "origin": "Code/Include/${Name}"
        },
        {
            "dir": "Code/Include/Platform",
            "origin": "Code/Include/Platform"
        },
        {
            "dir": "Code/Include/Platform/Salem",
            "origin": "Code/Include/Platform/Salem"
        }
    ]
}
"""


TEST_CONCRETE_TEMPLATE_JSON_CONTENTS = string.Template(
    TEST_TEMPLATE_JSON_CONTENTS).safe_substitute({'Name': 'TestTemplate'})


TEST_CONCRETE_PROJECT_TEMPLATE_JSON_CONTENTS = string.Template(
    TEST_TEMPLATE_JSON_CONTENTS).safe_substitute({'Name': 'TestProject'})


TEST_CONCRETE_GEM_TEMPLATE_JSON_CONTENTS = string.Template(
    TEST_TEMPLATE_JSON_CONTENTS).safe_substitute({'Name': 'TestGem'})


@pytest.mark.parametrize(
    "concrete_contents,"
    " templated_contents_with_license, templated_contents_without_license,"
    " keep_license_text, force, expect_failure,"
    " template_json_contents", [
        pytest.param(TEST_CONCRETE_TESTTEMPLATE_CONTENT_WITH_LICENSE,
                     TEST_TEMPLATED_CONTENT_WITH_LICENSE, TEST_TEMPLATED_CONTENT_WITHOUT_LICENSE,
                     True, True, False,
                     TEST_TEMPLATE_JSON_CONTENTS),
        pytest.param(TEST_CONCRETE_TESTTEMPLATE_CONTENT_WITH_LICENSE,
                     TEST_TEMPLATED_CONTENT_WITH_LICENSE, TEST_TEMPLATED_CONTENT_WITHOUT_LICENSE,
                     False, True, False,
                     TEST_TEMPLATE_JSON_CONTENTS)
    ]
)
def test_create_template(tmpdir,
                         concrete_contents,
                         templated_contents_with_license, templated_contents_without_license,
                         keep_license_text, force, expect_failure,
                         template_json_contents):
    engine_root = (pathlib.Path(tmpdir) / 'engine-root').resolve()
    engine_root.mkdir(parents=True, exist_ok=True)

    template_source_path = engine_root / 'TestTemplates'

    engine_gem_code_include_testgem = template_source_path / 'Code/Include/TestTemplate'
    engine_gem_code_include_testgem.mkdir(parents=True, exist_ok=True)

    gem_bus_file = engine_gem_code_include_testgem / 'TestTemplateBus.h'
    with gem_bus_file.open('w') as s:
        s.write(concrete_contents)

    engine_gem_code_include_platform_salem = template_source_path / 'Code/Include/Platform/Salem'
    engine_gem_code_include_platform_salem.mkdir(parents=True, exist_ok=True)

    restricted_gem_bus_file = engine_gem_code_include_platform_salem / 'TestTemplateBus.h'
    with restricted_gem_bus_file.open('w') as s:
        s.write(concrete_contents)

    template_folder =  engine_root / 'Templates'
    template_folder.mkdir(parents=True, exist_ok=True)

    result = engine_template.create_template(template_source_path, template_folder, source_name='TestTemplate',
                                             keep_license_text=keep_license_text, force=force)

    if expect_failure:
        assert result != 0
    else:
        assert result == 0
        new_template_folder = template_folder
        assert new_template_folder.is_dir()
        new_template_json = new_template_folder / 'template.json'
        assert new_template_json.is_file()
        with new_template_json.open('r') as s:
            s_data = s.read()
        assert json.loads(s_data) == json.loads(template_json_contents)

        template_content_folder = new_template_folder / 'Template'
        new_default_name_bus_file = template_content_folder / 'Code/Include/${Name}/${Name}Bus.h'
        assert new_default_name_bus_file.is_file()
        with new_default_name_bus_file.open('r') as s:
            s_data = s.read()
        if keep_license_text:
            assert s_data == templated_contents_with_license
        else:
            assert s_data == templated_contents_without_license

        platform_template_folder = engine_root / 'Salem/Templates'

        new_platform_default_name_bus_file = template_content_folder / 'Code/Include/Platform/Salem/${Name}Bus.h'
        assert new_platform_default_name_bus_file.is_file()
        with new_platform_default_name_bus_file.open('r') as s:
            s_data = s.read()
        if keep_license_text:
            assert s_data == templated_contents_with_license
        else:
            assert s_data == templated_contents_without_license


class TestCreateTemplate:
    def instantiate_template_wrapper(self, tmpdir, create_from_template_func, instantiated_name,
                                     concrete_contents, templated_contents,
                                     keep_license_text, force, expect_failure,
                                     template_json_contents, template_file_creation_map = {},
                                     **create_from_template_kwargs):
        # Use a SHA-1 Hash of the destination_name for every Random_Uuid for determinism in the test
        concrete_contents = string.Template(concrete_contents).safe_substitute(
            {'Random_Uuid': uuid.uuid5(uuid.NAMESPACE_DNS, instantiated_name)})

        engine_root = (pathlib.Path(tmpdir) / 'engine-root').resolve()
        engine_root.mkdir(parents=True, exist_ok=True)

        template_default_folder = engine_root / 'Templates/Default'
        template_default_folder.mkdir(parents=True, exist_ok=True)

        template_json = template_default_folder / 'template.json'
        with template_json.open('w') as s:
            s.write(template_json_contents)

        for file_template_filename, file_template_content in template_file_creation_map.items():
            file_template_path = template_default_folder / 'Template' / file_template_filename
            file_template_path.parent.mkdir(parents=True, exist_ok=True)
            with file_template_path.open('w') as file_template_handle:
                file_template_handle.write(file_template_content)

        default_name_bus_dir = template_default_folder / 'Template/Code/Include/${Name}'
        default_name_bus_dir.mkdir(parents=True, exist_ok=True)

        default_name_bus_file = default_name_bus_dir / '${Name}Bus.h'
        with default_name_bus_file.open('w') as s:
            s.write(templated_contents)

        template_content_folder = template_default_folder / 'Template'
        platform_default_name_bus_dir = template_content_folder / 'Code/Include/Platform/Salem'
        platform_default_name_bus_dir.mkdir(parents=True, exist_ok=True)

        platform_default_name_bus_file = platform_default_name_bus_dir / '${Name}Bus.h'
        with platform_default_name_bus_file.open('w') as s:
            s.write(templated_contents)

        template_dest_path = engine_root / instantiated_name
        with patch('uuid.uuid4', return_value=uuid.uuid5(uuid.NAMESPACE_DNS, instantiated_name)) as uuid4_mock:
            result = create_from_template_func(template_dest_path, template_path=template_default_folder, force=True,
                                                          keep_license_text=keep_license_text, **create_from_template_kwargs)
        if expect_failure:
            assert result != 0
        else:
            assert result == 0

            test_folder = template_dest_path
            assert test_folder.is_dir()

            test_bus_file = test_folder / f'Code/Include/{instantiated_name}/{instantiated_name}Bus.h'
            assert test_bus_file.is_file()
            with test_bus_file.open('r') as s:
                s_data = s.read()
            assert s_data == concrete_contents

            platform_test_bus_folder = test_folder / 'Code/Include/Platform/Salem'
            assert platform_test_bus_folder.is_dir()

            platform_default_name_bus_file = platform_test_bus_folder / f'{instantiated_name}Bus.h'
            assert platform_default_name_bus_file.is_file()
            with platform_default_name_bus_file.open('r') as s:
                s_data = s.read()
            assert s_data == concrete_contents


    # Use a SHA-1 Hash of the destination_name for every Random_Uuid for determinism in the test
    @pytest.mark.parametrize(
        "concrete_contents, templated_contents,"
        " keep_license_text, force, expect_failure,"
        " template_json_contents", [
            pytest.param(TEST_CONCRETE_TESTTEMPLATE_CONTENT_WITH_LICENSE, TEST_TEMPLATED_CONTENT_WITH_LICENSE,
                         True, True, False,
                         TEST_TEMPLATE_JSON_CONTENTS),
            pytest.param(TEST_CONCRETE_TESTTEMPLATE_CONTENT_WITHOUT_LICENSE, TEST_TEMPLATED_CONTENT_WITH_LICENSE,
                         False, True, False,
                         TEST_TEMPLATE_JSON_CONTENTS)
        ]
    )
    def test_create_from_template(self, tmpdir, concrete_contents, templated_contents, keep_license_text, force,
                                  expect_failure, template_json_contents):

        self.instantiate_template_wrapper(tmpdir, engine_template.create_from_template, 'TestTemplate', concrete_contents,
                                          templated_contents, keep_license_text, force, expect_failure,
                                          template_json_contents, destination_name='TestTemplate')


    @pytest.mark.parametrize(
        "concrete_contents, templated_contents,"
        " keep_license_text, force, expect_failure,"
        " template_json_contents", [
            pytest.param(TEST_CONCRETE_TESTPROJECT_TEMPLATE_CONTENT_WITH_LICENSE, TEST_TEMPLATED_CONTENT_WITH_LICENSE,
                         True, True, False,
                         TEST_TEMPLATE_JSON_CONTENTS),
            pytest.param(TEST_CONCRETE_TESTPROJECT_TEMPLATE_CONTENT_WITHOUT_LICENSE, TEST_TEMPLATED_CONTENT_WITH_LICENSE,
                         False, True, False,
                         TEST_TEMPLATE_JSON_CONTENTS)
        ]
    )
    def test_create_project(self, tmpdir, concrete_contents, templated_contents, keep_license_text, force,
                                  expect_failure, template_json_contents):
        template_file_map = { 'project.json':
                              '''
                              {
                               "project_name": "${Name}"
                              }
                              '''}

        # Append the project.json to the list of files to copy from the template
        template_json_dict = json.loads(template_json_contents)
        template_json_dict.setdefault('copyFiles', []).append(
        {
            "file": "project.json",
            "origin": "project.json",
            "isTemplated": True,
            "isOptional": False
        })
        # Convert the python dictionary back into a json string
        template_json_contents = json.dumps(template_json_dict, indent=4)
        self.instantiate_template_wrapper(tmpdir, engine_template.create_project, 'TestProject', concrete_contents,
                                          templated_contents, keep_license_text, force, expect_failure,
                                          template_json_contents, template_file_map, project_name='TestProject')


    @pytest.mark.parametrize(
        "concrete_contents, templated_contents,"
        " keep_license_text, force, expect_failure,"
        " template_json_contents", [
            pytest.param(TEST_CONCRETE_TESTGEM_TEMPLATE_CONTENT_WITH_LICENSE, TEST_TEMPLATED_CONTENT_WITH_LICENSE,
                         True, True, False,
                         TEST_TEMPLATE_JSON_CONTENTS),
            pytest.param(TEST_CONCRETE_TESTGEM_TEMPLATE_CONTENT_WITHOUT_LICENSE, TEST_TEMPLATED_CONTENT_WITH_LICENSE,
                         False, True, False,
                         TEST_TEMPLATE_JSON_CONTENTS)
        ]
    )
    def test_create_gem(self, tmpdir, concrete_contents, templated_contents, keep_license_text, force,
                                  expect_failure, template_json_contents):
        # Create a gem.json file in the template folder
        template_file_map = {'gem.json':
                                 '''
                                  {
                                   "gem_name": "${Name}"
                                  }
                                  '''}

        # Append the gem.json to the list of files to copy from the template
        template_json_dict = json.loads(template_json_contents)
        template_json_dict.setdefault('copyFiles', []).append(
            {
                "file": "gem.json",
                "origin": "gem.json",
                "isTemplated": True,
                "isOptional": False
            })
        self.instantiate_template_wrapper(tmpdir, engine_template.create_gem, 'TestGem', concrete_contents,
                                          templated_contents, keep_license_text, force, expect_failure,
                                          template_json_contents, gem_name='TestGem')<|MERGE_RESOLUTION|>--- conflicted
+++ resolved
@@ -40,32 +40,7 @@
         // Put your public methods here
     };
 
-<<<<<<< HEAD
-    using TestTemplateRequestsBus = AZ::EBus<TestTemplateRequests>;
-
-} // namespace TestTemplate
-
-"""
-
-TEST_CONCRETE_TESTTEMPLATE_CONTENT_WITH_LICENSE = """\
-// {BEGIN_LICENSE}
-/*
- * Copyright (c) Contributors to the Open 3D Engine Project
- *
- * SPDX-License-Identifier: Apache-2.0 OR MIT
- *
- */
-// {END_LICENSE}
-#pragma once
-
-#include <AzCore/EBus/EBus.h>
-
-namespace TestTemplate
-{
-    class TestTemplateRequests
-=======
     class ${Name}BusTraits
->>>>>>> 6068c73e
         : public AZ::EBusTraits
     {
     public:
@@ -82,20 +57,7 @@
 } // namespace ${Name}
 """
 
-<<<<<<< HEAD
-TEST_CONCRETE_TESTPROJECT_TEMPLATE_CONTENT_WITH_LICENSE = """\
-// {BEGIN_LICENSE}
-/*
- * Copyright (c) Contributors to the Open 3D Engine Project
- *
- * SPDX-License-Identifier: Apache-2.0 OR MIT
- *
- */
-// {END_LICENSE}
-#pragma once
-=======
 TEST_TEMPLATED_CONTENT_WITH_LICENSE = CPP_LICENSE_TEXT + TEST_TEMPLATED_CONTENT_WITHOUT_LICENSE
->>>>>>> 6068c73e
 
 TEST_CONCRETE_TESTTEMPLATE_CONTENT_WITHOUT_LICENSE = string.Template(
     TEST_TEMPLATED_CONTENT_WITHOUT_LICENSE).safe_substitute({'Name': "TestTemplate"})
@@ -117,64 +79,6 @@
 
 TEST_TEMPLATE_JSON_CONTENTS = """\
 {
-<<<<<<< HEAD
-    class TestGemRequests
-        : public AZ::EBusTraits
-    {
-    public:
-        //////////////////////////////////////////////////////////////////////////
-        // EBusTraits overrides
-        static const AZ::EBusHandlerPolicy HandlerPolicy = AZ::EBusHandlerPolicy::Single;
-        static const AZ::EBusAddressPolicy AddressPolicy = AZ::EBusAddressPolicy::Single;
-        //////////////////////////////////////////////////////////////////////////
-
-        // Put your public methods here
-    };
-
-    using TestGemRequestsBus = AZ::EBus<TestGemRequests>;
-
-} // namespace TestGem
-
-"""
-
-TEST_CONCRETE_TESTGEM_TEMPLATE_CONTENT_WITH_LICENSE = """\
-// {BEGIN_LICENSE}
-/*
- * Copyright (c) Contributors to the Open 3D Engine Project
- *
- * SPDX-License-Identifier: Apache-2.0 OR MIT
- *
- */
-// {END_LICENSE}
-#pragma once
-
-#include <AzCore/EBus/EBus.h>
-
-namespace TestGem
-{
-    class TestGemRequests
-        : public AZ::EBusTraits
-    {
-    public:
-        //////////////////////////////////////////////////////////////////////////
-        // EBusTraits overrides
-        static const AZ::EBusHandlerPolicy HandlerPolicy = AZ::EBusHandlerPolicy::Single;
-        static const AZ::EBusAddressPolicy AddressPolicy = AZ::EBusAddressPolicy::Single;
-        //////////////////////////////////////////////////////////////////////////
-
-        // Put your public methods here
-    };
-
-    using TestGemRequestsBus = AZ::EBus<TestGemRequests>;
-
-} // namespace TestGem
-
-"""
-
-TEST_DEFAULTTEMPLATE_JSON_CONTENTS = """\
-{
-    "inputPath": "Templates/Default/Template",
-=======
     "template_name": "Templates",
     "origin": "The primary repo for Templates goes here: i.e. http://www.mydomain.com",
     "license": "What license Templates uses goes here: i.e. https://opensource.org/licenses/MIT",
@@ -185,7 +89,6 @@
         "Templates"
     ],
     "icon_path": "preview.png",
->>>>>>> 6068c73e
     "copyFiles": [
         {
             "file": "Code/Include/${Name}/${Name}Bus.h",
