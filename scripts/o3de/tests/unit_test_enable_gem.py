#
# Copyright (c) Contributors to the Open 3D Engine Project.
# For complete copyright and license terms please see the LICENSE at the root of this distribution.
#
# SPDX-License-Identifier: Apache-2.0 OR MIT
#
#

import io
import json
import logging

import pytest
import pathlib
from unittest.mock import patch

from o3de import enable_gem


TEST_PROJECT_JSON_PAYLOAD = '''
{
    "project_name": "TestProject",
    "origin": "The primary repo for TestProject goes here: i.e. http://www.mydomain.com",
    "license": "What license TestProject uses goes here: i.e. https://opensource.org/licenses/MIT",
    "display_name": "TestProject",
    "summary": "A short description of TestProject.",
    "canonical_tags": [
        "Project"
    ],
    "user_tags": [
        "TestProject"
    ],
    "icon_path": "preview.png",
    "engine": "o3de-install",
    "restricted_name": "projects",
    "external_subdirectories": [
    ]
}
'''

TEST_GEM_JSON_PAYLOAD = '''
{
    "gem_name": "TestGem",
    "display_name": "TestGem",
    "license": "What license TestGem uses goes here: i.e. https://opensource.org/licenses/MIT",
    "origin": "The primary repo for TestGem goes here: i.e. http://www.mydomain.com",
    "type": "Code",
    "summary": "A short description of TestGem.",
    "canonical_tags": [
        "Gem"
    ],
    "user_tags": [
        "TestGem"
    ],
    "icon_path": "preview.png",
    "requirements": ""
}
'''

TEST_O3DE_MANIFEST_JSON_PAYLOAD = '''
{
    "o3de_manifest_name": "testuser",
    "origin": "C:/Users/testuser/.o3de",
    "default_engines_folder": "C:/Users/testuser/.o3de/Engines",
    "default_projects_folder": "C:/Users/testuser/.o3de/Projects",
    "default_gems_folder": "C:/Users/testuser/.o3de/Gems",
    "default_templates_folder": "C:/Users/testuser/.o3de/Templates",
    "default_restricted_folder": "C:/Users/testuser/.o3de/Restricted",
    "default_third_party_folder": "C:/Users/testuser/.o3de/3rdParty",
    "projects": [
        "D:/MinimalProject"
    ],
    "external_subdirectories": [],
    "templates": [],
    "restricted": [],
    "repos": [],
    "engines": [
        "D:/o3de/o3de"
    ],
    "engines_path": {
        "o3de": "D:/o3de/o3de"
    }
}
'''

@pytest.fixture(scope='class')
def init_enable_gem_data(request):
    class EnableGemData:
        def __init__(self):
            self.project_data = json.loads(TEST_PROJECT_JSON_PAYLOAD)
            self.gem_data = json.loads(TEST_GEM_JSON_PAYLOAD)
    request.cls.enable_gem = EnableGemData()


@pytest.mark.usefixtures('init_enable_gem_data')
class TestEnableGemCommand:
    @pytest.mark.parametrize("gem_path, project_path, gem_registered_with_project, gem_registered_with_engine,"
                             "expected_result", [
        pytest.param(pathlib.PurePath('TestProject/TestGem'), pathlib.PurePath('TestProject'), False, True, 0),
        pytest.param(pathlib.PurePath('TestProject/TestGem'), pathlib.PurePath('TestProject'), False, False, 0),
        pytest.param(pathlib.PurePath('TestProject/TestGem'), pathlib.PurePath('TestProject'), True, False, 0),
        ]
    )
    def test_enable_gem_registers_gem_as_well(self, gem_path, project_path, gem_registered_with_project, gem_registered_with_engine,
                        expected_result):

        def get_registered_path(project_name: str = None, gem_name: str = None) -> pathlib.Path:
            if project_name:
                return project_path
            elif gem_name:
                return gem_path
            return None

        def get_registered_gem_path(gem_name: str) -> pathlib.Path:
            return gem_path

        def save_o3de_manifest(new_project_data: dict, manifest_path: pathlib.Path = None) -> bool:
            if manifest_path == project_path:
                self.enable_gem.project_data = new_project_data
            return True

<<<<<<< HEAD
        def get_project_json_data(project_path: pathlib.Path):
=======
        def load_o3de_manifest(manifest_path: pathlib.Path = None) -> dict:
            if not manifest_path:
                return json.loads(TEST_O3DE_MANIFEST_JSON_PAYLOAD)
            return None

        def get_project_json_data(json_data: pathlib.Path, project_path: pathlib.Path):
>>>>>>> b21b0e12
            return self.enable_gem.project_data

        def get_gem_json_data(gem_path: pathlib.Path, project_path: pathlib.Path):
            return self.enable_gem.gem_data

        def get_project_gems(project_path: pathlib.Path):
            return [gem_path] if gem_registered_with_project else []

        def get_engine_gems():
            return [gem_path] if gem_registered_with_engine else []

        def add_gem_dependency(enable_gem_cmake_file: pathlib.Path, gem_name: str):
            return 0

        with patch('pathlib.Path.is_dir', return_value=True) as pathlib_is_dir_patch,\
                patch('pathlib.Path.is_file', return_value=True) as pathlib_is_file_patch, \
                patch('o3de.manifest.load_o3de_manifest', side_effect=load_o3de_manifest) as load_o3de_manifest_patch, \
                patch('o3de.manifest.save_o3de_manifest', side_effect=save_o3de_manifest) as save_o3de_manifest_patch,\
                patch('o3de.manifest.get_registered', side_effect=get_registered_path) as get_registered_patch,\
                patch('o3de.manifest.get_gem_json_data', side_effect=get_gem_json_data) as get_gem_json_data_patch,\
                patch('o3de.manifest.get_project_json_data', side_effect=get_project_json_data) as get_gem_json_data_patch,\
                patch('o3de.manifest.get_project_gems', side_effect=get_project_gems) as get_project_gems_patch,\
                patch('o3de.manifest.get_engine_gems', side_effect=get_engine_gems) as get_engine_gems_patch,\
                patch('o3de.cmake.add_gem_dependency', side_effect=add_gem_dependency) as add_gem_dependency_patch,\
                patch('o3de.validation.valid_o3de_gem_json', return_value=True) as valid_gem_json_patch:
            result = enable_gem.enable_gem_in_project(gem_path=gem_path, project_path=project_path)
            assert result == expected_result
            # If the gem isn't registered with the engine or project already it should now be registered with the project
            if not gem_registered_with_engine and gem_registered_with_project:
                # Prepend the project path to each external subdirectory
                project_relative_subdirs = map(lambda subdir: (pathlib.Path(project_path) / subdir).as_posix(),
                    self.enable_gem.project_data.get('external_subdirectories', []))
                assert gem_path.as_posix() in project_relative_subdirs<|MERGE_RESOLUTION|>--- conflicted
+++ resolved
@@ -119,16 +119,12 @@
                 self.enable_gem.project_data = new_project_data
             return True
 
-<<<<<<< HEAD
-        def get_project_json_data(project_path: pathlib.Path):
-=======
         def load_o3de_manifest(manifest_path: pathlib.Path = None) -> dict:
             if not manifest_path:
                 return json.loads(TEST_O3DE_MANIFEST_JSON_PAYLOAD)
             return None
 
-        def get_project_json_data(json_data: pathlib.Path, project_path: pathlib.Path):
->>>>>>> b21b0e12
+        def get_project_json_data(project_path: pathlib.Path):
             return self.enable_gem.project_data
 
         def get_gem_json_data(gem_path: pathlib.Path, project_path: pathlib.Path):
