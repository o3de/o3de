#
# Copyright (c) Contributors to the Open 3D Engine Project.
# For complete copyright and license terms please see the LICENSE at the root of this distribution.
#
# SPDX-License-Identifier: Apache-2.0 OR MIT
#
#
"""
Contains command to add a gem to a project's enabled_gem.cmake file
"""

import argparse
import logging
import os
import pathlib
import sys

from o3de import cmake, compatibility, manifest, project_properties, utils

logger = logging.getLogger('o3de.enable_gem')
logging.basicConfig(format=utils.LOG_FORMAT)


def enable_gem_in_project(gem_name: str = None,
                          gem_path: pathlib.Path = None,
                          project_name: str = None,
                          project_path: pathlib.Path = None,
                          enabled_gem_file: pathlib.Path = None,
<<<<<<< HEAD
                          force: bool = False,
                          check: bool = False) -> int:
=======
                          optional: bool = False) -> int:
>>>>>>> 37b99bfa
    """
    enable a gem in a projects enabled_gems.cmake file
    :param gem_name: name of the gem to add
    :param gem_path: path to the gem to add
    :param project_name: name of to the project to add the gem to
    :param project_path: path to the project to add the gem to
    :param enabled_gem_file: if this dependency goes/is in a specific file
<<<<<<< HEAD
    :param force: bypass version compatibility checks 
    :param check: check version compatibility without modifying anything 
=======
    :param optional: mark the gem as optional
>>>>>>> 37b99bfa
    :return: 0 for success or non 0 failure code
    """
    # we need either a project name or path
    if not project_name and not project_path:
        logger.error(f'Must either specify a Project path or Project Name.')
        return 1

    # if project name resolve it into a path
    if project_name and not project_path:
        project_path = manifest.get_registered(project_name=project_name)
    if not project_path:
        logger.error(f'Unable to locate project path from the registered manifest.json files:'
                     f' {str(pathlib.Path.home() / ".o3de/manifest.json")}, engine.json')
        return 1

    project_path = pathlib.Path(project_path).resolve()
    if not project_path.is_dir():
        logger.error(f'Project path {project_path} is not a folder.')
        return 1

    # we need either a gem name or path
    if not gem_name and not gem_path:
        logger.error(f'Must either specify a Gem path or Gem Name.')
        return 1

    # if gem name resolve it into a path
    if gem_name and not gem_path:
        gem_path = manifest.get_registered(gem_name=gem_name, project_path=project_path)
    if not gem_path:
        logger.error(f'Unable to locate gem path from the registered manifest.json files:'
                     f' {str(pathlib.Path( "~/.o3de/o3de_manifest.json").expanduser())},'
                     f' {project_path / "project.json"}, engine.json')
        return 1

    gem_path = pathlib.Path(gem_path).resolve()
    # make sure this gem already exists if we're adding.  We can always remove a gem.
    if not gem_path.is_dir():
        logger.error(f'Gem Path {gem_path} does not exist.')
        return 1

    # read gem.json from the gem path
    gem_json_data = manifest.get_gem_json_data(gem_path=gem_path, project_path=project_path)
    if not gem_json_data:
        logger.error(f'Could not read gem.json content under {gem_path}.')
        return 1

    if enabled_gem_file:
        # make sure this project has an enabled gems file
        if not enabled_gem_file.is_file():
            logger.error(f'Enabled gem file {enabled_gem_file} is not present.')
            return 1
        project_enabled_gem_file = enabled_gem_file

    else:
        # Find the path to enabled gem file.
        # It will be created if it doesn't exist
        project_enabled_gem_file = cmake.get_enabled_gem_cmake_file(project_path=project_path)
        if not project_enabled_gem_file.is_file():
            project_enabled_gem_file.touch()

    # Before adding the gem_dependency check if the project is registered in either the project or engine manifest
    buildable_gems = manifest.get_engine_gems()
    buildable_gems.extend(manifest.get_project_gems(project_path))
    # Convert each path to pathlib.Path object and filter out duplicates using dict.fromkeys
    buildable_gems = list(dict.fromkeys(map(lambda gem_path_string: pathlib.Path(gem_path_string), buildable_gems)))

    # check gem and engine version compatibility
    if force:
        logger.warning(f'Bypassing version compatibility check for {gem_json_data["gem_name"]}.')
    else:
        gem_dependencies = gem_json_data.get('dependencies','')
        incompatible_gem_version_specifiers = None

        # try to avoid gem compatibility checks which incur the cost of 
        # opening many gem.json files to get version information
        if gem_dependencies:
            # gem compatibility
            incompatible_gem_version_specifiers = compatibility.get_incompatible_gem_version_specifiers(
                project_path, gem_dependencies, buildable_gems)
            if incompatible_gem_version_specifiers:
                if check:
                    logger.info(f'{gem_json_data["gem_name"]} is not known to be compatible with the '
                    ' following gems used by this project and requires the --force parameter to enable.'
                    f'{incompatible_gem_version_specifiers}')
                else:
                    logger.error(f'{gem_json_data["gem_name"]} is not known to be compatible with the '
                    ' following gems used by this project and requires the --force parameter to enable.'
                    f'{incompatible_gem_version_specifiers}')

        # engine compatibility
        engine_is_compatible = compatibility.project_engine_is_compatible(project_path, 
            gem_json_data.get('compatible_engines',''), gem_json_data.get('engine_api_dependencies',''))
        if not engine_is_compatible:
            if check:
                logger.info(f'{gem_json_data["gem_name"]} is not known to be compatible with the '
                'engine used by this project and requires the --force parameter to enable.')
            else:
                logger.error(f'{gem_json_data["gem_name"]} is not known to be compatible with the '
                'engine used by this project and requires the --force parameter to enable.')

        if not incompatible_gem_version_specifiers and engine_is_compatible and check:
            logger.info(f'{gem_json_data["gem_name"]} is compatible with this project and engine.')
            return 0
        elif not engine_is_compatible or incompatible_gem_version_specifiers:
            return 1

    ret_val = 0
    # If the gem is not part of buildable set, it's gem_name should be registered to the "gem_names" field
    if gem_path not in buildable_gems:
        ret_val = project_properties.edit_project_props(project_path, new_gem_names=gem_json_data['gem_name'],
                                                        is_optional=optional)

    # add the gem if it is registered in either the project.json or engine.json
    ret_val = ret_val or cmake.add_gem_dependency(project_enabled_gem_file, gem_json_data['gem_name'])

    return ret_val

def add_explicit_gem_activation_for_all_paths(gem_root_folders: list,
                                              project_name: str = None,
                                              project_path: pathlib.Path = None,
                                              enabled_gem_file: pathlib.Path = None) -> int:
    """
    walks each gem root folder directory structure and adds explicit
    activation of the gems to the project
    :param gem_root_folders: name of the gem to add
    :param project_name: name of to the project to add the gem to
    :param project_path: path to the project to add the gem to
    :param enabled_gem_file: if this dependency goes/is in a specific file
    :return: 0 for success or non 0 failure code
    """
    if not gem_root_folders:
        logger.error('gem_root_folders list cannot be empty')
        return 1

    def stop_on_template_folders(directories: list, filenames: list) -> bool:
        return 'template.json' in filenames

    gem_dirs_set = set()
    ret_val = 0
    for gem_root_folder in gem_root_folders:
        gem_root_folder = pathlib.Path(gem_root_folder).resolve()
        if not gem_root_folder.is_dir():
            logger.error(f'gem root folder of {gem_root_folder} is not a directory')
            ret_val = 1
        for root, dirs, files in os.walk(gem_root_folder):
            # Skip activating gems within template directories
            if stop_on_template_folders(dirs, files):
                dirs[:] = []
            elif 'gem.json' in files:
                gem_dirs_set.add(pathlib.Path(root))

    for gem_dir in sorted(gem_dirs_set):
        # Run the command to add explicit activation even if previous calls failed
        ret_val = enable_gem_in_project(gem_path=gem_dir,
                                        project_name=project_name,
                                        project_path=project_path,
                                        enabled_gem_file=enabled_gem_file) or ret_val

    return ret_val


def _run_enable_gem_in_project(args: argparse) -> int:
    if args.all_gem_paths:
        return add_explicit_gem_activation_for_all_paths(
            args.all_gem_paths,
            args.project_name,
            args.project_path,
            args.enabled_gem_file
        )
    else:
        return enable_gem_in_project(args.gem_name,
                                     args.gem_path,
                                     args.project_name,
                                     args.project_path,
                                     args.enabled_gem_file,
<<<<<<< HEAD
                                     args.force,
                                     args.check
=======
                                     args.optional
>>>>>>> 37b99bfa
                                     )


def add_parser_args(parser):
    """
    add_parser_args is called to add arguments to each command such that it can be
    invoked locally or added by a central python file.
    Ex. Directly run from this file with: python enable_gem.py --project-path "D:/TestProject" --gem-path "D:/TestGem"
    :param parser: the caller passes an argparse parser like instance to this method
    """

    # Sub-commands should declare their own verbosity flag, if desired
    utils.add_verbosity_arg(parser)

    group = parser.add_mutually_exclusive_group(required=True)
    group.add_argument('-pp', '--project-path', type=pathlib.Path, required=False,
                       help='The path to the project.')
    group.add_argument('-pn', '--project-name', type=str, required=False,
                       help='The name of the project.')
    group = parser.add_mutually_exclusive_group(required=True)
    group.add_argument('-gp', '--gem-path', type=pathlib.Path, required=False,
                       help='The path to the gem.')
    group.add_argument('-gn', '--gem-name', type=str, required=False,
                       help='The name of the gem.')
    group.add_argument('-agp', '--all-gem-paths', type=pathlib.Path, nargs='*', required=False,
                       help='Explicitly activates all gems in the path recursively.')
    parser.add_argument('-egf', '--enabled-gem-file', type=pathlib.Path, required=False,
<<<<<<< HEAD
                       help='The cmake enabled_gem file in which the gem names are specified.'
                            'If not specified it will assume enabled_gems.cmake')
    group = parser.add_mutually_exclusive_group(required=False)
    group.add_argument('-f', '--force', type=bool, required=False,
                       help='Bypass version compatibility checks')
    group.add_argument('-c', '--check', type=bool, required=False,
                       help='Checks if this gem can be enabled for the specified project, but does not actually enable.')
=======
                        help='The cmake enabled_gem file in which the gem names are specified.'
                        'If not specified it will assume enabled_gems.cmake')
    parser.add_argument('-o', '--optional', action='store_true', required=False, default=False,
                        help='Marks the gem as optional so a project can still be configured if not found.')
>>>>>>> 37b99bfa

    parser.set_defaults(func=_run_enable_gem_in_project)


def add_args(subparsers) -> None:
    """
    add_args is called to add subparsers arguments to each command such that it can be
    a central python file such as o3de.py.
    It can be run from the o3de.py script as follows
    call add_args and execute: python o3de.py add-gem-to-project --project-path "D:/TestProject" --gem-path "D:/TestGem"
    :param subparsers: the caller instantiates subparsers and passes it in here
    """
    enable_gem_project_subparser = subparsers.add_parser('enable-gem')
    add_parser_args(enable_gem_project_subparser)


def main():
    """
    Runs enable_gem.py script as standalone script
    """
    # parse the command line args
    the_parser = argparse.ArgumentParser()

    # add args to the parser
    add_parser_args(the_parser)

    # parse args
    the_args = the_parser.parse_args()

    # run
    ret = the_args.func(the_args) if hasattr(the_args, 'func') else 1
    logger.info('Success!' if ret == 0 else 'Completed with issues: result {}'.format(ret))

    # return
    sys.exit(ret)


if __name__ == "__main__":
    main()<|MERGE_RESOLUTION|>--- conflicted
+++ resolved
@@ -26,12 +26,9 @@
                           project_name: str = None,
                           project_path: pathlib.Path = None,
                           enabled_gem_file: pathlib.Path = None,
-<<<<<<< HEAD
                           force: bool = False,
-                          check: bool = False) -> int:
-=======
+                          check: bool = False,
                           optional: bool = False) -> int:
->>>>>>> 37b99bfa
     """
     enable a gem in a projects enabled_gems.cmake file
     :param gem_name: name of the gem to add
@@ -39,12 +36,9 @@
     :param project_name: name of to the project to add the gem to
     :param project_path: path to the project to add the gem to
     :param enabled_gem_file: if this dependency goes/is in a specific file
-<<<<<<< HEAD
     :param force: bypass version compatibility checks 
-    :param check: check version compatibility without modifying anything 
-=======
+    :param check: check version compatibility without modifying anything
     :param optional: mark the gem as optional
->>>>>>> 37b99bfa
     :return: 0 for success or non 0 failure code
     """
     # we need either a project name or path
@@ -162,6 +156,7 @@
 
     return ret_val
 
+
 def add_explicit_gem_activation_for_all_paths(gem_root_folders: list,
                                               project_name: str = None,
                                               project_path: pathlib.Path = None,
@@ -220,12 +215,9 @@
                                      args.project_name,
                                      args.project_path,
                                      args.enabled_gem_file,
-<<<<<<< HEAD
                                      args.force,
-                                     args.check
-=======
+                                     args.check,
                                      args.optional
->>>>>>> 37b99bfa
                                      )
 
 
@@ -253,20 +245,15 @@
     group.add_argument('-agp', '--all-gem-paths', type=pathlib.Path, nargs='*', required=False,
                        help='Explicitly activates all gems in the path recursively.')
     parser.add_argument('-egf', '--enabled-gem-file', type=pathlib.Path, required=False,
-<<<<<<< HEAD
-                       help='The cmake enabled_gem file in which the gem names are specified.'
-                            'If not specified it will assume enabled_gems.cmake')
+                        help='The cmake enabled_gem file in which the gem names are specified.'
+                        'If not specified it will assume enabled_gems.cmake')
     group = parser.add_mutually_exclusive_group(required=False)
     group.add_argument('-f', '--force', type=bool, required=False,
                        help='Bypass version compatibility checks')
     group.add_argument('-c', '--check', type=bool, required=False,
                        help='Checks if this gem can be enabled for the specified project, but does not actually enable.')
-=======
-                        help='The cmake enabled_gem file in which the gem names are specified.'
-                        'If not specified it will assume enabled_gems.cmake')
     parser.add_argument('-o', '--optional', action='store_true', required=False, default=False,
                         help='Marks the gem as optional so a project can still be configured if not found.')
->>>>>>> 37b99bfa
 
     parser.set_defaults(func=_run_enable_gem_in_project)
 
