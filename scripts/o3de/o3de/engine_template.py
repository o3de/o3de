#
# All or portions of this file Copyright (c) Amazon.com, Inc. or its affiliates or
# its licensors.
#
# For complete copyright and license terms please see the LICENSE at the root of this
# distribution (the "License"). All use of this software is governed by the License,
# or, if provided, by the license below or the license accompanying this file. Do not
# remove or modify any license notices. This file is distributed on an "AS IS" BASIS,
# WITHOUT WARRANTIES OR CONDITIONS OF ANY KIND, either express or implied.
#
"""
This file contains all the code that has to do with creating and instantiate engine templates
"""
import argparse
import logging
import os
import shutil
import sys
import json
import uuid
import re


from o3de import manifest, validation, utils

logger = logging.getLogger()
logging.basicConfig()

binary_file_ext = {
    '.pak',
    '.bin',
    '.png',
    '.tga',
    '.bmp',
    '.dat',
    '.trp',
    '.fbx',
    '.mb',
    '.tif',
    '.tiff',
    '.bmp',
    '.dds',
    '.dds0',
    '.dds1',
    '.dds2',
    '.dds3',
    '.dds4',
    '.dds5',
    '.dds6',
    '.dds7',
    '.dds8',
    '.dds9',
    '.ctc',
    '.bnk',
    '.wav',
    '.dat',
    '.akd',
    '.cgf',
    '.wem',
    '.assetinfo',
    '.animgraph',
    '.motionset'
}

expect_license_info_ext = {
    '.cpp',
    '.h',
    '.hpp',
    '.inl',
    '.py',
    '.cmake'
}

restricted_platforms = {
    'Provo',
    'Salem',
    'Jasper',
    'Paris'
}

template_file_name = 'template.json'


def _transform(s_data: str,
               replacements: list,
               keep_license_text: bool = False) -> str:
    """
    Internal function called to transform source data into templated data
    :param s_data: the source data to be transformed
    :param replacements: list of transformation pairs A->B
    :param keep_license_text: whether or not you want to keep license text
    :return: the potentially transformed data
    """
    # copy the s_data into t_data, then apply all transformations only on t_data
    t_data = s_data
    for replacement in replacements:
        t_data = t_data.replace(replacement[0], replacement[1])

    # if someone hand edits the template to have ${Random_Uuid} then replace it with a randomly generated uuid
    while '${Random_Uuid}' in t_data:
        t_data = t_data.replace('${Random_Uuid}', str(uuid.uuid4()), 1)

    ##################################################################
    # For some reason the re.sub call here gets into some kind of infinite
    # loop and never returns on some files consistently.
    # Until I figure out why we can use the string replacement method
    # if not keep_license_text:
    #    t_data = re.sub(r"^(//|'''|#)\s*{BEGIN_LICENSE}((.|\n)*){END_LICENSE}\n", "", t_data, flags=re.DOTALL)

    if not keep_license_text:
        while '{BEGIN_LICENSE}' in t_data:
            start = t_data.find('{BEGIN_LICENSE}')
            if start != -1:
                line_start = t_data.rfind('\n', 0, start)
                if line_start == -1:
                    line_start = 0
                end = t_data.find('{END_LICENSE}')
                end = t_data.find('\n', end)
                if end != -1:
                    t_data = t_data[:line_start] + t_data[end + 1:]
    ###################################################################
    return t_data


def _transform_copy(source_file: str,
                    destination_file: str,
                    replacements: list,
                    keep_license_text: bool = False) -> None:
    """
    Internal function called to transform and copy a source file into templated destination file
    :param source_file: the source file to be transformed
    :param destination_file: the destination file, this is the transformed file
    :param replacements: list of transformation pairs A->B
    :param keep_license_text: whether or not you want to keep license text
    """
    # if its a known binary type just copy it, else try to transform it.
    # if its an unknown binary type it will throw and we catch copy.
    # if we had no known binary type it would still work, but much slower
    name, ext = os.path.splitext(source_file)
    if ext in binary_file_ext:
        shutil.copy(source_file, destination_file)
    else:
        try:
            # open the file and transform its data
            with open(source_file, 'r') as s:
                s_data = s.read()
                d_data = _transform(s_data, replacements, keep_license_text)

                # if the dst file we are about to write exists already for some reason delete it
                if os.path.isfile(destination_file):
                    os.unlink(destination_file)
                with open(destination_file, 'w') as d:
                    d.write(d_data)
        except Exception as e:
            # usually happens if there is an unknown binary type
            shutil.copy(source_file, destination_file)
            pass


def _execute_template_json(json_data: dict,
                           destination_path: str,
                           template_path: str,
                           replacements: list,
                           keep_license_text: bool = False) -> None:
    # create dirs first
    # for each createDirectory entry, transform the folder name
    for create_directory in json_data['createDirectories']:
        # construct the new folder name
        new_dir = f"{destination_path}/{create_directory['dir']}"

        # transform the folder name
        new_dir = _transform(new_dir, replacements, keep_license_text)

        # create the folder
        os.makedirs(new_dir, exist_ok=True)

    # for each copyFiles entry, _transformCopy the templated source file into a concrete instance file or
    # regular copy if not templated
    for copy_file in json_data['copyFiles']:
        # construct the input file name
        in_file = f"{template_path}/Template/{copy_file['file']}"

        # the file can be marked as optional, if it is and it does not exist skip
        if copy_file['isOptional'] and copy_file['isOptional'] == 'true':
            if not os.path.isfile(in_file):
                continue

        # construct the output file name
        out_file = f"{destination_path}/{copy_file['file']}"

        # transform the output file name
        out_file = _transform(out_file, replacements, keep_license_text)

        # if for some reason the output folder for this file was not created above do it now
        os.makedirs(os.path.dirname(out_file), exist_ok=True)

        # if templated _transformCopy the file, if not just copy it
        if copy_file['isTemplated']:
            _transform_copy(in_file, out_file, replacements, keep_license_text)
        else:
            shutil.copy(in_file, out_file)


def _execute_restricted_template_json(json_data: dict,
                                      restricted_platform: str,
                                      destination_name,
                                      template_name,
                                      destination_path: str,
                                      destination_restricted_path: str,
                                      template_restricted_path: str,
                                      destination_restricted_platform_relative_path: str,
                                      template_restricted_platform_relative_path: str,
                                      replacements: list,
                                      keep_restricted_in_instance: bool = False,
                                      keep_license_text: bool = False) -> None:
    # if we are not keeping restricted in instance make restricted.json if not present
    if not keep_restricted_in_instance:
        restricted_json = f"{destination_restricted_path}/restricted.json".replace('//', '/')
        os.makedirs(os.path.dirname(restricted_json), exist_ok=True)
        if not os.path.isfile(restricted_json):
            with open(restricted_json, 'w') as s:
                restricted_json_data = {}
                restricted_json_data.update({"restricted_name": destination_name})
                s.write(json.dumps(restricted_json_data, indent=4))

    # create dirs first
    # for each createDirectory entry, transform the folder name
    for create_directory in json_data['createDirectories']:
        # construct the new folder name
        new_dir = f"{destination_restricted_path}/{restricted_platform}/{destination_restricted_platform_relative_path}/{destination_name}/{create_directory['dir']}".replace(
            '//', '/')
        if keep_restricted_in_instance:
            new_dir = f"{destination_path}/{create_directory['origin']}".replace('//', '/')

        # transform the folder name
        new_dir = _transform(new_dir, replacements, keep_license_text)

        # create the folder
        os.makedirs(new_dir, exist_ok=True)

    # for each copyFiles entry, _transformCopy the templated source file into a concrete instance file or
    # regular copy if not templated
    for copy_file in json_data['copyFiles']:
        # construct the input file name
        in_file = f"{template_restricted_path}/{restricted_platform}/{template_restricted_platform_relative_path}/{template_name}/Template/{copy_file['file']}".replace(
            '//', '/')

        # the file can be marked as optional, if it is and it does not exist skip
        if copy_file['isOptional'] and copy_file['isOptional'] == 'true':
            if not os.path.isfile(in_file):
                continue

        # construct the output file name
        out_file = f"{destination_restricted_path}/{restricted_platform}/{destination_restricted_platform_relative_path}/{destination_name}/{copy_file['file']}".replace(
            '//', '/')
        if keep_restricted_in_instance:
            out_file = f"{destination_path}/{copy_file['origin']}".replace('//', '/')

        # transform the output file name
        out_file = _transform(out_file, replacements, keep_license_text)

        # if for some reason the output folder for this file was not created above do it now
        os.makedirs(os.path.dirname(out_file), exist_ok=True)

        # if templated _transformCopy the file, if not just copy it
        if copy_file['isTemplated']:
            _transform_copy(in_file, out_file, replacements, keep_license_text)
        else:
            shutil.copy(in_file, out_file)


def _instantiate_template(template_json_data: dict,
                          destination_name: str,
                          template_name: str,
                          destination_path: str,
                          template_path: str,
                          destination_restricted_path: str,
                          template_restricted_path: str,
                          destination_restricted_platform_relative_path: str,
                          template_restricted_platform_relative_path: str,
                          replacements: list,
                          keep_restricted_in_instance: bool = False,
                          keep_license_text: bool = False) -> int:
    """
    Internal function to create a concrete instance from a template

    :param template_json_data: the template json data
    :param destination_name: the name of folder you want to instantiate the template in
    :param template_name: the name of the template
    :param destination_path: the path you want to instantiate the template in
    :param template_path: the path of the template
    :param destination_restricted_path: the path of the restricted destination
    :param template_restricted_path: the path of the restricted template
    :param destination_restricted_platform_relative_path: any path after the Platform of the restricted destination
    :param template_restricted_platform_relative_path: any path after the Platform of the restricted template
    :param replacements: optional list of strings uses to make concrete names out of templated parameters. X->Y pairs
        Ex. ${Name},TestGem,${Player},TestGemPlayer
        This will cause all references to ${Name} be replaced by TestGem, and all ${Player} replaced by 'TestGemPlayer'
    :param keep_restricted_in_instance: whether or not you want to keep the templates restricted files in your instance
     or separate them out into the restricted folder
    :param keep_license_text: whether or not you want to keep the templates license text in your instance.
        template can have license blocks starting with {BEGIN_LICENSE} and ending with {END_LICENSE},
        this controls if you want to keep the license text from the template in the new instance. It is false by default
        because most customers will not want license text in their instances, but we may want to keep them.
    :return: 0 for success or non 0 failure code
    """
    # execute the template json
    _execute_template_json(template_json_data,
                           destination_path,
                           template_path,
                           replacements,
                           keep_license_text)

    # execute restricted platform jsons if any
    if template_restricted_path:
        for restricted_platform in os.listdir(template_restricted_path):
            if os.path.isfile(restricted_platform):
                continue
            template_restricted_platform = f'{template_restricted_path}/{restricted_platform}'
            template_restricted_platform_path_rel = f'{template_restricted_platform}/{template_restricted_platform_relative_path}/{template_name}'
            platform_json = f'{template_restricted_platform_path_rel}/{template_file_name}'.replace('//', '/')

            if os.path.isfile(platform_json):
                if not validation.valid_o3de_template_json(platform_json):
                    logger.error(f'Template json {platform_json} is invalid.')
                    return 1

                # load the template json and execute it
                with open(platform_json, 'r') as s:
                    try:
                        json_data = json.load(s)
                    except Exception as e:
                        logger.error(f'Failed to load {platform_json}: ' + str(e))
                        return 1
                    else:
                        _execute_restricted_template_json(json_data,
                                                          restricted_platform,
                                                          destination_name,
                                                          template_name,
                                                          destination_path,
                                                          destination_restricted_path,
                                                          template_restricted_path,
                                                          destination_restricted_platform_relative_path,
                                                          template_restricted_platform_relative_path,
                                                          replacements,
                                                          keep_restricted_in_instance,
                                                          keep_license_text)

    return 0


def create_template(source_path: str,
                    template_path: str,
                    source_restricted_path: str = None,
                    source_restricted_name: str = None,
                    template_restricted_path: str = None,
                    template_restricted_name: str = None,
                    source_restricted_platform_relative_path: str = None,
                    template_restricted_platform_relative_path: str = None,
                    keep_restricted_in_template: bool = False,
                    keep_license_text: bool = False,
                    replace: list = None) -> int:
    """
    Create a template from a source directory using replacement

    :param source_path: The path to the source that you want to make into a template
    :param template_path: the path of the template to create, can be absolute or relative to default templates path
    :param source_restricted_path: path to the source restricted folder
    :param source_restricted_name: name of the source restricted folder
    :param template_restricted_path: path to the templates restricted folder
    :param template_restricted_name: name of the templates restricted folder
    :param source_restricted_platform_relative_path: any path after the platform in the source restricted
    :param template_restricted_platform_relative_path: any path after the platform in the template restricted
    :param replace: optional list of strings uses to make templated parameters out of concrete names. X->Y pairs
     Ex. TestGem,${Name},TestGemPlayer,${Player}
     This will cause all references to 'TestGem' be replaced by ${Name}, and all 'TestGemPlayer' replaced by ${Player}
     Note these replacements are executed in order, so if you have larger matches, do them first, i.e.
     TestGemPlayer,${Player},TestGem,${Name}
     TestGemPlayer will get matched first and become ${Player} and will not become ${Name}Player
    :param keep_restricted_in_template: whether or not you want to keep the templates restricted in your template.
    :param keep_license_text: whether or not you want to keep the templates license text in your instance.
     Templated files can have license blocks starting with {BEGIN_LICENSE} and ending with {END_LICENSE},
     this controls if you want to keep the license text from the template in the new instance. It is false by default
     because most people will not want license text in their instances.
    :return: 0 for success or non 0 failure code
    """

    # if no src path error
    if not source_path:
        logger.error('Src path cannot be empty.')
        return 1
    source_path = source_path.replace('\\', '/')
    if not os.path.isdir(source_path):
        logger.error(f'Src path {source_path} is not a folder.')
        return 1

    # source_name is now the last component of the source_path
    source_name = os.path.basename(source_path)

    # if no template path, error
    if not template_path:
        logger.info(f'Template path empty. Using source name {source_name}')
        template_path = source_name
    template_path = template_path.replace('\\', '/')
    if not os.path.isabs(template_path):
        default_templates_folder = manifest.get_registered(default_folder='templates')
        template_path = f'{default_templates_folder}/{template_path}'
        logger.info(f'Template path not a full path. Using default templates folder {template_path}')
    if os.path.isdir(template_path):
        logger.error(f'Template path {template_path} is already exists.')
        return 1

    # template name is now the last component of the template_path
    template_name = os.path.basename(template_path)

    # template name cannot be the same as a restricted platform name
    if template_name in restricted_platforms:
        logger.error(f'Template path cannot be a restricted name. {template_name}')
        return 1

    if source_restricted_name and not source_restricted_path:
        source_restricted_path = manifest.get_registered(restricted_name=source_restricted_name)

    # source_restricted_path
    if source_restricted_path:
        source_restricted_path = source_restricted_path.replace('\\', '/')
        if not os.path.isabs(source_restricted_path):
            engine_json = f'{manifest.get_this_engine_path()}/engine.json'
            if not validation.valid_o3de_engine_json(engine_json):
                logger.error(f"Engine json {engine_json} is not valid.")
                return 1
            with open(engine_json) as s:
                try:
                    engine_json_data = json.load(s)
                except Exception as e:
                    logger.error(f"Failed to read engine json {engine_json}: {str(e)}")
                    return 1
                try:
                    engine_restricted = engine_json_data['restricted_name']
                except Exception as e:
                    logger.error(f"Engine json {engine_json} restricted not found.")
                    return 1
            engine_restricted_folder = manifest.get_registered(restricted_name=engine_restricted)
            new_source_restricted_path = f'{engine_restricted_folder}/{source_restricted_path}'
            logger.info(f'Source restricted path {source_restricted_path} not a full path. We must assume this engines'
                        f' restricted folder {new_source_restricted_path}')
        if not os.path.isdir(source_restricted_path):
            logger.error(f'Source restricted path {source_restricted_path} is not a folder.')
            return 1

    if template_restricted_name and not template_restricted_path:
        template_restricted_path = manifest.get_registered(restricted_name=template_restricted_name)

    if not template_restricted_name:
        template_restricted_name = template_name

    # template_restricted_path
    if template_restricted_path:
        template_restricted_path = template_restricted_path.replace('\\', '/')
        if not os.path.isabs(template_restricted_path):
            default_templates_restricted_folder = manifest.get_registered(restricted_name='templates')
            new_template_restricted_path = f'{default_templates_restricted_folder}/{template_restricted_path}'
            logger.info(f'Template restricted path {template_restricted_path} not a full path. We must assume the'
                        f' default templates restricted folder {new_template_restricted_path}')
            template_restricted_path = new_template_restricted_path

        if os.path.isdir(template_restricted_path):
            # see if this is already a restricted path, if it is get the "restricted_name" from the restricted json
            # so we can set "restricted_name" to it for this template
            restricted_json = f'{template_restricted_path}/restricted.json'
            if os.path.isfile(restricted_json):
                if not validation.valid_o3de_restricted_json(restricted_json):
                    logger.error(f'{restricted_json} is not valid.')
                    return 1
                with open(restricted_json, 'r') as s:
                    try:
                        restricted_json_data = json.load(s)
                    except Exception as e:
                        logger.error(f'Failed to load {restricted_json}: ' + str(e))
                        return 1
                    try:
                        template_restricted_name = restricted_json_data['restricted_name']
                    except Exception as e:
                        logger.error(f'Failed to read restricted_name from {restricted_json}')
                        return 1
        else:
            os.makedirs(template_restricted_path)

    # source restricted relative
    if source_restricted_platform_relative_path:
        source_restricted_platform_relative_path = source_restricted_platform_relative_path.replace('\\', '/')
    else:
        source_restricted_platform_relative_path = ''

    # template restricted relative
    if template_restricted_platform_relative_path:
        template_restricted_platform_relative_path = template_restricted_platform_relative_path.replace('\\', '/')
    else:
        template_restricted_platform_relative_path = ''

    logger.info(f'Processing Src: {source_path}')

    # set all user defined replacements first
    replacements = list()
    while replace:
        replace_this = replace.pop(0)
        with_this = replace.pop(0)
        replacements.append((replace_this, with_this))

    os.makedirs(template_path, exist_ok=True)

    # set the src templates name as the ${Name}
    replacements.append((source_name.lower(), '${NameLower}'))
    replacements.append((source_name.upper(), '${NameUpper}'))
    replacements.append((source_name, '${Name}'))

    def _transform_into_template(s_data: object) -> (bool, object):
        """
        Internal function to transform any data into templated data
        :param s_data: the input data, this could be file data or file name data
        :return: bool: whether or not the returned data MAY need to be transformed to instantiate it
                 t_data: potentially transformed data 0 for success or non 0 failure code
        """
        # copy the src data to the transformed data, then operate only on transformed data
        t_data = s_data

        # run all the replacements
        for replacement in replacements:
            t_data = t_data.replace(replacement[0], replacement[1])

        if not keep_license_text:
            t_data = re.sub(r"(//|'''|#)\s*{BEGIN_LICENSE}((.|\n)*){END_LICENSE}\n", "", t_data, flags=re.DOTALL)

        # See if this file has the ModuleClassId
        try:
            pattern = r'.*AZ_RTTI\(\$\{Name\}Module, \"(?P<ModuleClassId>\{.*-.*-.*-.*-.*\})\", AZ::Module'
            module_class_id = re.search(pattern, t_data).group('ModuleClassId')
            replacements.append((module_class_id, '${ModuleClassId}'))
            t_data = t_data.replace(module_class_id, '${ModuleClassId}')
        except Exception as e:
            pass

        # See if this file has the SysCompClassId
        try:
            pattern = r'.*AZ_COMPONENT\(\$\{Name\}SystemComponent, \"(?P<SysCompClassId>\{.*-.*-.*-.*-.*\})\"'
            sys_comp_class_id = re.search(pattern, t_data).group('SysCompClassId')
            replacements.append((sys_comp_class_id, '${SysCompClassId}'))
            t_data = t_data.replace(sys_comp_class_id, '${SysCompClassId}')
        except Exception as e:
            pass

        # See if this file has the EditorSysCompClassId
        try:
            pattern = r'.*AZ_COMPONENT\(\$\{Name\}EditorSystemComponent, \"(?P<EditorSysCompClassId>\{.*-.*-.*-.*-.*\})\"'
            editor_sys_comp_class_id = re.search(pattern, t_data).group('EditorSysCompClassId')
            replacements.append((editor_sys_comp_class_id, '${EditorSysCompClassId}'))
            t_data = t_data.replace(editor_sys_comp_class_id, '${EditorSysCompClassId}')
        except Exception as e:
            pass

        # we want to send back the transformed data and whether or not this file
        # may require transformation when instantiated. So if the input data is not the
        # same as the output, then we transformed it which means there may be a transformation
        # needed to instance it. Or if we chose not to remove the license text then potentially it
        # may need to be transformed when instanced
        if s_data != t_data or '{BEGIN_LICENSE}' in t_data:
            return True, t_data
        else:
            return False, t_data

    def _transform_into_template_restricted_filename(s_data: object,
                                                     platform: str) -> (bool, object):
        """
        Internal function to transform a restricted platform file name into restricted template file name
        :param s_data: the input data, this could be file data or file name data
        :return: bool: whether or not the returned data MAY need to be transformed to instantiate it
                 t_data: potentially transformed data 0 for success or non 0 failure code
        """
        # copy the src data to the transformed data, then operate only on transformed data
        t_data = s_data

        # run all the replacements
        for replacement in replacements:
            t_data = t_data.replace(replacement[0], replacement[1])

        # the name of the Platform should follow the '/Platform/{platform}'
        t_data = t_data.replace(f"Platform/{platform}", '')

        # we want to send back the transformed data and whether or not this file
        # may require transformation when instantiated. So if the input data is not the
        # same as the output, then we transformed it which means there may be a transformation
        # needed to instance it.
        if s_data != t_data:
            return True, t_data
        else:
            return False, t_data

    def _transform_restricted_into_copyfiles_and_createdirs(source_path: str,
                                                            restricted_platform: str,
                                                            root_abs: str,
                                                            path_abs: str = None) -> None:
        """
        Internal function recursively called to transform any paths files into copyfiles and create dirs relative to
        the root. This will transform and copy the files, and save the copyfiles and createdirs data, no not save it
        :param root_abs: This is the path everything will end up relative to
        :path_abs: This is the path being processed, it is always either root_abs (where it starts) or a subdir
         of root_abs
        """
        if not path_abs:
            path_abs = root_abs

        entries = os.listdir(path_abs)
        for entry in entries:

            # create the absolute entry by joining the path_abs and the entry
            entry_abs = f'{path_abs}/{entry}'

            # create the relative entry by removing the root_abs
            entry_rel = entry_abs.replace(root_abs + '/', '')

            # report what file we are processing so we have a good idea if it breaks on what file it broke on
            logger.info(f'Processing file: {entry_abs}')

            # this is a restricted file, so we need to transform it, unpalify it
            # restricted/<platform>/<source_path_rel>/some/folders/<file> ->
            # <source_path_rel>/some/folders/Platform/<platform>/<file>
            #
            # C:/repo/Lumberyard/restricted/Jasper/TestDP/CMakeLists.txt ->
            # C:/repo/Lumberyard/TestDP/Platform/Jasper/CMakeLists.txt
            #
            _, origin_entry_rel = _transform_into_template(entry_rel)
            components = origin_entry_rel.split('/')
            num_components = len(components)

            # see how far along the source path the restricted folder matches
            # then hopefully there is a Platform folder, warn if there isn't
            before = []
            after = []
            relative = ''

            if os.path.isdir(entry_abs):
                for x in range(0, num_components):
                    relative += f'{components[x]}/'
                    if os.path.isdir(f'{source_path}/{relative}'):
                        before.append(components[x])
                    else:
                        after.append(components[x])
            else:
                for x in range(0, num_components - 1):
                    relative += f'{components[x]}/'
                    if os.path.isdir(f'{source_path}/{relative}'):
                        before.append(components[x])
                    else:
                        after.append(components[x])

                after.append(components[num_components - 1])

            before.append("Platform")
            warn_if_not_platform = f'{source_path}/{"/".join(before)}'
            before.append(restricted_platform)
            before.extend(after)

            origin_entry_rel = '/'.join(before)

            if not os.path.isdir(warn_if_not_platform):
                logger.warning(
                    f'{entry_abs} -> {origin_entry_rel}: Other Platforms not found in {warn_if_not_platform}')

            destination_entry_rel = origin_entry_rel
            destination_entry_abs = f'{template_path}/Template/{origin_entry_rel}'

            # clean up any collapsed folders
            origin_entry_rel = origin_entry_rel.replace('//', '/')
            destination_entry_abs = destination_entry_abs.replace('//', '/')
            destination_entry_rel = destination_entry_rel.replace('//', '/')

            # clean up any relative leading slashes
            while origin_entry_rel.startswith('/'):
                origin_entry_rel = origin_entry_rel[1:]
            while destination_entry_rel.startswith('/'):
                destination_entry_rel = destination_entry_rel[1:]

            # make sure the dst folder may or may not exist yet, make sure it does exist before we transform
            # data into it
            os.makedirs(os.path.dirname(destination_entry_abs), exist_ok=True)

            # if the entry is a file, we need to transform it and add the entries into the copyfiles
            # if the entry is a folder then we need to add the entry to the createDirs and recurse into that folder
            templated = False
            if os.path.isfile(entry_abs):

                # if this file is a known binary file, there is no transformation needed and just copy it
                # if not a known binary file open it and try to transform the data. if it is an unknown binary
                # type it will throw and we catch copy
                # if we had no known binary type it would still work, but much slower
                name, ext = os.path.splitext(entry)
                if ext in binary_file_ext:
                    shutil.copy(entry_abs, destination_entry_abs)
                else:
                    try:
                        # open the file and attempt to transform it
                        with open(entry_abs, 'r') as s:
                            source_data = s.read()
                            templated, source_data = _transform_into_template(source_data)

                            # if the file type is a file that we expect to fins license header and we don't find any
                            # warn that the we didn't find the license info, this makes it easy to make sure we didn't
                            # miss any files we want to have license info in.
                            if keep_license_text and ext in expect_license_info_ext:
                                if 'Copyright (c)' not in source_data or '{BEGIN_LICENSE}' not in source_data:
                                    logger.warning(f'Un-templated License header in {entry_abs}')

                        # if the transformed file we are about to write already exists for some reason, delete it
                        if os.path.isfile(destination_entry_abs):
                            os.unlink(destination_entry_abs)
                        with open(destination_entry_abs, 'w') as s:
                            s.write(source_data)
                    except Exception as e:
                        # we were not able to template the file, this is usually due to a unknown binary format
                        # so we catch copy it
                        shutil.copy(entry_abs, destination_entry_abs)
                        pass

                copy_files.append({
                    "file": destination_entry_rel,
                    "origin": origin_entry_rel,
                    "isTemplated": templated,
                    "isOptional": False
                })
            else:
                create_dirs.append({
                    "dir": destination_entry_rel,
                    "origin": origin_entry_rel
                })
                _transform_restricted_into_copyfiles_and_createdirs(source_path, restricted_platform, root_abs,
                                                                    entry_abs)

    def _transform_dir_into_copyfiles_and_createdirs(root_abs: str,
                                                     path_abs: str = None) -> None:
        """
        Internal function recursively called to transform any paths files into copyfiles and create dirs relative to
        the root. This will transform and copy the files, and save the copyfiles and createdirs data, no not save it
        :param root_abs: This is the path everything will end up relative to
        :path_abs: This is the path being processed, it is always either root_abs (where it starts) or a subdir
         of root_abs
        """
        if not path_abs:
            path_abs = root_abs

        entries = os.listdir(path_abs)
        for entry in entries:

            # create the absolute entry by joining the path_abs and the entry
            entry_abs = f'{path_abs}/{entry}'

            # create the relative entry by removing the root_abs
            entry_rel = entry_abs.replace(root_abs + '/', '')

            # report what file we are processing so we have a good idea if it breaks on what file it broke on
            logger.info(f'Processing file: {entry_abs}')

            # see if the entry is a platform file, if it is then we save its copyfile data in a platform specific list
            # then at the end we can save the restricted ones separately
            found_platform = ''
            platform = False
            if not keep_restricted_in_template and '/Platform' in entry_abs:
                platform = True
                try:
                    # the name of the Platform should follow the '/Platform/'
                    pattern = r'/Platform/(?P<Platform>[^/:*?\"<>|\r\n]+/?)'
                    found_platform = re.search(pattern, entry_abs).group('Platform')
                    found_platform = found_platform.replace('/', '')
                except Exception as e:
                    pass

                # if the entry is a file and the found_platform isn't yet in the restricted_platform_entries
                # then set found_platform to empty as if we didn't find it as we should have already found a folder
                # with the platform name containing this file
                if os.path.isfile(entry_abs) and found_platform not in restricted_platform_entries:
                    found_platform = ''

                # if we found a platform that is not yet in the restricted_platform_entries and it is a restricted
                # platform, then add empty copyfiles and createDirs for this found restricted platform
                if found_platform not in restricted_platform_entries and found_platform in restricted_platforms:
                    restricted_platform_entries.update({found_platform: {'copyFiles': [], 'createDirs': []}})

            # Now if we found a platform and still have a found_platform which is a restricted platform
            # then transform the entry relative name into a dst relative entry name and dst abs entry.
            # if not then create a normal relative and abs dst entry name
            _, origin_entry_rel = _transform_into_template(entry_rel)
            if platform and found_platform in restricted_platforms:
                # if we don't have a template restricted path and we found restricted files... warn and skip
                # the file/dir
                if not template_restricted_path:
                    logger.warning("Restricted platform files found!!! {entry_rel}, {found_platform}")
                    continue
                _, destination_entry_rel = _transform_into_template_restricted_filename(entry_rel, found_platform)
                destination_entry_abs = f'{template_restricted_path}/{found_platform}/{template_restricted_platform_relative_path}/{template_name}/Template/{destination_entry_rel}'
            else:
                destination_entry_rel = origin_entry_rel
                destination_entry_abs = f'{template_path}/Template/{destination_entry_rel}'

            # clean up any collapsed folders
            origin_entry_rel = origin_entry_rel.replace('//', '/')
            destination_entry_abs = destination_entry_abs.replace('//', '/')
            destination_entry_rel = destination_entry_rel.replace('//', '/')

            # clean up any relative leading slashes
            while origin_entry_rel.startswith('/'):
                origin_entry_rel = origin_entry_rel[1:]
            while destination_entry_rel.startswith('/'):
                destination_entry_rel = destination_entry_rel[1:]

            # make sure the dst folder may or may not exist yet, make sure it does exist before we transform
            # data into it
            os.makedirs(os.path.dirname(destination_entry_abs), exist_ok=True)

            # if the entry is a file, we need to transform it and add the entries into the copyfiles
            # if the entry is a folder then we need to add the entry to the createDirs and recurse into that folder
            templated = False
            if os.path.isfile(entry_abs):

                # if this file is a known binary file, there is no transformation needed and just copy it
                # if not a known binary file open it and try to transform the data. if it is an unknown binary
                # type it will throw and we catch copy
                # if we had no known binary type it would still work, but much slower
                name, ext = os.path.splitext(entry)
                if ext in binary_file_ext:
                    shutil.copy(entry_abs, destination_entry_abs)
                else:
                    try:
                        # open the file and attempt to transform it
                        with open(entry_abs, 'r') as s:
                            source_data = s.read()
                            templated, source_data = _transform_into_template(source_data)

                            # if the file type is a file that we expect to fins license header and we don't find any
                            # warn that the we didn't find the license info, this makes it easy to make sure we didn't
                            # miss any files we want to have license info in.
                            if keep_license_text and ext in expect_license_info_ext:
                                if 'Copyright (c)' not in source_data or '{BEGIN_LICENSE}' not in source_data:
                                    logger.warning(f'Un-templated License header in {entry_abs}')

                        # if the transformed file we are about to write already exists for some reason, delete it
                        if os.path.isfile(destination_entry_abs):
                            os.unlink(destination_entry_abs)
                        with open(destination_entry_abs, 'w') as s:
                            s.write(source_data)
                    except Exception as e:
                        # we were not able to template the file, this is usually due to a unknown binary format
                        # so we catch copy it
                        shutil.copy(entry_abs, destination_entry_abs)
                        pass

                # if the file was for a restricted platform add the entry to the restricted platform, otherwise add it
                # to the non restricted
                if platform and found_platform in restricted_platforms:
                    restricted_platform_entries[found_platform]['copyFiles'].append({
                        "file": destination_entry_rel,
                        "origin": origin_entry_rel,
                        "isTemplated": templated,
                        "isOptional": False
                    })
                else:
                    copy_files.append({
                        "file": destination_entry_rel,
                        "origin": origin_entry_rel,
                        "isTemplated": templated,
                        "isOptional": False
                    })
            else:
                # if the folder was for a restricted platform add the entry to the restricted platform, otherwise add it
                # to the non restricted
                if platform and found_platform in restricted_platforms:
                    restricted_platform_entries[found_platform]['createDirs'].append({
                        "dir": destination_entry_rel,
                        "origin": origin_entry_rel
                    })
                else:
                    create_dirs.append({
                        "dir": destination_entry_rel,
                        "origin": origin_entry_rel
                    })

                # recurse using the same root and this folder
                _transform_dir_into_copyfiles_and_createdirs(root_abs, entry_abs)

    # when we run the transformation to create copyfiles, createdirs, any we find will go in here
    copy_files = []
    create_dirs = []

    # when we run the transformation any restricted platforms entries we find will go in here
    restricted_platform_entries = {}

    # Every project will have a unrestricted folder which is src_path_abs which MAY have restricted files in it, and
    # each project MAY have a restricted folder which will only have restricted files in them. The process is the
    # same for all of them and the result will be a separation of all restricted files from unrestricted files. We do
    # this by running the transformation first over the src path abs and then on each restricted folder for this project
    # we find. This will effectively combine all sources then separates all the restricted.

    # run the transformation on the src, which may or may not have restricted files
    _transform_dir_into_copyfiles_and_createdirs(source_path)

    # every src may have a matching restricted folder per restricted platform
    # run the transformation on each src restricted folder
    if source_restricted_path:
        for restricted_platform in os.listdir(source_restricted_path):
            restricted_platform_src_path_abs = f'{source_restricted_path}/{restricted_platform}/{source_restricted_platform_relative_path}/{source_name}'.replace(
                '//', '/')
            if os.path.isdir(restricted_platform_src_path_abs):
                _transform_restricted_into_copyfiles_and_createdirs(source_path, restricted_platform,
                                                                    restricted_platform_src_path_abs)

    # sort
    copy_files.sort(key=lambda x: x['file'])
    create_dirs.sort(key=lambda x: x['dir'])

    # now we should have all our copyFiles and createDirs entries, so write out the Template json for the unrestricted
    # platforms all together
    json_data = {}
    json_data.update({'template_name': template_name})
    json_data.update({'origin': f'The primary repo for {template_name} goes here: i.e. http://www.mydomain.com'})
    json_data.update(
        {'license': f'What license {template_name} uses goes here: i.e. https://opensource.org/licenses/MIT'})
    json_data.update({'display_name': template_name})
    json_data.update({'summary': f"A short description of {template_name}."})
    json_data.update({'canonical_tags': []})
    json_data.update({'user_tags': [f"{template_name}"]})
    json_data.update({'icon_path': "preview.png"})
    if template_restricted_path:
        json_data.update({'restricted_name': template_restricted_name})
        if template_restricted_platform_relative_path != '':
            json_data.update({'template_restricted_platform_relative_path': template_restricted_platform_relative_path})
    json_data.update({'copyFiles': copy_files})
    json_data.update({'createDirectories': create_dirs})

    json_name = f'{template_path}/{template_file_name}'

    # if the json file we are about to write already exists for some reason, delete it
    if os.path.isfile(json_name):
        os.unlink(json_name)
    with open(json_name, 'w') as s:
        s.write(json.dumps(json_data, indent=4))

    # copy the default preview.png
    this_script_parent = os.path.dirname(os.path.realpath(__file__))
    preview_png_src = f'{this_script_parent}/preview.png'
    preview_png_dst = f'{template_path}/Template/preview.png'
    if not os.path.isfile(preview_png_dst):
        shutil.copy(preview_png_src, preview_png_dst)

    # if no restricted template path was given and restricted platform files were found
    if not template_restricted_path and len(restricted_platform_entries):
        logger.info(f'Restricted platform files found!!! and no template restricted path was found...')

    if template_restricted_path:
        # now write out each restricted platform template json separately
        for restricted_platform in restricted_platform_entries:
            restricted_template_path = f'{template_restricted_path}/{restricted_platform}/{template_restricted_platform_relative_path}/{template_name}'.replace(
                '//', '/')

            # sort
            restricted_platform_entries[restricted_platform]['copyFiles'].sort(key=lambda x: x['file'])
            restricted_platform_entries[restricted_platform]['createDirs'].sort(key=lambda x: x['dir'])

            json_data = {}
            json_data.update({'template_name': template_name})
            json_data.update(
                {'origin': f'The primary repo for {template_name} goes here: i.e. http://www.mydomain.com'})
            json_data.update(
                {'license': f'What license {template_name} uses goes here: i.e. https://opensource.org/licenses/MIT'})
            json_data.update({'display_name': template_name})
            json_data.update({'summary': f"A short description of {template_name}."})
            json_data.update({'canonical_tags': []})
            json_data.update({'user_tags': [f'{template_name}']})
            json_data.update({'icon_path': "preview.png"})
            json_data.update({'copyFiles': restricted_platform_entries[restricted_platform]['copyFiles']})
            json_data.update({'createDirectories': restricted_platform_entries[restricted_platform]['createDirs']})

            json_name = f'{restricted_template_path}/{template_file_name}'
            os.makedirs(os.path.dirname(json_name), exist_ok=True)

            # if the json file we are about to write already exists for some reason, delete it
            if os.path.isfile(json_name):
                os.unlink(json_name)
            with open(json_name, 'w') as s:
                s.write(json.dumps(json_data, indent=4))

            preview_png_dst = f'{restricted_template_path}/Template/preview.png'
            if not os.path.isfile(preview_png_dst):
                shutil.copy(preview_png_src, preview_png_dst)

    return 0


def create_from_template(destination_path: str,
                         template_path: str = None,
                         template_name: str = None,
                         destination_restricted_path: str = None,
                         destination_restricted_name: str = None,
                         template_restricted_path: str = None,
                         template_restricted_name: str = None,
                         destination_restricted_platform_relative_path: str = None,
                         template_restricted_platform_relative_path: str = None,
                         keep_restricted_in_instance: bool = False,
                         keep_license_text: bool = False,
                         replace: list = None) -> int:
    """
    Generic template instantiation for non o3de object templates. This function makes NO assumptions!
     Assumptions are made only for specializations like create_project or create_gem etc... So this function
     will NOT try to divine intent.
    :param destination_path: the folder you want to instantiate the template into
    :param template_path: the path to the template you want to instance
    :param template_name: the name of the template you want to instance, resolves template_path
    :param destination_restricted_path: path to the projects restricted folder
    :param destination_restricted_name: name of the projects restricted folder, resolves destination_restricted_path
    :param template_restricted_path: path of the templates restricted folder
    :param template_restricted_name: name of the templates restricted folder, resolves template_restricted_path
    :param destination_restricted_platform_relative_path: any path after the platform in the destination restricted
    :param template_restricted_platform_relative_path: any path after the platform in the template restricted
    :param keep_restricted_in_instance: whether or not you want to keep the templates restricted files in your instance
     or separate them out into the restricted folder
    :param keep_license_text: whether or not you want to keep the templates license text in your instance.
        template can have license blocks starting with {BEGIN_LICENSE} and ending with {END_LICENSE},
        this controls if you want to keep the license text from the template in the new instance. It is false by default
        because most customers will not want license text in their instances, but we may want to keep them.
    :param replace: optional list of strings uses to make concrete names out of templated parameters. X->Y pairs
        Ex. ${Name},TestGem,${Player},TestGemPlayer
        This will cause all references to ${Name} be replaced by TestGem, and all ${Player} replaced by 'TestGemPlayer'
    :return: 0 for success or non 0 failure code
    """
    if template_name and template_path:
        logger.error(f'Template Name and Template Path provided, these are mutually exclusive.')
        return 1

    if destination_restricted_name and destination_restricted_path:
        logger.error(f'Destination Restricted Name and Destination Restricted Path provided, these are mutually'
                     f' exclusive.')
        return 1

    if template_restricted_name and template_restricted_path:
        logger.error(f'Template Restricted Name and Template Restricted Path provided, these are mutually exclusive.')
        return 1

    # need either the template name or path
    if not template_path and not template_name:
        logger.error(f'Template Name or Template Path must be specified.')
        return 1

    if template_name:
        template_path = manifest.get_registered(template_name=template_name)

    if not os.path.isdir(template_path):
        logger.error(f'Could not find the template {template_name}=>{template_path}')
        return 1

    # template folder name is now the last component of the template_path
    template_folder_name = os.path.basename(template_path)

    # the template.json should be in the template_path, make sure it's there a nd valid
    template_json = f'{template_path}/template.json'
    if not validation.valid_o3de_template_json(template_json):
        logger.error(f'Template json {template_path} is invalid.')
        return 1

    # read in the template.json
    with open(template_json) as s:
        try:
            template_json_data = json.load(s)
        except Exception as e:
            logger.error(f'Could read template json {template_json}: {str(e)}.')
            return 1

    # read template name from the json
    try:
        template_name = template_json_data['template_name']
    except Exception as e:
        logger.error(f'Could not read "template_name" from template json {template_json}: {str(e)}.')
        return 1

    # if the user has not specified either a restricted name or restricted path
    # see if the template itself specifies a restricted name
    if not template_restricted_name and not template_restricted_path:
        try:
            template_json_restricted_name = template_json_data['restricted_name']
        except Exception as e:
            # the template json doesn't have a 'restricted_name' element warn and use it
            logger.info(f'The template does not specify a "restricted_name".')
        else:
            template_restricted_name = template_json_restricted_name

    # if no restricted name or path we continue on as if there is no template restricted files.
    if template_restricted_name or template_restricted_path:
        # If the user specified a --template-restricted-name we need to check that against the templates
        # 'restricted_name' if it has one and see if they match. If they match then we don't have a problem.
        # If they don't then we error out. If supplied but not present in the template we warn and use it.
        # If not supplied we set what's in the template. If not supplied and not in the template we continue
        # on as if there is no template restricted files.
        if template_restricted_name:
            # The user specified a --template-restricted-name
            try:
                template_json_restricted_name = template_json_data['restricted_name']
            except Exception as e:
                # the template json doesn't have a 'restricted_name' element warn and use it
                logger.info(f'The template does not specify a "restricted_name".'
                            f' Using supplied {template_restricted_name}')
            else:
                if template_json_restricted_name != template_restricted_name:
                    logger.error(
                        f'The supplied --template-restricted-name {template_restricted_name} does not match the'
                        f' templates "restricted_name". Either the the --template-restricted-name is incorrect or the'
                        f' templates "restricted_name" is wrong. Note that since this template specifies "restricted_name" as'
                        f' {template_json_restricted_name}, --template-restricted-name need not be supplied.')

            template_restricted_path = manifest.get_registered(restricted_name=template_restricted_name)
        else:
            # The user has supplied the --template-restricted-path, see if that matches the template specifies.
            # If it does then we do not have a problem. If it doesn't match then error out. If not specified
            # in the template then warn and use the --template-restricted-path
            template_restricted_path = template_restricted_path.replace('\\', '/')
            try:
                template_json_restricted_name = template_json_data['restricted_name']
            except Exception as e:
                # the template json doesn't have a 'restricted_name' element warn and use it
                logger.info(f'The template does not specify a "restricted_name".'
                            f' Using supplied {template_restricted_path}')
            else:
                template_json_restricted_path = manifest.get_registered(
                    restricted_name=template_json_restricted_name)
                if template_json_restricted_path != template_restricted_path:
                    logger.error(
                        f'The supplied --template-restricted-path {template_restricted_path} does not match the'
                        f' templates "restricted_name" {template_restricted_name} => {template_json_restricted_path}.'
                        f' Either the the supplied --template-restricted-path is incorrect or the templates'
                        f' "restricted_name" is wrong. Note that since this template specifies "restricted_name" as'
                        f' {template_json_restricted_name} --template-restricted-path need not be supplied'
                        f' and {template_json_restricted_path} will be used.')
                    return 1

        # check and make sure the restricted exists
        if not os.path.isdir(template_restricted_path):
            logger.error(f'Template restricted path {template_restricted_path} does not exist.')
            return 1

        # If the user specified a --template-restricted-platform-relative-path we need to check that against
        # the templates 'restricted_platform_relative_path' and see if they match. If they match we don't have
        # a problem. If they don't match then we error out. If supplied but not present in the template we warn
        # and use --template-restricted-platform-relative-path. If not supplied we set what's in the template.
        # If not supplied and not in the template set empty string.
        if template_restricted_platform_relative_path:
            # The user specified a --template-restricted-platform-relative-path
            template_restricted_platform_relative_path = template_restricted_platform_relative_path.replace(
                '\\', '/')
            try:
                template_json_restricted_platform_relative_path = template_json_data[
                    'restricted_platform_relative_path']
            except Exception as e:
                # the template json doesn't have a 'restricted_platform_relative_path' element warn and use it
                logger.info(f'The template does not specify a "restricted_platform_relative_path".'
                            f' Using {template_restricted_platform_relative_path}')
            else:
                # the template has a 'restricted_platform_relative_path', if it matches we are fine, if not
                # something is wrong with either the --template-restricted-platform-relative or the template is.
                if template_restricted_platform_relative_path != template_json_restricted_platform_relative_path:
                    logger.error(f'The supplied --template-restricted-platform-relative-path does not match the'
                                 f' templates "restricted_platform_relative_path". Either'
                                 f' --template-restricted-platform-relative-path is incorrect or the templates'
                                 f' "restricted_platform_relative_path" is wrong. Note that since this template'
                                 f' specifies "restricted_platform_relative_path" it need not be supplied and'
                                 f' {template_json_restricted_platform_relative_path} will be used.')
                    return 1
    else:
        # The user has not supplied --template-restricted-platform-relative-path, try to read it from
        # the template json.
        try:
            template_restricted_platform_relative_path = template_json_data[
                'restricted_platform_relative_path']
        except Exception as e:
            # The template json doesn't have a 'restricted_platform_relative_path' element, set empty string.
            template_restricted_platform_relative_path = ''

    if not template_restricted_platform_relative_path:
        template_restricted_platform_relative_path = ''

    # if no destination_path, error
    if not destination_path:
        logger.error('Destination path cannot be empty.')
        return 1
    destination_path = destination_path.replace('\\', '/')
    if os.path.isdir(destination_path):
        logger.error(f'Destination path {destination_path} already exists.')
        return 1
    else:
        os.makedirs(destination_path)

    # destination name is now the last component of the destination_path
    destination_name = os.path.basename(destination_path)

    # destination name cannot be the same as a restricted platform name
    if destination_name in restricted_platforms:
        logger.error(f'Destination path cannot be a restricted name. {destination_name}')
        return 1

    # destination restricted name
    if destination_restricted_name:
        destination_restricted_path = manifest.get_registered(restricted_name=destination_restricted_name)

    # destination restricted path
    elif destination_restricted_path:
        destination_restricted_path = destination_restricted_path.replace('\\', '/')
        if os.path.isabs(destination_restricted_path):
            restricted_default_path = manifest.get_registered(default='restricted')
            new_destination_restricted_path = f'{restricted_default_path}/{destination_restricted_path}'
            logger.info(f'{destination_restricted_path} is not a full path, making it relative'
                        f' to default restricted path = {new_destination_restricted_path}')
            destination_restricted_path = new_destination_restricted_path
    elif template_restricted_path:
        restricted_default_path = manifest.get_registered(default='restricted')
        logger.info(f'--destination-restricted-path is not specified, using default restricted path / destination name'
                    f' = {restricted_default_path}')
        destination_restricted_path = restricted_default_path

    # destination restricted relative
    if destination_restricted_platform_relative_path:
        destination_restricted_platform_relative_path = destination_restricted_platform_relative_path.replace('\\', '/')
    else:
        destination_restricted_platform_relative_path = ''

    # any user supplied replacements
    replacements = list()
    while replace:
        replace_this = replace.pop(0)
        with_this = replace.pop(0)
        replacements.append((replace_this, with_this))

    # dst name is Name
    replacements.append(("${Name}", destination_name))
    replacements.append(("${NameUpper}", destination_name.upper()))
    replacements.append(("${NameLower}", destination_name.lower()))

    if _instantiate_template(template_json_data,
                             destination_name,
                             template_name,
                             destination_path,
                             template_path,
                             destination_restricted_path,
                             template_restricted_path,
                             destination_restricted_platform_relative_path,
                             template_restricted_platform_relative_path,
                             replacements,
                             keep_restricted_in_instance,
                             keep_license_text):
        logger.error(f'Instantiation of the template has failed.')
        return 1

    # We created the destination, now do anything extra that a destination requires

    # If we are not keeping the restricted in the destination read the destination restricted this might be a new
    # restricted folder, so make sure the restricted has this destinations name
    # Note there is no linking of non o3de objects to o3de restricted. So this will make no attempt to figure out
    # if this destination was actually an o3de object and try to alter the <type>.json
    if not keep_restricted_in_instance:
        if destination_restricted_path:
            os.makedirs(destination_restricted_path, exist_ok=True)

            # read the restricted_name from the destination restricted.json
            restricted_json = f"{destination_restricted_path}/restricted.json".replace('//', '/')
            if not os.path.isfile(restricted_json):
                with open(restricted_json, 'w') as s:
                    restricted_json_data = {}
                    restricted_json_data.update({'restricted_name': destination_name})
                    s.write(json.dumps(restricted_json_data, indent=4))

    logger.warning(f'Instantiation successful. NOTE: This is a generic instantiation of the template. If this'
                   f' was a template of an o3de object like a project, gem, template, etc. then you should have used'
                   f' specialization that knows how to link that object type via its project.json or gem.json, etc.'
                   f' Create from template is meant only to instance a template of a non o3de object.')

    return 0


def create_project(project_path: str,
                   template_path: str = None,
                   template_name: str = None,
                   project_restricted_path: str = None,
                   project_restricted_name: str = None,
                   template_restricted_path: str = None,
                   template_restricted_name: str = None,
                   project_restricted_platform_relative_path: str = None,
                   template_restricted_platform_relative_path: str = None,
                   keep_restricted_in_project: bool = False,
                   keep_license_text: bool = False,
                   replace: list = None,
                   system_component_class_id: str = None,
                   editor_system_component_class_id: str = None,
                   module_id: str = None) -> int:
    """
    Template instantiation specialization that makes all default assumptions for a Project template instantiation,
     reducing the effort needed in instancing a project
    :param project_path: the project path, can be absolute or relative to default projects path
    :param template_path: the path to the template you want to instance, can be absolute or relative to default templates path
    :param template_name: the name the registered template you want to instance, defaults to DefaultProject, resolves template_path
    :param project_restricted_path: path to the projects restricted folder, can be absolute or relative to the restricted='projects'
    :param project_restricted_name: name of the registered projects restricted path, resolves project_restricted_path
    :param template_restricted_path: templates restricted path can be absolute or relative to restricted='templates'
    :param template_restricted_name: name of the registered templates restricted path, resolves template_restricted_path
    :param project_restricted_platform_relative_path: any path after the platform to append to the project_restricted_path
    :param template_restricted_platform_relative_path: any path after the platform to append to the template_restricted_path
    :param keep_restricted_in_project: whether or not you want to keep the templates restricted files in your project or
     separate them out into the restricted folder
    :param keep_license_text: whether or not you want to keep the templates license text in your instance.
        template can have license blocks starting with {BEGIN_LICENSE} and ending with {END_LICENSE},
        this controls if you want to keep the license text from the template in the new instance. It is false by default
        because most customers will not want license text in their instances, but we may want to keep them.
    :param replace: optional list of strings uses to make concrete names out of templated parameters. X->Y pairs
        Ex. ${Name},TestGem,${Player},TestGemPlayer
        This will cause all references to ${Name} be replaced by TestGem, and all ${Player} replaced by 'TestGemPlayer'
    :param system_component_class_id: optionally specify a uuid for the system component class, default is random uuid
    :param editor_system_component_class_id: optionally specify a uuid for the editor system component class, default is
     random uuid
    :param module_id: optionally specify a uuid for the module class, default is random uuid
    :return: 0 for success or non 0 failure code
    """
    if template_name and template_path:
        logger.error(f'Template Name and Template Path provided, these are mutually exclusive.')
        return 1

    if project_restricted_name and project_restricted_path:
        logger.error(f'Project Restricted Name and Project Restricted Path provided, these are mutually exclusive.')
        return 1

    if template_restricted_name and template_restricted_path:
        logger.error(f'Template Restricted Name and Template Restricted Path provided, these are mutually exclusive.')
        return 1

    if not template_path and not template_name:
        template_name = 'DefaultProject'

    if template_name and not template_path:
        template_path = manifest.get_registered(template_name=template_name)

    if not os.path.isdir(template_path):
        logger.error(f'Could not find the template {template_name}=>{template_path}')
        return 1

    # template folder name is now the last component of the template_path
    template_folder_name = os.path.basename(template_path)

    # the template.json should be in the template_path, make sure it's there and valid
    template_json = f'{template_path}/template.json'
    if not validation.valid_o3de_template_json(template_json):
        logger.error(f'Template json {template_path} is not valid.')
        return 1

    # read in the template.json
    with open(template_json) as s:
        try:
            template_json_data = json.load(s)
        except Exception as e:
            logger.error(f'Could read template json {template_json}: {str(e)}.')
            return 1

    # read template name from the json
    try:
        template_name = template_json_data['template_name']
    except Exception as e:
        logger.error(f'Could not read "template_name" from template json {template_json}: {str(e)}.')
        return 1

    # if the user has not specified either a restricted name or restricted path
    # see if the template itself specifies a restricted name
    if not template_restricted_name and not template_restricted_path:
        try:
            template_json_restricted_name = template_json_data['restricted_name']
        except Exception as e:
            # the template json doesn't have a 'restricted_name' element warn and use it
            logger.info(f'The template does not specify a "restricted_name".')
        else:
            template_restricted_name = template_json_restricted_name

    # if no restricted name or path we continue on as if there is no template restricted files.
    if template_restricted_name or template_restricted_path:
        # If the user specified a --template-restricted-name we need to check that against the templates
        # 'restricted_name' if it has one and see if they match. If they match then we don't have a problem.
        # If they don't then we error out. If supplied but not present in the template we warn and use it.
        # If not supplied we set what's in the template. If not supplied and not in the template we continue
        # on as if there is no template restricted files.
        if template_restricted_name and not template_restricted_path:
            # The user specified a --template-restricted-name
            try:
                template_json_restricted_name = template_json_data['restricted_name']
            except Exception as e:
                # the template json doesn't have a 'restricted_name' element warn and use it
                logger.info(f'The template does not specify a "restricted_name".'
                            f' Using supplied {template_restricted_name}')
            else:
                if template_json_restricted_name != template_restricted_name:
                    logger.error(
                        f'The supplied --template-restricted-name {template_restricted_name} does not match the'
                        f' templates "restricted_name". Either the the --template-restricted-name is incorrect or the'
                        f' templates "restricted_name" is wrong. Note that since this template specifies "restricted_name" as'
                        f' {template_json_restricted_name}, --template-restricted-name need not be supplied.')

            template_restricted_path = manifest.get_registered(restricted_name=template_restricted_name)
        else:
            # The user has supplied the --template-restricted-path, see if that matches the template specifies.
            # If it does then we do not have a problem. If it doesn't match then error out. If not specified
            # in the template then warn and use the --template-restricted-path
            template_restricted_path = template_restricted_path.replace('\\', '/')
            try:
                template_json_restricted_name = template_json_data['restricted_name']
            except Exception as e:
                # the template json doesn't have a 'restricted_name' element warn and use it
                logger.info(f'The template does not specify a "restricted_name".'
                            f' Using supplied {template_restricted_path}')
            else:
                template_json_restricted_path = manifest.get_registered(
                    restricted_name=template_json_restricted_name)
                if template_json_restricted_path != template_restricted_path:
                    logger.error(
                        f'The supplied --template-restricted-path {template_restricted_path} does not match the'
                        f' templates "restricted_name" {template_restricted_name} => {template_json_restricted_path}.'
                        f' Either the the supplied --template-restricted-path is incorrect or the templates'
                        f' "restricted_name" is wrong. Note that since this template specifies "restricted_name" as'
                        f' {template_json_restricted_name} --template-restricted-path need not be supplied'
                        f' and {template_json_restricted_path} will be used.')
                    return 1

        # check and make sure the restricted exists
        if not os.path.isdir(template_restricted_path):
            logger.error(f'Template restricted path {template_restricted_path} does not exist.')
            return 1

        # If the user specified a --template-restricted-platform-relative-path we need to check that against
        # the templates 'restricted_platform_relative_path' and see if they match. If they match we don't have
        # a problem. If they don't match then we error out. If supplied but not present in the template we warn
        # and use --template-restricted-platform-relative-path. If not supplied we set what's in the template.
        # If not supplied and not in the template set empty string.
        if template_restricted_platform_relative_path:
            # The user specified a --template-restricted-platform-relative-path
            template_restricted_platform_relative_path = template_restricted_platform_relative_path.replace('\\', '/')
            try:
                template_json_restricted_platform_relative_path = template_json_data[
                    'restricted_platform_relative_path']
            except Exception as e:
                # the template json doesn't have a 'restricted_platform_relative_path' element warn and use it
                logger.info(f'The template does not specify a "restricted_platform_relative_path".'
                            f' Using {template_restricted_platform_relative_path}')
            else:
                # the template has a 'restricted_platform_relative_path', if it matches we are fine, if not
                # something is wrong with either the --template-restricted-platform-relative or the template is.
                if template_restricted_platform_relative_path != template_json_restricted_platform_relative_path:
                    logger.error(f'The supplied --template-restricted-platform-relative-path does not match the'
                                 f' templates "restricted_platform_relative_path". Either'
                                 f' --template-restricted-platform-relative-path is incorrect or the templates'
                                 f' "restricted_platform_relative_path" is wrong. Note that since this template'
                                 f' specifies "restricted_platform_relative_path" it need not be supplied and'
                                 f' {template_json_restricted_platform_relative_path} will be used.')
                    return 1
        else:
            # The user has not supplied --template-restricted-platform-relative-path, try to read it from
            # the template json.
            try:
                template_restricted_platform_relative_path = template_json_data[
                    'restricted_platform_relative_path']
            except Exception as e:
                # The template json doesn't have a 'restricted_platform_relative_path' element, set empty string.
                template_restricted_platform_relative_path = ''
    if not template_restricted_platform_relative_path:
        template_restricted_platform_relative_path = ''

    # if no project path, error
    if not project_path:
        logger.error('Project path cannot be empty.')
        return 1
    project_path = project_path.replace('\\', '/')
    if not os.path.isabs(project_path):
        default_projects_folder = manifest.get_registered(default_folder='projects')
        new_project_path = f'{default_projects_folder}/{project_path}'
        logger.info(f'Project Path {project_path} is not a full path, we must assume its relative'
                    f' to default projects path = {new_project_path}')
        project_path = new_project_path
    if os.path.isdir(project_path):
        logger.error(f'Project path {project_path} already exists.')
        return 1
    else:
        os.makedirs(project_path)

    # project name is now the last component of the project_path
    project_name = os.path.basename(project_path)

    # project name cannot be the same as a restricted platform name
    if project_name in restricted_platforms:
        logger.error(f'Project path cannot be a restricted name. {project_name}')
        return 1

    # project restricted name
    if project_restricted_name and not project_restricted_path:
        project_restricted_path = manifest.get_registered(restricted_name=project_restricted_name)

    # project restricted path
    elif project_restricted_path:
        project_restricted_path = project_restricted_path.replace('\\', '/')
        if not os.path.isabs(project_restricted_path):
            default_projects_restricted_folder = manifest.get_registered(restricted_name='projects')
            new_project_restricted_path = f'{default_projects_restricted_folder}/{project_restricted_path}'
            logger.info(f'Project restricted path {project_restricted_path} is not a full path, we must assume its'
                        f' relative to default projects restricted path = {new_project_restricted_path}')
            project_restricted_path = new_project_restricted_path
    elif template_restricted_path:
        project_restricted_default_path = manifest.get_registered(restricted_name='projects')
        logger.info(f'--project-restricted-path is not specified, using default project restricted path / project name'
                    f' = {project_restricted_default_path}')
        project_restricted_path = project_restricted_default_path

    # project restricted relative path
    if project_restricted_platform_relative_path:
        project_restricted_platform_relative_path = project_restricted_platform_relative_path.replace('\\', '/')
    else:
        project_restricted_platform_relative_path = ''

    # any user supplied replacements
    replacements = list()
    while replace:
        replace_this = replace.pop(0)
        with_this = replace.pop(0)
        replacements.append((replace_this, with_this))

    # project name
    replacements.append(("${Name}", project_name))
    replacements.append(("${NameUpper}", project_name.upper()))
    replacements.append(("${NameLower}", project_name.lower()))

    # module id is a uuid with { and -
    if module_id:
        replacements.append(("${ModuleClassId}", module_id))
    else:
        replacements.append(("${ModuleClassId}", '{' + str(uuid.uuid4()) + '}'))

    # system component class id is a uuid with { and -
    if system_component_class_id:
        if '{' not in system_component_class_id or '-' not in system_component_class_id:
            logger.error(
                f'System component class id {system_component_class_id} is malformed. Should look like Ex.' +
                '{b60c92eb-3139-454b-a917-a9d3c5819594}')
            return 1
        replacements.append(("${SysCompClassId}", system_component_class_id))
    else:
        replacements.append(("${SysCompClassId}", '{' + str(uuid.uuid4()) + '}'))

    # editor system component class id is a uuid with { and -
    if editor_system_component_class_id:
        if '{' not in editor_system_component_class_id or '-' not in editor_system_component_class_id:
            logger.error(
                f'Editor System component class id {editor_system_component_class_id} is malformed. Should look like'
                f' Ex.' + '{b60c92eb-3139-454b-a917-a9d3c5819594}')
            return 1
        replacements.append(("${EditorSysCompClassId}", editor_system_component_class_id))
    else:
        replacements.append(("${EditorSysCompClassId}", '{' + str(uuid.uuid4()) + '}'))

    if _instantiate_template(template_json_data,
                             project_name,
                             template_name,
                             project_path,
                             template_path,
                             project_restricted_path,
                             template_restricted_path,
                             project_restricted_platform_relative_path,
                             template_restricted_platform_relative_path,
                             replacements,
                             keep_restricted_in_project,
                             keep_license_text):
        logger.error(f'Instantiation of the template has failed.')
        return 1

    # We created the project, now do anything extra that a project requires

    # If we are not keeping the restricted in the project read the name of the restricted folder from the
    # restricted json and set that as this projects restricted
    if not keep_restricted_in_project:
        if project_restricted_path:
            os.makedirs(project_restricted_path, exist_ok=True)

            # read the restricted_name from the projects restricted.json
            restricted_json = f"{project_restricted_path}/restricted.json".replace('//', '/')
            if os.path.isfile(restricted_json):
                if not validation.valid_o3de_restricted_json(restricted_json):
                    logger.error(f'Restricted json {restricted_json} is not valid.')
                    return 1
            else:
                with open(restricted_json, 'w') as s:
                    restricted_json_data = {}
                    restricted_json_data.update({'restricted_name': project_name})
                    s.write(json.dumps(restricted_json_data, indent=4))

            with open(restricted_json, 'r') as s:
                try:
                    restricted_json_data = json.load(s)
                except Exception as e:
                    logger.error(f'Failed to load restricted json {restricted_json}.')
                    return 1

            try:
                restricted_name = restricted_json_data["restricted_name"]
            except Exception as e:
                logger.error(f'Failed to read "restricted_name" from restricted json {restricted_json}.')
                return 1

            # set the "restricted_name": "restricted_name" element of the project.json
            project_json = f"{project_path}/project.json".replace('//', '/')
            if not validation.valid_o3de_project_json(project_json):
                logger.error(f'Project json {project_json} is not valid.')
                return 1

            with open(project_json, 'r') as s:
                try:
                    project_json_data = json.load(s)
                except Exception as e:
                    logger.error(f'Failed to load project json {project_json}.')
                    return 1

            project_json_data.update({"restricted_name": restricted_name})
            os.unlink(project_json)
            with open(project_json, 'w') as s:
                try:
                    s.write(json.dumps(project_json_data, indent=4))
                except Exception as e:
                    logger.error(f'Failed to write project json {project_json}.')
                    return 1

            for restricted_platform in restricted_platforms:
                restricted_project = f'{project_restricted_path}/{restricted_platform}/{project_name}'
                os.makedirs(restricted_project, exist_ok=True)
                cmakelists_file_name = f'{restricted_project}/CMakeLists.txt'
                if not os.path.isfile(cmakelists_file_name):
                    with open(cmakelists_file_name, 'w') as d:
                        if keep_license_text:
                            d.write('# {BEGIN_LICENSE}\n')
                            d.write('# All or portions of this file Copyright (c) Amazon.com, Inc. or its'
                                    ' affiliates or\n')
                            d.write('# its licensors.\n')
                            d.write('#\n')
                            d.write('# For complete copyright and license terms please see the LICENSE at the'
                                    ' root of this\n')
                            d.write('# distribution (the "License"). All use of this software is governed by'
                                    ' the License,\n')
                            d.write('# or, if provided, by the license below or the license accompanying this'
                                    ' file. Do not\n')
                            d.write('# remove or modify any license notices. This file is distributed on an'
                                    ' "AS IS" BASIS,\n')
                            d.write('# WITHOUT WARRANTIES OR CONDITIONS OF ANY KIND, either express or implied.\n')
                            d.write('# {END_LICENSE}\n')

<<<<<<< HEAD
    # copy the o3de_manifest.cmake into the project root
    engine_path = manifest.get_this_engine_path()
    o3de_manifest_cmake = f'{engine_path}/cmake/o3de_manifest.cmake'
    shutil.copy(o3de_manifest_cmake, project_path)
=======
    # set the "engine" element of the project.json
    engine_json = f'{registration.get_this_engine_path()}/engine.json'
    if not registration.valid_o3de_engine_json(engine_json):
        logger.error(f"Engine json {engine_json} is not valid.")
        return 1

    with open(engine_json) as s:
        try:
            engine_json_data = json.load(s)
        except Exception as e:
            logger.error(f"Failed to read engine json {engine_json}: {str(e)}")
            return 1

        try:
            engine_name = engine_json_data['engine_name']
        except Exception as e:
            logger.error(f"Engine json {engine_json} engine_name not found.")
            return 1

    project_json = f"{project_path}/project.json".replace('//', '/')
    if not registration.valid_o3de_project_json(project_json):
        logger.error(f'Project json {project_json} is not valid.')
        return 1

    with open(project_json, 'r') as s:
        try:
            project_json_data = json.load(s)
        except Exception as e:
            logger.error(f'Failed to load project json {project_json}.')
            return 1

    project_json_data.update({"engine": engine_name})
    os.unlink(project_json)
    with open(project_json, 'w') as s:
        try:
            s.write(json.dumps(project_json_data, indent=4))
        except Exception as e:
            logger.error(f'Failed to write project json {project_json}.')
            return 1
>>>>>>> 0b2a5bad

    return 0


def create_gem(gem_path: str,
               template_path: str = None,
               template_name: str = None,
               gem_restricted_path: str = None,
               gem_restricted_name: str = None,
               template_restricted_path: str = None,
               template_restricted_name: str = None,
               gem_restricted_platform_relative_path: str = None,
               template_restricted_platform_relative_path: str = None,
               keep_restricted_in_gem: bool = False,
               keep_license_text: bool = False,
               replace: list = None,
               system_component_class_id: str = None,
               editor_system_component_class_id: str = None,
               module_id: str = None) -> int:
    """
    Template instantiation specialization that makes all default assumptions for a Gem template instantiation,
     reducing the effort needed in instancing a gem
    :param gem_path: the gem path, can be absolute or relative to default gems path
    :param template_path: the template path you want to instance, can be absolute or relative to default templates path
    :param template_name: the name of the registered template you want to instance, defaults to DefaultGem, resolves template_path
    :param gem_restricted_path: path to the gems restricted folder, can be absolute or relative to the restricted='gems'
    :param gem_restricted_name: str = name of the registered gems restricted path, resolves gem_restricted_path
    :param template_restricted_path: the templates restricted path, can be absolute or relative to the restricted='templates'
    :param template_restricted_name: name of the registered templates restricted path, resolves template_restricted_path
    :param gem_restricted_platform_relative_path: any path after the platform to append to the gem_restricted_path
    :param template_restricted_platform_relative_path: any path after the platform to append to the template_restricted_path
    :param keep_restricted_in_gem: whether or not you want to keep the templates restricted files in your instance or
     separate them out into the restricted folder
    :param keep_license_text: whether or not you want to keep the templates license text in your instance. template can
     have license blocks starting with {BEGIN_LICENSE} and ending with {END_LICENSE}, this controls if you want to keep
      the license text from the template in the new instance. It is false by default because most customers will not
       want license text in their instances, but we may want to keep them.
    :param replace: optional list of strings uses to make concrete names out of templated parameters. X->Y pairs
        Ex. ${Name},TestGem,${Player},TestGemPlayer
        This will cause all references to ${Name} be replaced by TestGem, and all ${Player} replaced by 'TestGemPlayer'
    :param system_component_class_id: optionally specify a uuid for the system component class, default is random uuid
    :param editor_system_component_class_id: optionally specify a uuid for the editor system component class, default is
     random uuid
    :param module_id: optionally specify a uuid for the module class, default is random uuid
    :return: 0 for success or non 0 failure code
    """
    if template_name and template_path:
        logger.error(f'Template Name and Template Path provided, these are mutually exclusive.')
        return 1

    if gem_restricted_name and gem_restricted_path:
        logger.error(f'Gem Restricted Name and Gem Restricted Path provided, these are mutually exclusive.')
        return 1

    if template_restricted_name and template_restricted_path:
        logger.error(f'Template Restricted Name and Template Restricted Path provided, these are mutually exclusive.')
        return 1

    if not template_name and not template_path:
        template_name = 'DefaultGem'

    if template_name and not template_path:
        template_path = manifest.get_registered(template_name=template_name)

    if not os.path.isdir(template_path):
        logger.error(f'Could not find the template {template_name}=>{template_path}')
        return 1

    # template name is now the last component of the template_path
    template_folder_name = os.path.basename(template_path)

    # the template.json should be in the template_path, make sure it's there and valid
    template_json = f'{template_path}/template.json'
    if not validation.valid_o3de_template_json(template_json):
        logger.error(f'Template json {template_path} is not valid.')
        return 1

    # read in the template.json
    with open(template_json) as s:
        try:
            template_json_data = json.load(s)
        except Exception as e:
            logger.error(f'Could read template json {template_json}: {str(e)}.')
            return 1

    # read template name from the json
    try:
        template_name = template_json_data['template_name']
    except Exception as e:
        logger.error(f'Could not read "template_name" from template json {template_json}: {str(e)}.')
        return 1

    # if the user has not specified either a restricted name or restricted path
    # see if the template itself specifies a restricted name
    if not template_restricted_name and not template_restricted_path:
        try:
            template_json_restricted_name = template_json_data['restricted_name']
        except Exception as e:
            # the template json doesn't have a 'restricted_name' element warn and use it
            logger.info(f'The template does not specify a "restricted_name".')
        else:
            template_restricted_name = template_json_restricted_name

    # if no restricted name or path we continue on as if there is no template restricted files.
    if template_restricted_name or template_restricted_path:
        # if the user specified a --template-restricted-name we need to check that against the templates 'restricted_name'
        # if it has one and see if they match. If they match then we don't have a problem. If they don't then we error
        # out. If supplied but not present in the template we warn and use it. If not supplied we set what's in the
        # template. If not supplied and not in the template we continue on as if there is no template restricted files.
        if template_restricted_name and not template_restricted_path:
            # The user specified a --template-restricted-name
            try:
                template_json_restricted_name = template_json_data['restricted_name']
            except Exception as e:
                # the template json doesn't have a 'restricted_name' element warn and use it
                logger.info(f'The template does not specify a "restricted_name".'
                            f' Using supplied {template_restricted_name}')
            else:
                if template_json_restricted_name != template_restricted_name:
                    logger.error(
                        f'The supplied --template-restricted-name {template_restricted_name} does not match the'
                        f' templates "restricted_name". Either the the --template-restricted-name is incorrect or the'
                        f' templates "restricted_name" is wrong. Note that since this template specifies "restricted_name" as'
                        f' {template_json_restricted_name}, --template-restricted-name need not be supplied.')

            template_restricted_path = manifest.get_registered(restricted_name=template_restricted_name)
        else:
            # The user has supplied the --template-restricted-path, see if that matches the template specifies.
            # If it does then we do not have a problem. If it doesn't match then error out. If not specified
            # in the template then warn and use the --template-restricted-path
            template_restricted_path = template_restricted_path.replace('\\', '/')
            try:
                template_json_restricted_name = template_json_data['restricted_name']
            except Exception as e:
                # the template json doesn't have a 'restricted_name' element warn and use it
                logger.info(f'The template does not specify a "restricted_name".'
                            f' Using supplied {template_restricted_path}')
            else:
                template_json_restricted_path = manifest.get_registered(
                    restricted_name=template_json_restricted_name)
                if template_json_restricted_path != template_restricted_path:
                    logger.error(
                        f'The supplied --template-restricted-path {template_restricted_path} does not match the'
                        f' templates "restricted_name" {template_restricted_name} => {template_json_restricted_path}.'
                        f' Either the the supplied --template-restricted-path is incorrect or the templates'
                        f' "restricted_name" is wrong. Note that since this template specifies "restricted_name" as'
                        f' {template_json_restricted_name} --template-restricted-path need not be supplied'
                        f' and {template_json_restricted_path} will be used.')
                    return 1
        # check and make sure the restricted path exists
        if not os.path.isdir(template_restricted_path):
            logger.error(f'Template restricted path {template_restricted_path} does not exist.')
            return 1

        # If the user specified a --template-restricted-platform-relative-path we need to check that against
        # the templates 'restricted_platform_relative_path' and see if they match. If they match we don't have
        # a problem. If they don't match then we error out. If supplied but not present in the template we warn
        # and use --template-restricted-platform-relative-path. If not supplied we set what's in the template.
        # If not supplied and not in the template set empty string.
        if template_restricted_platform_relative_path:
            # The user specified a --template-restricted-platform-relative-path
            template_restricted_platform_relative_path = template_restricted_platform_relative_path.replace('\\', '/')
            try:
                template_json_restricted_platform_relative_path = template_json_data[
                    'restricted_platform_relative_path']
            except Exception as e:
                # the template json doesn't have a 'restricted_platform_relative_path' element warn and use it
                logger.info(f'The template does not specify a "restricted_platform_relative_path".'
                            f' Using {template_restricted_platform_relative_path}')
            else:
                # the template has a 'restricted_platform_relative_path', if it matches we are fine, if not something is
                # wrong with either the --template-restricted-platform-relative or the template is
                if template_restricted_platform_relative_path != template_json_restricted_platform_relative_path:
                    logger.error(f'The supplied --template-restricted-platform-relative-path does not match the'
                                 f' templates "restricted_platform_relative_path". Either'
                                 f' --template-restricted-platform-relative-path is incorrect or the templates'
                                 f' "restricted_platform_relative_path" is wrong. Note that since this template'
                                 f' specifies "restricted_platform_relative_path" it need not be supplied and'
                                 f' {template_json_restricted_platform_relative_path} will be used.')
                    return 1
        else:
            # The user has not supplied --template-restricted-platform-relative-path, try to read it from
            # the template json.
            try:
                template_restricted_platform_relative_path = template_json_data[
                    'restricted_platform_relative_path']
            except Exception as e:
                # The template json doesn't have a 'restricted_platform_relative_path' element, set empty string.
                template_restricted_platform_relative_path = ''
    if not template_restricted_platform_relative_path:
        template_restricted_platform_relative_path = ''

    # if no gem_path, error
    if not gem_path:
        logger.error('Gem path cannot be empty.')
        return 1
    gem_path = gem_path.replace('\\', '/')
    if not os.path.isabs(gem_path):
        default_gems_folder = manifest.get_registered(default_folder='gems')
        new_gem_path = f'{default_gems_folder}/{gem_path}'
        logger.info(f'Gem Path {gem_path} is not a full path, we must assume its relative'
                    f' to default gems path = {new_gem_path}')
        gem_path = new_gem_path
    if os.path.isdir(gem_path):
        logger.error(f'Gem path {gem_path} already exists.')
        return 1
    else:
        os.makedirs(gem_path)

    # gem name is now the last component of the gem_path
    gem_name = os.path.basename(gem_path)

    # gem name cannot be the same as a restricted platform name
    if gem_name in restricted_platforms:
        logger.error(f'Gem path cannot be a restricted name. {gem_name}')
        return 1

    # gem restricted name
    if gem_restricted_name and not gem_restricted_path:
        gem_restricted_path = manifest.get_registered(restricted_name=gem_restricted_name)

    # gem restricted path
    elif gem_restricted_path:
        gem_restricted_path = gem_restricted_path.replace('\\', '/')
        if not os.path.isabs(gem_restricted_path):
            default_gems_restricted_folder = manifest.get_registered(restricted_name='gems')
            new_gem_restricted_path = f'{default_gems_restricted_folder}/{gem_restricted_path}'
            logger.info(f'Gem restricted path {gem_restricted_path} is not a full path, we must assume its'
                        f' relative to default gems restricted path = {new_gem_restricted_path}')
            gem_restricted_path = new_gem_restricted_path
    elif template_restricted_path:
        gem_restricted_default_path = manifest.get_registered(restricted_name='gems')
        logger.info(f'--gem-restricted-path is not specified, using default gem restricted path / gem name'
                    f' = {gem_restricted_default_path}')
        gem_restricted_path = gem_restricted_default_path

    # gem restricted relative
    if gem_restricted_platform_relative_path:
        gem_restricted_platform_relative_path = gem_restricted_platform_relative_path.replace('\\', '/')
    else:
        gem_restricted_platform_relative_path = ''

    # any user supplied replacements
    replacements = list()
    while replace:
        replace_this = replace.pop(0)
        with_this = replace.pop(0)
        replacements.append((replace_this, with_this))

    # gem name
    replacements.append(("${Name}", gem_name))
    replacements.append(("${NameUpper}", gem_name.upper()))
    replacements.append(("${NameLower}", gem_name.lower()))

    # module id is a uuid with { and -
    if module_id:
        replacements.append(("${ModuleClassId}", module_id))
    else:
        replacements.append(("${ModuleClassId}", '{' + str(uuid.uuid4()) + '}'))

    # system component class id is a uuid with { and -
    if system_component_class_id:
        if '{' not in system_component_class_id or '-' not in system_component_class_id:
            logger.error(
                f'System component class id {system_component_class_id} is malformed. Should look like Ex.' +
                '{b60c92eb-3139-454b-a917-a9d3c5819594}')
            return 1
        replacements.append(("${SysCompClassId}", system_component_class_id))
    else:
        replacements.append(("${SysCompClassId}", '{' + str(uuid.uuid4()) + '}'))

    # editor system component class id is a uuid with { and -
    if editor_system_component_class_id:
        if '{' not in editor_system_component_class_id or '-' not in editor_system_component_class_id:
            logger.error(
                f'Editor System component class id {editor_system_component_class_id} is malformed. Should look like'
                f' Ex.' + '{b60c92eb-3139-454b-a917-a9d3c5819594}')
            return 1
        replacements.append(("${EditorSysCompClassId}", editor_system_component_class_id))
    else:
        replacements.append(("${EditorSysCompClassId}", '{' + str(uuid.uuid4()) + '}'))

    if _instantiate_template(template_json_data,
                             gem_name,
                             template_name,
                             gem_path,
                             template_path,
                             gem_restricted_path,
                             template_restricted_path,
                             gem_restricted_platform_relative_path,
                             template_restricted_platform_relative_path,
                             replacements,
                             keep_restricted_in_gem,
                             keep_license_text):
        logger.error(f'Instantiation of the template has failed.')
        return 1

    # We created the gem, now do anything extra that a gem requires

    # If we are not keeping the restricted in the gem read the name of the restricted folder from the
    # restricted json and set that as this gems restricted
    if not keep_restricted_in_gem:
        if gem_restricted_path:
            os.makedirs(gem_restricted_path, exist_ok=True)

            # read the restricted_name from the gems restricted.json
            restricted_json = f"{gem_restricted_path}/restricted.json".replace('//', '/')
            if os.path.isfile(restricted_json):
                if not validation.valid_o3de_restricted_json(restricted_json):
                    logger.error(f'Restricted json {restricted_json} is not valid.')
                    return 1
            else:
                with open(restricted_json, 'w') as s:
                    restricted_json_data = {}
                    restricted_json_data.update({'restricted_name': gem_name})
                    s.write(json.dumps(restricted_json_data, indent=4))

            with open(restricted_json, 'r') as s:
                try:
                    restricted_json_data = json.load(s)
                except Exception as e:
                    logger.error(f'Failed to load restricted json {restricted_json}.')
                    return 1

                try:
                    restricted_name = restricted_json_data["restricted_name"]
                except Exception as e:
                    logger.error(f'Failed to read "restricted_name" from restricted json {restricted_json}.')
                    return 1

                # set the "restricted_name": "restricted_name" element of the gem.json
                gem_json = f"{gem_path}/gem.json".replace('//', '/')
                if not validation.valid_o3de_gem_json(gem_json):
                    logger.error(f'Gem json {gem_json} is not valid.')
                    return 1

                with open(gem_json, 'r') as s:
                    try:
                        gem_json_data = json.load(s)
                    except Exception as e:
                        logger.error(f'Failed to load gem json {gem_json}.')
                        return 1

                gem_json_data.update({"restricted_name": restricted_name})
                os.unlink(gem_json)
                with open(gem_json, 'w') as s:
                    try:
                        s.write(json.dumps(gem_json_data, indent=4))
                    except Exception as e:
                        logger.error(f'Failed to write project json {gem_json}.')
                        return 1

                for restricted_platform in restricted_platforms:
                    restricted_gem = f'{gem_restricted_path}/{restricted_platform}/{gem_name}'
                    os.makedirs(restricted_gem, exist_ok=True)
                    cmakelists_file_name = f'{restricted_gem}/CMakeLists.txt'
                    if not os.path.isfile(cmakelists_file_name):
                        with open(cmakelists_file_name, 'w') as d:
                            if keep_license_text:
                                d.write('# {BEGIN_LICENSE}\n')
                                d.write(
                                    '# All or portions of this file Copyright (c) Amazon.com, Inc. or its affiliates or\n')
                                d.write('# its licensors.\n')
                                d.write('#\n')
                                d.write(
                                    '# For complete copyright and license terms please see the LICENSE at the root of this\n')
                                d.write(
                                    '# distribution (the "License"). All use of this software is governed by the License,\n')
                                d.write(
                                    '# or, if provided, by the license below or the license accompanying this file. Do not\n')
                                d.write(
                                    '# remove or modify any license notices. This file is distributed on an "AS IS" BASIS,\n')
                                d.write('# WITHOUT WARRANTIES OR CONDITIONS OF ANY KIND, either express or implied.\n')
                                d.write('# {END_LICENSE}\n')
    return 0


def _run_create_template(args: argparse) -> int:
    return create_template(args.source_path,
                           args.template_path,
                           args.source_restricted_path,
                           args.source_restricted_name,
                           args.template_restricted_path,
                           args.template_restricted_name,
                           args.source_restricted_platform_relative_path,
                           args.template_restricted_platform_relative_path,
                           args.keep_restricted_in_template,
                           args.keep_license_text,
                           args.replace)


def _run_create_from_template(args: argparse) -> int:
    return create_from_template(args.destination_path,
                                args.template_path,
                                args.template_name,
                                args.destination_restricted_path,
                                args.destination_restricted_name,
                                args.template_restricted_path,
                                args.template_restricted_name,
                                args.destination_restricted_platform_relative_path,
                                args.template_restricted_platform_relative_path,
                                args.keep_restricted_in_instance,
                                args.keep_license_text,
                                args.replace)


def _run_create_project(args: argparse) -> int:
    return create_project(args.project_path,
                          args.template_path,
                          args.template_name,
                          args.project_restricted_path,
                          args.project_restricted_name,
                          args.template_restricted_path,
                          args.template_restricted_name,
                          args.project_restricted_platform_relative_path,
                          args.template_restricted_platform_relative_path,
                          args.keep_restricted_in_project,
                          args.keep_license_text,
                          args.replace,
                          args.system_component_class_id,
                          args.editor_system_component_class_id,
                          args.module_id)


def _run_create_gem(args: argparse) -> int:
    return create_gem(args.gem_path,
                      args.template_path,
                      args.template_name,
                      args.gem_restricted_path,
                      args.gem_restricted_name,
                      args.template_restricted_path,
                      args.template_restricted_name,
                      args.gem_restricted_platform_relative_path,
                      args.template_restricted_platform_relative_path,
                      args.keep_restricted_in_gem,
                      args.keep_license_text,
                      args.replace,
                      args.system_component_class_id,
                      args.editor_system_component_class_id,
                      args.module_id)


def add_args(parser, subparsers) -> None:
    """
    add_args is called to add expected parser arguments and subparsers arguments to each command such that it can be
    invoked locally or aggregated by a central python file.
    Ex. Directly run from this file alone with: python engine_template.py create_gem --gem-path TestGem
    OR
    o3de.py can aggregate commands by importing engine_template,
    call add_args and execute: python o3de.py create_gem --gem-path TestGem
    :param parser: the caller instantiates a parser and passes it in here
    :param subparsers: the caller instantiates subparsers and passes it in here
    """
    # turn a directory into a template
    create_template_subparser = subparsers.add_parser('create-template')
    create_template_subparser.add_argument('-sp', '--source-path', type=str, required=True,
                                           help='The path to the source that you want to make into a template')
    create_template_subparser.add_argument('-tp', '--template-path', type=str, required=False,
                                           help='The path to the template to create, can be absolute or relative'
                                                ' to default templates path')
    group = create_template_subparser.add_mutually_exclusive_group(required=False)
    group.add_argument('-srp', '--source-restricted-path', type=str, required=False,
                       default=None,
                       help='The path to the source restricted folder.')
    group.add_argument('-srn', '--source-restricted-name', type=str, required=False,
                       default=None,
                       help='The name of the source restricted folder. If supplied this will resolve'
                            ' the --source-restricted-path.')

    group = create_template_subparser.add_mutually_exclusive_group(required=False)
    group.add_argument('-trp', '--template-restricted-path', type=str, required=False,
                       default=None,
                       help='The path to the templates restricted folder.')
    group.add_argument('-trn', '--template-restricted-name', type=str, required=False,
                       default=None,
                       help='The name of the templates restricted folder. If supplied this will resolve'
                            ' the --template-restricted-path.')

    create_template_subparser.add_argument('-srprp', '--source-restricted-platform-relative-path', type=str,
                                           required=False,
                                           default=None,
                                           help='Any path to append to the --source-restricted-path/<platform>'
                                                ' to where the restricted source is. EX.'
                                                ' --source-restricted-path C:/restricted'
                                                ' --source-restricted-platform-relative-path some/folder'
                                                ' => C:/restricted/<platform>/some/folder/<source_name>')
    create_template_subparser.add_argument('-trprp', '--template-restricted-platform-relative-path', type=str,
                                           required=False,
                                           default=None,
                                           help='Any path to append to the --template-restricted-path/<platform>'
                                                ' to where the restricted template source is.'
                                                ' --template-restricted-path C:/restricted'
                                                ' --template-restricted-platform-relative-path some/folder'
                                                ' => C:/restricted/<platform>/some/folder/<template_name>')
    create_template_subparser.add_argument('-kr', '--keep-restricted-in-template', action='store_true',
                                           default=False,
                                           help='Should the template keep the restricted platforms in the template, or'
                                                ' create the restricted files in the restricted folder, default is'
                                                ' False so it will create a restricted folder by default')
    create_template_subparser.add_argument('-kl', '--keep-license-text', action='store_true',
                                           default=False,
                                           help='Should license in the template files text be kept in the'
                                                ' instantiation, default is False, so will not keep license text'
                                                ' by default. License text is defined as all lines of text starting'
                                                ' on a line with {BEGIN_LICENSE} and ending line {END_LICENSE}.')
    create_template_subparser.add_argument('-r', '--replace', type=str, required=False,
                                           nargs='*',
                                           help='String that specifies A->B replacement pairs.'
                                                ' Ex. --replace CoolThing ${the_thing} 1723905 ${id}'
                                                ' Note: <TemplateName> is the last component of template_path'
                                                ' Note: <TemplateName> is automatically ${Name}'
                                                ' Note: <templatename> is automatically ${NameLower}'
                                                ' Note: <TEMPLATENAME> is automatically ${NameUpper}')
    create_template_subparser.set_defaults(func=_run_create_template)

    # create from template
    create_from_template_subparser = subparsers.add_parser('create-from-template')
    create_from_template_subparser.add_argument('-dp', '--destination-path', type=str, required=True,
                                                help='The path to where you want the template instantiated,'
                                                     ' can be absolute or dev root relative.'
                                                     'Ex. C:/o3de/Test'
                                                     'Test = <destination_name>')

    group = create_from_template_subparser.add_mutually_exclusive_group(required=True)
    group.add_argument('-tp', '--template-path', type=str, required=False,
                       help='The path to the template you want to instantiate, can be absolute'
                            ' or dev root/Templates relative.'
                            'Ex. C:/o3de/Template/TestTemplate'
                            'TestTemplate = <template_name>')
    group.add_argument('-tn', '--template-name', type=str, required=False,
                       help='The name to the registered template you want to instantiate. If supplied this will'
                            ' resolve the --template-path.')

    group = create_from_template_subparser.add_mutually_exclusive_group(required=True)
    group.add_argument('-drp', '--destination-restricted-path', type=str, required=False,
                       default=None,
                       help='The destination restricted path is where the restricted files'
                            ' will be written to.')
    group.add_argument('-drn', '--destination-restricted-name', type=str, required=False,
                       default=None,
                       help='The name the registered restricted path where the restricted files'
                            ' will be written to. If supplied this will resolve the --destination-restricted-path.')

    group = create_from_template_subparser.add_mutually_exclusive_group(required=False)
    group.add_argument('-trp', '--template-restricted-path', type=str, required=False,
                       default=None,
                       help='The template restricted path to read from if any')
    group.add_argument('-trn', '--template-restricted-name', type=str, required=False,
                       default=None,
                       help='The name of the registered restricted path to read from if any. If supplied this will'
                            ' resolve the --template-restricted-path.')

    create_from_template_subparser.add_argument('-drprp', '--destination-restricted-platform-relative-path', type=str,
                                                required=False,
                                                default='',
                                                help='Any path to append to the --destination-restricted-path/<platform>'
                                                     ' to where the restricted destination is.'
                                                     ' --destination-restricted-path C:/instance'
                                                     ' --destination-restricted-platform-relative-path some/folder'
                                                     ' => C:/instance/<platform>/some/folder/<destination_name>')
    create_from_template_subparser.add_argument('-trprp', '--template-restricted-platform-relative-path', type=str,
                                                required=False,
                                                default='Templates',
                                                help='Any path to append to the --template-restricted-path/<platform>'
                                                     ' to where the restricted template is.'
                                                     ' --template-restricted-path C:/restricted'
                                                     ' --template-restricted-platform-relative-path some/folder'
                                                     ' => C:/restricted/<platform>/some/folder/<template_name>')
    create_from_template_subparser.add_argument('-kr', '--keep-restricted-in-instance', action='store_true',
                                                default=False,
                                                help='Should the instance keep the restricted platforms in the instance,'
                                                     ' or create the restricted files in the restricted folder, default'
                                                     ' is False')
    create_from_template_subparser.add_argument('-kl', '--keep-license-text', action='store_true',
                                                default=False,
                                                help='Should license in the template files text be kept in the instantiation,'
                                                     ' default is False, so will not keep license text by default.'
                                                     ' License text is defined as all lines of text starting on a line'
                                                     ' with {BEGIN_LICENSE} and ending line {END_LICENSE}.')
    create_from_template_subparser.add_argument('-r', '--replace', type=str, required=False,
                                                nargs='*',
                                                help='String that specifies A->B replacement pairs.'
                                                     ' Ex. --replace CoolThing ${the_thing} ${id} 1723905'
                                                     ' Note: <DestinationName> is the last component of destination_path'
                                                     ' Note: ${Name} is automatically <DestinationName>'
                                                     ' Note: ${NameLower} is automatically <destinationname>'
                                                     ' Note: ${NameUpper} is automatically <DESTINATIONNAME>')
    create_from_template_subparser.set_defaults(func=_run_create_from_template)

    # creation of a project from a template (like create from template but makes project assumptions)
    create_project_subparser = subparsers.add_parser('create-project')
    create_project_subparser.add_argument('-pp', '--project-path', type=str, required=True,
                                          help='The name of the project you wish to create from the template,'
                                               ' can be an absolute path or dev root relative.'
                                               ' Ex. C:/o3de/TestProject'
                                               ' TestProject = <project_name>')

    group = create_project_subparser.add_mutually_exclusive_group(required=False)
    group.add_argument('-tp', '--template-path', type=str, required=False,
                       default=None,
                       help='the path to the template you want to instance, can be absolute or'
                            ' relative to default templates path')
    group.add_argument('-tn', '--template-name', type=str, required=False,
                       default=None,
                       help='The name the registered template you want to instance, defaults'
                            ' to DefaultProject. If supplied this will resolve the --template-path.')

    group = create_project_subparser.add_mutually_exclusive_group(required=False)
    group.add_argument('-prp', '--project-restricted-path', type=str, required=False,
                       default=None,
                       help='path to the projects restricted folder, can be absolute or relative'
                            ' to the restricted="projects"')
    group.add_argument('-prn', '--project-restricted-name', type=str, required=False,
                       default=None,
                       help='The name of the registered projects restricted path. If supplied this will resolve'
                            ' the --project-restricted-path.')

    group = create_project_subparser.add_mutually_exclusive_group(required=False)
    group.add_argument('-trp', '--template-restricted-path', type=str, required=False,
                       default=None,
                       help='The templates restricted path can be absolute or relative to'
                            ' restricted="templates"')
    group.add_argument('-trn', '--template-restricted-name', type=str, required=False,
                       default=None,
                       help='The name of the registered templates restricted path. If supplied this will resolve'
                            ' the --template-restricted-path.')

    create_project_subparser.add_argument('-prprp', '--project-restricted-platform-relative-path', type=str,
                                          required=False,
                                          default=None,
                                          help='Any path to append to the --project-restricted-path/<platform>'
                                               ' to where the restricted project is.'
                                               ' --project-restricted-path C:/restricted'
                                               ' --project-restricted-platform-relative-path some/folder'
                                               ' => C:/restricted/<platform>/some/folder/<project_name>')
    create_project_subparser.add_argument('-trprp', '--template-restricted-platform-relative-path', type=str,
                                          required=False,
                                          default=None,
                                          help='Any path to append to the --template-restricted-path/<platform>'
                                               ' to where the restricted template is.'
                                               ' --template-restricted-path C:/restricted'
                                               ' --template-restricted-platform-relative-path some/folder'
                                               ' => C:/restricted/<platform>/some/folder/<template_name>')
    create_project_subparser.add_argument('-kr', '--keep-restricted-in-project', action='store_true',
                                          default=False,
                                          help='Should the new project keep the restricted platforms in the project, or'
                                               'create the restricted files in the restricted folder, default is False')
    create_project_subparser.add_argument('-kl', '--keep-license-text', action='store_true',
                                          default=False,
                                          help='Should license in the template files text be kept in the instantiation,'
                                               ' default is False, so will not keep license text by default.'
                                               ' License text is defined as all lines of text starting on a line'
                                               ' with {BEGIN_LICENSE} and ending line {END_LICENSE}.')
    create_project_subparser.add_argument('-r', '--replace', required=False,
                                          nargs='*',
                                          help='String that specifies ADDITIONAL A->B replacement pairs. ${Name} and'
                                               ' all other standard project replacements will be automatically'
                                               ' inferred from the project name. These replacements will superseded'
                                               ' all inferred replacements.'
                                               ' Ex. --replace ${DATE} 1/1/2020 ${id} 1723905'
                                               ' Note: <ProjectName> is the last component of project_path'
                                               ' Note: ${Name} is automatically <ProjectName>'
                                               ' Note: ${NameLower} is automatically <projectname>'
                                               ' Note: ${NameUpper} is automatically <PROJECTNAME>')
    create_project_subparser.add_argument('--system-component-class-id', type=utils.validate_uuid4, required=False,
                                          help='The uuid you want to associate with the system class component, default'
                                               ' is a random uuid Ex. {b60c92eb-3139-454b-a917-a9d3c5819594}')
    create_project_subparser.add_argument('--editor-system-component-class-id', type=utils.validate_uuid4,
                                          required=False,
                                          help='The uuid you want to associate with the editor system class component,'
                                               ' default is a random uuid Ex. {b60c92eb-3139-454b-a917-a9d3c5819594}')
    create_project_subparser.add_argument('--module-id', type=utils.validate_uuid4, required=False,
                                          help='The uuid you want to associate with the module, default is a random'
                                               ' uuid Ex. {b60c92eb-3139-454b-a917-a9d3c5819594}')
    create_project_subparser.set_defaults(func=_run_create_project)

    # creation of a gem from a template (like create from template but makes gem assumptions)
    create_gem_subparser = subparsers.add_parser('create-gem')
    create_gem_subparser.add_argument('-gp', '--gem-path', type=str, required=True,
                                      help='The gem path, can be absolute or relative to default gems path')

    group = create_gem_subparser.add_mutually_exclusive_group(required=False)
    group.add_argument('-tp', '--template-path', type=str, required=False,
                       default=None,
                       help='The template path you want to instance, can be absolute or relative'
                            ' to default templates path')
    group.add_argument('-tn', '--template-name', type=str, required=False,
                       default=None,
                       help='The name of the registered template you want to instance, defaults'
                            ' to DefaultGem. If supplied this will resolve the --template-path.')

    group = create_gem_subparser.add_mutually_exclusive_group(required=False)
    group.add_argument('-grp', '--gem-restricted-path', type=str, required=False,
                       default=None,
                       help='The path to the gem restricted to write to folder if any, can be'
                            'absolute or dev root relative, default is dev root/restricted.')
    group.add_argument('-grn', '--gem-restricted-name', type=str, required=False,
                       default=None,
                       help='The path to the gem restricted to write to folder if any, can be'
                            'absolute or dev root relative, default is dev root/restricted. If supplied'
                            ' this will resolve the --gem-restricted-path.')

    group = create_gem_subparser.add_mutually_exclusive_group(required=False)
    group.add_argument('-trp', '--template-restricted-path', type=str, required=False,
                       default=None,
                       help='The templates restricted path, can be absolute or relative to'
                            ' the restricted="templates"')
    group.add_argument('-trn', '--template-restricted-name', type=str, required=False,
                       default=None,
                       help='The name of the registered templates restricted path. If supplied'
                            ' this will resolve the --template-restricted-path.')

    create_gem_subparser.add_argument('-grprp', '--gem-restricted-platform-relative-path', type=str,
                                      required=False,
                                      default=None,
                                      help='Any path to append to the --gem-restricted-path/<platform>'
                                           ' to where the restricted template is.'
                                           ' --gem-restricted-path C:/restricted'
                                           ' --gem-restricted-platform-relative-path some/folder'
                                           ' => C:/restricted/<platform>/some/folder/<gem_name>')
    create_gem_subparser.add_argument('-trprp', '--template-restricted-platform-relative-path', type=str,
                                      required=False,
                                      default=None,
                                      help='Any path to append to the --template-restricted-path/<platform>'
                                           ' to where the restricted template is.'
                                           ' --template-restricted-path C:/restricted'
                                           ' --template-restricted-platform-relative-path some/folder'
                                           ' => C:/restricted/<platform>/some/folder/<template_name>')
    create_gem_subparser.add_argument('-r', '--replace', type=str, required=False,
                                      nargs='*',
                                      help='String that specifies ADDITIONAL A->B replacement pairs. ${Name} and'
                                           ' all other standard gem replacements will be automatically inferred'
                                           ' from the gem name. These replacements will superseded all inferred'
                                           ' replacement pairs.'
                                           ' Ex. --replace ${DATE} 1/1/2020 ${id} 1723905'
                                           ' Note: <GemName> is the last component of gem_path'
                                           ' Note: ${Name} is automatically <GemName>'
                                           ' Note: ${NameLower} is automatically <gemname>'
                                           ' Note: ${NameUpper} is automatically <GEMANME>')
    create_gem_subparser.add_argument('-kr', '--keep-restricted-in-gem', action='store_true',
                                      default=False,
                                      help='Should the new gem keep the restricted platforms in the project, or'
                                           'create the restricted files in the restricted folder, default is False')
    create_gem_subparser.add_argument('-kl', '--keep-license-text', action='store_true',
                                      default=False,
                                      help='Should license in the template files text be kept in the instantiation,'
                                           ' default is False, so will not keep license text by default.'
                                           ' License text is defined as all lines of text starting on a line'
                                           ' with {BEGIN_LICENSE} and ending line {END_LICENSE}.')
    create_gem_subparser.add_argument('--system-component-class-id', type=utils.validate_uuid4, required=False,
                                      help='The uuid you want to associate with the system class component, default'
                                           ' is a random uuid Ex. {b60c92eb-3139-454b-a917-a9d3c5819594}')
    create_gem_subparser.add_argument('--editor-system-component-class-id', type=utils.validate_uuid4,
                                      required=False,
                                      help='The uuid you want to associate with the editor system class component,'
                                           ' default is a random uuid Ex. {b60c92eb-3139-454b-a917-a9d3c5819594}')
    create_gem_subparser.add_argument('--module-id', type=utils.validate_uuid4, required=False,
                                      help='The uuid you want to associate with the gem module,'
                                           ' default is a random uuid Ex. {b60c92eb-3139-454b-a917-a9d3c5819594}')
    create_gem_subparser.set_defaults(func=_run_create_gem)


if __name__ == "__main__":
    # parse the command line args
    the_parser = argparse.ArgumentParser()

    # add subparsers
    the_subparsers = the_parser.add_subparsers(help='sub-command help', dest='command', required=True)

    # add args to the parser
    add_args(the_parser, the_subparsers)

    # parse args
    the_args = the_parser.parse_args()

    # run

    ret = the_args.func(the_args) if hasattr(the_args, 'func') else 1

    # return
    sys.exit(ret)<|MERGE_RESOLUTION|>--- conflicted
+++ resolved
@@ -1652,52 +1652,22 @@
                             d.write('# WITHOUT WARRANTIES OR CONDITIONS OF ANY KIND, either express or implied.\n')
                             d.write('# {END_LICENSE}\n')
 
-<<<<<<< HEAD
-    # copy the o3de_manifest.cmake into the project root
-    engine_path = manifest.get_this_engine_path()
-    o3de_manifest_cmake = f'{engine_path}/cmake/o3de_manifest.cmake'
-    shutil.copy(o3de_manifest_cmake, project_path)
-=======
     # set the "engine" element of the project.json
-    engine_json = f'{registration.get_this_engine_path()}/engine.json'
-    if not registration.valid_o3de_engine_json(engine_json):
-        logger.error(f"Engine json {engine_json} is not valid.")
-        return 1
-
-    with open(engine_json) as s:
-        try:
-            engine_json_data = json.load(s)
-        except Exception as e:
-            logger.error(f"Failed to read engine json {engine_json}: {str(e)}")
-            return 1
-
-        try:
-            engine_name = engine_json_data['engine_name']
-        except Exception as e:
-            logger.error(f"Engine json {engine_json} engine_name not found.")
-            return 1
-
-    project_json = f"{project_path}/project.json".replace('//', '/')
-    if not registration.valid_o3de_project_json(project_json):
-        logger.error(f'Project json {project_json} is not valid.')
-        return 1
-
-    with open(project_json, 'r') as s:
-        try:
-            project_json_data = json.load(s)
-        except Exception as e:
-            logger.error(f'Failed to load project json {project_json}.')
-            return 1
-
+    engine_json_data = manifest.get_engine_json_data(engine_path=manifest.get_this_engine_path())
+    try:
+        engine_name = engine_json_data['engine_name']
+    except Exception as e:
+        logger.error(f"engine_name for this engine not found in engine.json.")
+        return 1
+
+    project_json_data = manifest.get_project_json_data(project_path=project_path)
     project_json_data.update({"engine": engine_name})
-    os.unlink(project_json)
     with open(project_json, 'w') as s:
         try:
             s.write(json.dumps(project_json_data, indent=4))
         except Exception as e:
-            logger.error(f'Failed to write project json {project_json}.')
+            logger.error(f'Failed to write project json at {project_path}.')
             return 1
->>>>>>> 0b2a5bad
 
     return 0
 
