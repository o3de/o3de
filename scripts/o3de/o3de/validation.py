--- conflicted
+++ resolved
@@ -54,20 +54,15 @@
     with file_name.open('r') as f:
         try:
             json_data = json.load(f)
-<<<<<<< HEAD
-            test = json_data['project_name']
+            _ = json_data['project_name']
 
             if not generate_uuid:
-                test = json_data['project_id']
+                _ = json_data['project_id']
             else:
                 test = json_data.get('project_id', 'No ID')
                 generate_new_id = test == 'No ID'
 
-        except (json.JSONDecodeError, KeyError) as e:
-=======
-            _ = json_data['project_name']
         except (json.JSONDecodeError, KeyError):
->>>>>>> 53b88d47
             return False
 
     # Generate a random uuid for the project json if it is missing instead of failing if generate_uuid is true
