#
# Copyright (c) Contributors to the Open 3D Engine Project.
# For complete copyright and license terms please see the LICENSE at the root of this distribution.
#
# SPDX-License-Identifier: Apache-2.0 OR MIT
#
#
"""
Contains functions for the project manager to call that gather data from o3de scripts and massage it
"""

import logging
import pathlib

from o3de import manifest, utils, compatibility, enable_gem, register, project_properties

logger = logging.getLogger('o3de.project_manager_interface')
logging.basicConfig(format=utils.LOG_FORMAT)


#### Engine methods ###

def get_engine_info(engine_name: str = None, engine_path: str = None) -> dict or None:
    """
        If engine_path is provided then continue
        Elif only engine_name is provided then call get_registered and use returned path as engine_path
        Elif neither parameter is provided call get_this_engine_path and use returned path as engine_path

        Call get_engine_json_data using engine_path to populate initial engine data

        Call load_o3de_manifest or get default folders for gems, projects, ect. using get_o3de_..._folder
        Insert either default folder from manifest or get_o3de_..._folder into engine dict for all folders

        Call get_manifest_engines and check that engine is in the list if it is set registered attr to True

        :param engine_name: Engine name to find engine path for and get json data for
        :param engine_path: Engine path to gather json data for

        :return dict containing engine info if it was found. Otherwise None is returned
    """
    return dict()


def set_engine_info(engine_info: dict):
    """
        Call get_engine_info using path from engine_info

        Call edit_engine_props if any relevant properties have changed

        Call register if any relevant properties have changed

        :param engine_info: dict containing values to change in engine
    """
    pass


#### Template methods ###

def get_project_template_infos() -> list:
    """
        Get list of registered project templates using get_templates_for_project_creation

        Gather together list of dicts for each template using get_template_json_data

        :return list of dicts containing template infos.
    """
    return list()


#### Project methods ###

def register_project(project_path: pathlib.Path, force:bool) -> int:
    """
        Registers project with engine and sets the user/project.json engine_path
        in case there are multiple versions of this project on the user's machine

        :param project_path: Project path to register
        :param force: Whether to force registeration, bypassing compatibility checks
        :return 0 on success or a non-zero error code
    """
    result = register.register(project_path=project_path, force=force)
    if result == 0:
        result = project_properties.edit_project_props(proj_path=project_path, 
                                                       user=True, 
                                                       new_engine_path=manifest.get_this_engine_path())

    return result



def unregister_project(project_path: str):
    """
        Unregisters project with engine

        :param project_path: Project path to unregister
    """
    pass


def unregister_invalid_projects():
    """
        Call remove_invalid_o3de_projects
    """
    pass


def create_project(project_info: dict, template_path: str):
    """
        Creates project from project_info data with template_path using create_project

        If project is created successfully then registers project using register_project

        :param project_info: dict containing project info to create new project
        :param template_path: Path to template to create project with
    """
    pass


def get_enabled_gems(project_path: str, include_dependencies: bool = True) -> list:
    """
        Call get_enabled_gem_cmake_file for project_path

        Return get_enabled_gems for cmake file

        :param project_path: Project path to gather enable gems for

        :return list of strs of enable gems for project.
    """
    return manifest.get_project_enabled_gems(project_path=project_path, include_dependencies=include_dependencies)


def get_project_info(project_path: str) -> dict or None:
    """
        Call get_project_json_data

        :param project_path: Project path to gather info for

        :return dict with project info. Otherwise None is returned
    """
    return dict()


def get_all_project_infos() -> list:
    """
        Get list of all registered project paths get_all_projects

        Gather together list of dicts for each project using get_project_json_data

        :return list of dicts containing project infos.
    """
    project_paths = manifest.get_all_projects()

    # get all engine info once up front
    engines_json_data = manifest.get_engines_json_data_by_path()

    project_infos = []
    for project_path in project_paths:
        project_json_data = manifest.get_project_json_data(project_path=project_path)
        if not project_json_data:
            continue
        user_project_json_data = manifest.get_project_json_data(project_path=project_path, user=True)
        if user_project_json_data:
            project_json_data.update(user_project_json_data)

        project_json_data['path'] = project_path
        project_json_data['engine_path'] = manifest.get_project_engine_path(project_path=project_path, 
                                                                            project_json_data=project_json_data, 
                                                                            user_project_json_data=user_project_json_data, 
                                                                            engines_json_data=engines_json_data)
        project_infos.append(project_json_data)
    return project_infos


def set_project_info(project_info: dict):
    """
        Call edit_project_props using parameters gathered from project_info

        :param engine_info: dict containing values to change in project
    """
    pass


<<<<<<< HEAD
def get_project_engine_incompatible_objects(project_path: pathlib.Path, engine_path: pathlib.Path = None) -> set() or int:
    """
        Checks for compatibility issues between the provided project and engine

        :param project_path: Project path 
        :param engine_path: Optional engine path 
        :return a set of all incompatible objects which may include APIs and gems or an error code on failure
    """
    engine_path = engine_path or manifest.get_this_engine_path()
    if not manifest.get_engine_json_data(engine_path=engine_path):
        return 1
    if not manifest.get_project_json_data(project_path=project_path):
        return 2

    return compatibility.get_project_engine_incompatible_objects(project_path=project_path, 
                                                                 engine_path=engine_path)


def get_incompatible_project_gems(gem_paths:list, gem_names: list, project_path: str) -> set() or int:
=======
def get_project_engine_incompatible_objects(project_path: pathlib.Path) -> set():
    """
        Checks for compatibility issues between the provided project and current engine

        :param project_path: Project path 
        :return a set of all incompatible objects which may include APIs and gems
    """
    return compatibility.get_project_engine_incompatible_objects(project_path=project_path, engine_path=manifest.get_this_engine_path())


def get_incompatible_project_gems(gem_paths:list, gem_names: list, project_path: str) -> set():
>>>>>>> 156fe3b0
    """
        Checks for compatibility issues between the provided gems and project

        :param gem_paths: Gem paths for the gems to check
        :param gem_names: Gem names with optional version specifiers
        :param project_path: Project path 
        :return a set of all incompatible gems or int error code
    """
    # we need to know the engine to check compatibility 
    engine_path = manifest.get_project_engine_path(project_path)
    if not engine_path:
        return 1

    # check compatibility for all gems at once for speeeeeeeeed
    incompatible_objects = compatibility.get_gems_project_incompatible_objects(
        gem_paths=gem_paths, gem_names=gem_names, project_path=project_path)
    if incompatible_objects:
        logger.error(f"The following dependency issues were found:\n"
            "\n  ".join(incompatible_objects))
    return incompatible_objects


def add_gems_to_project(gem_paths:list, gem_names: list, project_path: str, force: bool = False) -> int:
    """
        Activates gem_path in project_path

        :param gem_names: Gem names to activate
        :param project_path: Project path 
        :return 0 on success, non-zero on error
    """
    if not force:
        # we need to know the engine to check compatibility 
        engine_path = manifest.get_project_engine_path(project_path)
        if engine_path:
            # check compatibility for all gems at once for speeeeeeeeed
            incompatible_objects = compatibility.get_gems_project_incompatible_objects(
                gem_paths=gem_paths, gem_names=gem_names, project_path=project_path)
            if incompatible_objects:
                logger.error(f"The following dependency issues were found:\n"
                    "\n  ".join(incompatible_objects))
                return 1

    # compatibility passed, force add gems to avoid additional compatibility checks
    result = 0
    for index in range(len(gem_paths)):
       result = enable_gem.enable_gem_in_project(gem_name=gem_names[index], 
                                                 gem_path=gem_paths[index], 
                                                 project_path=project_path, 
                                                 force=True) or result

    return result

def remove_gem_from_project(gem_path: str, project_path: str):
    """
        Deactivates gem_path in project_path

        :param gem_path: Gem path to deactivate
        :param project_path: Project path to deactivate
    """
    pass


#### Gem methods ###

def register_gem(gem_path: str, project_path: str = None,):
    """
        Registers gem with engine if only gem_path is provided
        Registers gem to project if path is provided

        :param gem_path: Gem path to register
        :param project_path: Project path to register project gem with
    """
    pass


def unregister_gem(gem_path: str, project_path: str = None,):
    """
        Unregisters gem with engine if only gem_path is provided
        Unregisters gem to project if path is provided

        :param gem_path: Gem path to unregister
        :param project_path: Project path to unregister project gem with
    """
    pass


def get_gem_info(gem_path: str) -> dict or None:
    """
        Call get_gem_json_data

        :param gem_path: Gem path to gather info for

        :return dict with project info. Otherwise None is returned
    """
    return dict()


def get_all_gem_infos(project_path: pathlib.Path or None) -> list:
    """
        Get list of all avaliable gem json data for a project. If no project
        path is provided, the gems for this engine are returned.

        :param project_path: Project path to gather avaliable gem infos for

        :return list of dicts containing gem json data
    """
<<<<<<< HEAD
    all_gem_json_data = manifest.get_gems_json_data_by_name(project_path=project_path,
                                                            include_engine_gems=True,
                                                            include_manifest_gems=True)
=======
    # it's easier to determine which gems are engine gems here rather than in c++
    # because the project might be using a different engine than the one Project Manager is
    # running out of
    engine_path = manifest.get_project_engine_path(project_path=project_path) if project_path else manifest.get_this_engine_path() 

    # get all gem json data by path so we can use it for detecting engine and project gems
    # without re-opening and parsing gem.json files again
    all_gem_json_data = manifest.get_gems_json_data_by_path(engine_path=engine_path,
                                                            project_path=project_path,
                                                            include_engine_gems=True,
                                                            include_manifest_gems=True)
    # include gems inside gems
    recurse = True
    engine_gem_paths = [pathlib.PurePath(path) for path in manifest.get_engine_gems(engine_path, recurse, all_gem_json_data)]
    if project_path:
        project_gem_paths = [pathlib.PurePath(path) for path in manifest.get_project_gems(project_path, recurse, all_gem_json_data)]

    # convert all_gem_json_data to have gem names as keys with values that are gem version lists
    utils.replace_dict_keys_with_value_key(all_gem_json_data, value_key='gem_name', replaced_key_name='path', place_values_in_list=True)
>>>>>>> 156fe3b0

    # flatten into a single list
    all_gem_json_data = [gem_json_data for gem_versions in all_gem_json_data.values() for gem_json_data in gem_versions]

<<<<<<< HEAD
    # it's easier to determine which gems are engine gems here rather than in c++
    # because this gem might belong to a different engine than the one Project Manager is
    # running out of
    engine_path = manifest.get_project_engine_path(project_path=project_path) if project_path else manifest.get_this_engine_path() 
    engine_gem_paths = [pathlib.PurePath(path) for path in manifest.get_engine_gems(engine_path)]
    for i, gem_json_data in enumerate(all_gem_json_data):
        all_gem_json_data[i]['engine_gem'] = gem_json_data['path'] in engine_gem_paths
=======
    for i, gem_json_data in enumerate(all_gem_json_data):
        if project_path:
            if gem_json_data['path'] in project_gem_paths:
                all_gem_json_data[i]['project_gem'] = True
        
        if gem_json_data['path'] in engine_gem_paths:
            all_gem_json_data[i]['engine_gem'] = True
>>>>>>> 156fe3b0

    return all_gem_json_data

def download_gem(gem_name: str, force_overwrite: bool = False, progress_callback = None):
    """
        Call download_gem

        :param gem_name: Name of gem to download from a repo
        :param force_overwrite: bool if False does not overwrite gem if already downloaded, otherwise overwrites gem
        :param progress_callback: A cpp function callback to update progress
    """
    pass


def is_gem_update_avaliable(gem_name: str, last_updated: str) -> bool:
    """
        Call is_o3de_gem_update_available

        :param gem_name: Name of gem to check for update on
        :param last_updated: Timestamp when gem was last updated, must be parsable using datetime.fromisoformat

        :return bool True if update is avaliable, otherwise False.
    """
    return False


#### Gem Repo methods ###

def register_gem_repo(repo_uri: str):
    """
        Registers gem repo using register

        :param repo_uri: Uri of repo to register
    """
    pass


def unregister_gem_repo(repo_uri: str):
    """
        Unregisters gem repo using register

        :param repo_uri: Uri of repo to unregister
    """
    pass


def get_all_repo_infos() -> list:
    """
        Get list of all registered repo uris get_manifest_repos

        Gather together list of dicts for each repo using get_repo_json_data
        Also insert the repo path from get_repo_path as the path attr into each dict

        :return list of dicts containing repo infos.
    """
    return list()


def get_gem_infos_from_repo(repo_uri: str) -> list:
    """
        Call get_gem_json_paths_from_cached_repo for repo_uri

        Gather together list of dicts for each gem using get_gem_json_data

        :param repo_uri: Uri of repo to gather gemo infos from

        :return list of dicts containing gem infos.
    """
    return list()


def get_gem_infos_from_all_repos() -> list:
    """
        Call get_gem_json_paths_from_all_cached_repos

        Gather together list of dicts for each gem using get_gem_json_data

        :return list of dicts containing gem infos.
    """
    return list()


def refresh_gem_repo(repo_uri: str):
    """
        Call refresh_repo with repo_uri

        :param repo_uri: Uri of repo to refresh
    """
    pass

def refresh_all_gem_repos():
    """
        Call refresh_repos
    """
    pass<|MERGE_RESOLUTION|>--- conflicted
+++ resolved
@@ -180,7 +180,6 @@
     pass
 
 
-<<<<<<< HEAD
 def get_project_engine_incompatible_objects(project_path: pathlib.Path, engine_path: pathlib.Path = None) -> set() or int:
     """
         Checks for compatibility issues between the provided project and engine
@@ -200,19 +199,6 @@
 
 
 def get_incompatible_project_gems(gem_paths:list, gem_names: list, project_path: str) -> set() or int:
-=======
-def get_project_engine_incompatible_objects(project_path: pathlib.Path) -> set():
-    """
-        Checks for compatibility issues between the provided project and current engine
-
-        :param project_path: Project path 
-        :return a set of all incompatible objects which may include APIs and gems
-    """
-    return compatibility.get_project_engine_incompatible_objects(project_path=project_path, engine_path=manifest.get_this_engine_path())
-
-
-def get_incompatible_project_gems(gem_paths:list, gem_names: list, project_path: str) -> set():
->>>>>>> 156fe3b0
     """
         Checks for compatibility issues between the provided gems and project
 
@@ -319,11 +305,6 @@
 
         :return list of dicts containing gem json data
     """
-<<<<<<< HEAD
-    all_gem_json_data = manifest.get_gems_json_data_by_name(project_path=project_path,
-                                                            include_engine_gems=True,
-                                                            include_manifest_gems=True)
-=======
     # it's easier to determine which gems are engine gems here rather than in c++
     # because the project might be using a different engine than the one Project Manager is
     # running out of
@@ -343,20 +324,10 @@
 
     # convert all_gem_json_data to have gem names as keys with values that are gem version lists
     utils.replace_dict_keys_with_value_key(all_gem_json_data, value_key='gem_name', replaced_key_name='path', place_values_in_list=True)
->>>>>>> 156fe3b0
 
     # flatten into a single list
     all_gem_json_data = [gem_json_data for gem_versions in all_gem_json_data.values() for gem_json_data in gem_versions]
 
-<<<<<<< HEAD
-    # it's easier to determine which gems are engine gems here rather than in c++
-    # because this gem might belong to a different engine than the one Project Manager is
-    # running out of
-    engine_path = manifest.get_project_engine_path(project_path=project_path) if project_path else manifest.get_this_engine_path() 
-    engine_gem_paths = [pathlib.PurePath(path) for path in manifest.get_engine_gems(engine_path)]
-    for i, gem_json_data in enumerate(all_gem_json_data):
-        all_gem_json_data[i]['engine_gem'] = gem_json_data['path'] in engine_gem_paths
-=======
     for i, gem_json_data in enumerate(all_gem_json_data):
         if project_path:
             if gem_json_data['path'] in project_gem_paths:
@@ -364,7 +335,6 @@
         
         if gem_json_data['path'] in engine_gem_paths:
             all_gem_json_data[i]['engine_gem'] = True
->>>>>>> 156fe3b0
 
     return all_gem_json_data
 
