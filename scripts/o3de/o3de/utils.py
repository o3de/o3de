--- conflicted
+++ resolved
@@ -344,61 +344,6 @@
     return ancestor_file.parent if ancestor_file else None
 
 
-<<<<<<< HEAD
-def update_values_in_key_list(existing_values: list, new_values: list or str, remove_values: list or str,
-                      replace_values: list or str):
-    """
-    Updates values within a list by replacing all values or by appending values in the new_values list, 
-    removing values in the remove_values and then removing duplicates.
-    :param existing_values list with existing values to modify
-    :param new_values list with values to add to the existing value list
-    :param remove_values list with values to remove from the existing value list
-    :param replace_values list with values to replace in the existing value list
-
-    returns updated existing value list
-    """
-    if replace_values:
-        replace_values = replace_values.split() if isinstance(replace_values, str) else replace_values
-        return list(dict.fromkeys(replace_values))
-
-    if new_values:
-        new_values = new_values.split() if isinstance(new_values, str) else new_values
-        existing_values.extend(new_values)
-    if remove_values:
-        remove_values = remove_values.split() if isinstance(remove_values, str) else remove_values
-        existing_values = list(filter(lambda value: value not in remove_values, existing_values))
-
-    # replace duplicate values
-    return list(dict.fromkeys(existing_values))
-
-
-def get_object_name_and_version_specifier(input:str) -> (str, str) or None:
-    """
-    Get the object name and version specifier from a string in the form <name><version specifier(s)>
-    Valid input examples:
-        o3de>=1.2.3
-        o3de-sdk==1.2.3,~=2.3.4
-    :param input the string in the form <name><version specifier(s)>
-
-    return an engine name and a version specifier or raises an exception if input is invalid
-    """
-
-    regex_str = r"(?P<object_name>(.*?))(?P<version_specifier>((~=|==|!=|<=|>=|<|>|===)(\s*\S+)+))"
-    regex = re.compile(r"^\s*" + regex_str + r"\s*$", re.VERBOSE | re.IGNORECASE)
-    match = regex.search(input)
-
-    if not match:
-        raise Exception(f"Invalid name and/or version specifier {input}, expected <name><version specifiers> e.g. o3de==1.2.3")
-
-    if not match.group("object_name"):
-        raise Exception(f"Invalid or missing name {input}, expected <name><version specifiers> e.g. o3de==1.2.3")
-
-    # SpecifierSet will raise an exception if invalid
-    if not SpecifierSet(match.group("version_specifier")):
-        return None
-    
-    return match.group("object_name").strip(), match.group("version_specifier").strip()
-=======
 def remove_gem_duplicates(gems: list) -> list:
     """
     For working with the 'gem_names' lists in project.json
@@ -420,4 +365,58 @@
             else:
                 new_list[names[gem_name]] = gem
     return new_list
->>>>>>> 37b99bfa
+
+
+def update_values_in_key_list(existing_values: list, new_values: list or str, remove_values: list or str,
+                      replace_values: list or str):
+    """
+    Updates values within a list by replacing all values or by appending values in the new_values list, 
+    removing values in the remove_values and then removing duplicates.
+    :param existing_values list with existing values to modify
+    :param new_values list with values to add to the existing value list
+    :param remove_values list with values to remove from the existing value list
+    :param replace_values list with values to replace in the existing value list
+
+    returns updated existing value list
+    """
+    if replace_values:
+        replace_values = replace_values.split() if isinstance(replace_values, str) else replace_values
+        return list(dict.fromkeys(replace_values))
+
+    if new_values:
+        new_values = new_values.split() if isinstance(new_values, str) else new_values
+        existing_values.extend(new_values)
+    if remove_values:
+        remove_values = remove_values.split() if isinstance(remove_values, str) else remove_values
+        existing_values = list(filter(lambda value: value not in remove_values, existing_values))
+
+    # replace duplicate values
+    return list(dict.fromkeys(existing_values))
+
+
+def get_object_name_and_version_specifier(input:str) -> (str, str) or None:
+    """
+    Get the object name and version specifier from a string in the form <name><version specifier(s)>
+    Valid input examples:
+        o3de>=1.2.3
+        o3de-sdk==1.2.3,~=2.3.4
+    :param input the string in the form <name><version specifier(s)>
+
+    return an engine name and a version specifier or raises an exception if input is invalid
+    """
+
+    regex_str = r"(?P<object_name>(.*?))(?P<version_specifier>((~=|==|!=|<=|>=|<|>|===)(\s*\S+)+))"
+    regex = re.compile(r"^\s*" + regex_str + r"\s*$", re.VERBOSE | re.IGNORECASE)
+    match = regex.search(input)
+
+    if not match:
+        raise Exception(f"Invalid name and/or version specifier {input}, expected <name><version specifiers> e.g. o3de==1.2.3")
+
+    if not match.group("object_name"):
+        raise Exception(f"Invalid or missing name {input}, expected <name><version specifiers> e.g. o3de==1.2.3")
+
+    # SpecifierSet will raise an exception if invalid
+    if not SpecifierSet(match.group("version_specifier")):
+        return None
+    
+    return match.group("object_name").strip(), match.group("version_specifier").strip()