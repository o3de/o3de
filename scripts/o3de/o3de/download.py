--- conflicted
+++ resolved
@@ -6,7 +6,7 @@
 #
 #
 """
-Implements functionality for downloading o3de objects either locally or from a URI
+Implements functionality for downloading o3de objecs either locally or from a URI
 """
 
 import argparse
@@ -315,27 +315,17 @@
     group.add_argument('-t', '--template-name', type=str, required=False,
                        help='Downloadable template name.')
     parser.add_argument('-dp', '--dest-path', type=str, required=False,
-<<<<<<< HEAD
-                                    default=None,
-                                    help='Optional destination folder to download into.'
-                                         ' i.e. download --project-name "AstomSamplerViewer" --dest-path "C:/projects"'
-                                         ' will result in C:/projects/AtomSampleViewer'
-                                         ' If blank will download to default object type folder')
-=======
-                            default=None,
-                            help='Optional destination folder to download into.'
-                                 ' i.e. download --project-name "CustomProject" --dest-path "C:/projects"'
-                                 ' will result in C:/projects/CustomProject'
-                                 ' If blank will download to default object type folder')
+                        default=None,
+                        help='Optional destination folder to download into.'
+                             ' i.e. download --project-name "CustomProject" --dest-path "C:/projects"'
+                             ' will result in C:/projects/CustomProject'
+                             ' If blank will download to default object type folder')
     parser.add_argument('-sar', '--skip-auto-register', action='store_true', required=False,
                             default=False,
                             help = 'Skip the automatic registration of new object download')
     parser.add_argument('-f', '--force', action='store_true', required=False,
                             default=False,
                             help = 'Force overwrite the current object')
-    parser.add_argument('-ohf', '--override-home-folder', type=str, required=False,
-                            help='By default the home folder is the user folder, override it to this folder.')
->>>>>>> 7100d48e
 
     parser.set_defaults(func=_run_download)
 
