--- conflicted
+++ resolved
@@ -467,7 +467,7 @@
 
 
 def register_repo(json_data: dict,
-                  repo_uri: str,
+                  repo_uri: str or pathlib.Path,
                   remove: bool = False) -> int:
     if not repo_uri:
         logger.error(f'Repo URI cannot be empty.')
@@ -477,24 +477,24 @@
     parsed_uri = urllib.parse.urlparse(url)
 
     if parsed_uri.scheme in ['http', 'https', 'ftp', 'ftps']:
-        while repo_uri in json_data.get('repos', []):
+        while repo_uri in json_data['repos']:
             json_data['repos'].remove(repo_uri)
     else:
-        repo_uri = pathlib.Path(repo_uri).resolve().as_posix()
-        while repo_uri in json_data.get('repos', []):
-            json_data['repos'].remove(repo_uri)
+        repo_uri = pathlib.Path(repo_uri).resolve()
+        while repo_uri.as_posix() in json_data['repos']:
+            json_data['repos'].remove(repo_uri.as_posix())
 
     if remove:
-        logger.warning(f'Removing repo uri {repo_uri}.')
+        logger.warn(f'Removing repo uri {repo_uri}.')
         return 0
+
     repo_sha256 = hashlib.sha256(url.encode())
     cache_file = manifest.get_o3de_cache_folder() / str(repo_sha256.hexdigest() + '.json')
 
-    result = utils.download_file(parsed_uri, cache_file, True)
+    result = utils.download_file(url, cache_file)
     if result == 0:
-        json_data.setdefault('repos', []).insert(0, repo_uri)
-
-    repo_set = set()
+        json_data['repos'].insert(0, repo_uri.as_posix())
+
     result = repo.process_add_o3de_repo(cache_file, repo_set)
 
     return result
@@ -560,114 +560,13 @@
                                                manifest.get_o3de_third_party_folder() if remove else default_third_party_folder,
                                                'default_third_party_folder')
 
-
-def remove_invalid_o3de_projects(manifest_path: pathlib.Path = None) -> int:
-    if not manifest_path:
-        manifest_path = manifest.get_o3de_manifest()
-
-    json_data = manifest.load_o3de_manifest(manifest_path)
-
-    result = 0
-
-    for project in json_data.get('projects', []):
-        if not validation.valid_o3de_project_json(pathlib.Path(project).resolve() / 'project.json'):
-            logger.warning(f"Project path {project} is invalid.")
-            # Attempt to unregister all invalid projects even if previous projects failed to unregister
-            # but combine the result codes of each command.
-            result = register(project_path=pathlib.Path(project), remove=True) or result
-
-    return result
-
-
-def remove_invalid_o3de_objects() -> None:
-    for engine_path in manifest.get_engines():
-        if not validation.valid_o3de_engine_json(pathlib.Path(engine_path).resolve() / 'engine.json'):
-            logger.warning(f"Engine path {engine_path} is invalid.")
-            register(engine_path=engine_path, remove=True)
-
-    remove_invalid_o3de_projects()
-
-    for external in manifest.get_external_subdirectories():
-        external = pathlib.Path(external).resolve()
-        if not external.is_dir():
-            logger.warning(f"External subdirectory {external} is invalid.")
-            register(engine_path=engine_path, external_subdir_path=external, remove=True)
-
-    for template in manifest.get_templates():
-        if not validation.valid_o3de_template_json(pathlib.Path(template).resolve() / 'template.json'):
-            logger.warning(f"Template path {template} is invalid.")
-            register(template_path=template, remove=True)
-
-    for restricted in manifest.get_restricted():
-        if not validation.valid_o3de_restricted_json(pathlib.Path(restricted).resolve() / 'restricted.json'):
-            logger.warning(f"Restricted path {restricted} is invalid.")
-            register(restricted_path=restricted, remove=True)
-
-    json_data = manifest.load_o3de_manifest()
-    default_engines_folder = pathlib.Path(
-        json_data.get('default_engines_folder', manifest.get_o3de_engines_folder())).resolve()
-    if not default_engines_folder.is_dir():
-        new_default_engines_folder = manifest.get_o3de_folder() / 'Engines'
-        new_default_engines_folder.mkdir(parents=True, exist_ok=True)
-        logger.warning(
-            f"Default engines folder {default_engines_folder} is invalid. Set default {new_default_engines_folder}")
-        register(default_engines_folder=new_default_engines_folder.as_posix())
-
-    default_projects_folder = pathlib.Path(
-        json_data.get('default_projects_folder', manifest.get_o3de_projects_folder())).resolve()
-    if not default_projects_folder.is_dir():
-        new_default_projects_folder = manifest.get_o3de_folder() / 'Projects'
-        new_default_projects_folder.mkdir(parents=True, exist_ok=True)
-        logger.warning(
-            f"Default projects folder {default_projects_folder} is invalid. Set default {new_default_projects_folder}")
-        register(default_projects_folder=new_default_projects_folder.as_posix())
-
-    default_gems_folder = pathlib.Path(json_data.get('default_gems_folder', manifest.get_o3de_gems_folder())).resolve()
-    if not default_gems_folder.is_dir():
-        new_default_gems_folder = manifest.get_o3de_folder() / 'Gems'
-        new_default_gems_folder.mkdir(parents=True, exist_ok=True)
-        logger.warning(f"Default gems folder {default_gems_folder} is invalid."
-                       f" Set default {new_default_gems_folder}")
-        register(default_gems_folder=new_default_gems_folder.as_posix())
-
-    default_templates_folder = pathlib.Path(
-        json_data.get('default_templates_folder', manifest.get_o3de_templates_folder())).resolve()
-    if not default_templates_folder.is_dir():
-        new_default_templates_folder = manifest.get_o3de_folder() / 'Templates'
-        new_default_templates_folder.mkdir(parents=True, exist_ok=True)
-        logger.warning(
-            f"Default templates folder {default_templates_folder} is invalid."
-            f" Set default {new_default_templates_folder}")
-        register(default_templates_folder=new_default_templates_folder.as_posix())
-
-    default_restricted_folder = pathlib.Path(
-        json_data.get('default_restricted_folder', manifest.get_o3de_restricted_folder())).resolve()
-    if not default_restricted_folder.is_dir():
-        default_restricted_folder = manifest.get_o3de_folder() / 'Restricted'
-        default_restricted_folder.mkdir(parents=True, exist_ok=True)
-        logger.warning(
-            f"Default restricted folder {default_restricted_folder} is invalid."
-            f" Set default {default_restricted_folder}")
-        register(default_restricted_folder=default_restricted_folder.as_posix())
-
-    default_third_party_folder = pathlib.Path(
-        json_data.get('default_third_party_folder', manifest.get_o3de_third_party_folder())).resolve()
-    if not default_third_party_folder.is_dir():
-        default_third_party_folder = manifest.get_o3de_folder() / '3rdParty'
-        default_third_party_folder.mkdir(parents=True, exist_ok=True)
-        logger.warning(
-            f"Default 3rd Party folder {default_third_party_folder} is invalid."
-            f" Set default {default_third_party_folder}")
-        register(default_third_party_folder=default_third_party_folder.as_posix())
-
-
 def register(engine_path: pathlib.Path = None,
              project_path: pathlib.Path = None,
              gem_path: pathlib.Path = None,
              external_subdir_path: pathlib.Path = None,
              template_path: pathlib.Path = None,
              restricted_path: pathlib.Path = None,
-             repo_uri: str = None,
+             repo_uri: str or pathlib.Path = None,
              default_engines_folder: pathlib.Path = None,
              default_projects_folder: pathlib.Path = None,
              default_gems_folder: pathlib.Path = None,
@@ -753,7 +652,7 @@
             return 1
         result = result or register_restricted_path(json_data, restricted_path, remove, project_path, engine_path)
 
-    if isinstance(repo_uri, str):
+    if isinstance(repo_uri, str) or isinstance(repo_uri, pathlib.PurePath):
         if not repo_uri:
             logger.error(f'Repo URI cannot be empty.')
             return 1
@@ -791,7 +690,6 @@
 
     return result
 
-<<<<<<< HEAD
 def remove_invalid_o3de_projects(manifest_path: pathlib.Path = None) -> int:
     if not manifest_path:
         manifest_path = manifest.get_o3de_manifest()
@@ -885,8 +783,6 @@
             f" Set default {default_third_party_folder}")
         register(default_third_party_folder=default_third_party_folder.as_posix())
 
-=======
->>>>>>> 7100d48e
 
 def _run_register(args: argparse) -> int:
     if args.update:
