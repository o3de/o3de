#
# Copyright (c) Contributors to the Open 3D Engine Project.
# For complete copyright and license terms please see the LICENSE at the root of this distribution.
#
# SPDX-License-Identifier: Apache-2.0 OR MIT
#
#

import argparse
import pathlib
import sys
import logging

from o3de import manifest, utils

logger = logging.getLogger('o3de.project_properties')
logging.basicConfig(format=utils.LOG_FORMAT)


def get_project_props(name: str = None, path: pathlib.Path = None) -> dict:
    proj_json = manifest.get_project_json_data(project_name=name, project_path=path)
    if not proj_json:
        param = name if name else path
        logger.error(f'Could not retrieve project.json file for {param}')
        return None
    return proj_json


<<<<<<< HEAD
=======
def _edit_gem_names(proj_json: dict,
                    new_gem_names: str or list = None,
                    delete_gem_names: str or list = None,
                    replace_gem_names: str or list = None,
                    is_optional: bool = False):
    """
    Edits and modifies the 'gem_names' list in the proj_json parameter.
    :param proj_json: The project json data
    :param new_gem_names: Any gem names to be added to the list
    :param delete_gem_names: Any gem names to be removed from the list
    :param replace_gem_names: A list of gem names that will completely replace the current list
    :param is_optional: Only applies to new_gem_names, when true will add an 'optional' property to the gem(s)
    """
    if new_gem_names:
        add_list = new_gem_names.split() if isinstance(new_gem_names, str) else new_gem_names
        if is_optional:
            add_list = [dict(name=gem_name, optional=True) for gem_name in add_list]
        proj_json.setdefault('gem_names', []).extend(add_list)

    if delete_gem_names:
        removal_list = delete_gem_names.split() if isinstance(delete_gem_names, str) else delete_gem_names
        if 'gem_names' in proj_json:
            def in_list(gem: str or dict, remove_list: list) -> bool:
                if isinstance(gem, dict):
                    return gem.get('name', '') in remove_list
                else:
                    return gem in remove_list

            proj_json['gem_names'] = [gem for gem in proj_json['gem_names'] if not in_list(gem, removal_list)]

    if replace_gem_names:
        tag_list = replace_gem_names.split() if isinstance(replace_gem_names, str) else replace_gem_names
        proj_json['gem_names'] = tag_list

    # Remove duplicates from list
    proj_json['gem_names'] = utils.remove_gem_duplicates(proj_json.get('gem_names', []))


>>>>>>> 37b99bfa
def edit_project_props(proj_path: pathlib.Path = None,
                       proj_name: str = None,
                       new_name: str = None,
                       new_id: str = None,
                       new_origin: str = None,
                       new_display: str = None,
                       new_summary: str = None,
                       new_icon: str = None,
                       new_tags: str or list = None,
                       delete_tags: str or list = None,
                       replace_tags: str or list = None,
                       new_gem_names: str or list = None,
                       delete_gem_names: str or list = None,
                       replace_gem_names: str or list = None,
                       new_engine_name: str or list = None,
<<<<<<< HEAD
                       new_compatible_engines: str or list = None,
                       delete_compatible_engines: str or list = None,
                       replace_compatible_engines: str or list = None,
                       new_version: str = None
=======
                       is_optional: bool = False
>>>>>>> 37b99bfa
                       ) -> int:
    proj_json = get_project_props(proj_name, proj_path)

    if not proj_json:
        return 1
    if new_name:
        if not utils.validate_identifier(new_name):
            logger.error(f'Project name must be fewer than 64 characters, contain only alphanumeric, "_" or "-" characters, and start with a letter.  {new_name}')
            return 1
        proj_json['project_name'] = new_name
    if new_id:
        proj_json['project_id'] = new_id
    if new_engine_name:
        proj_json['engine'] = new_engine_name
    if new_origin:
        proj_json['origin'] = new_origin
    if new_display:
        proj_json['display_name'] = new_display
    if new_summary:
        proj_json['summary'] = new_summary
    if new_icon:
        proj_json['icon_path'] = new_icon
<<<<<<< HEAD
    if new_version:
        proj_json['version'] = new_version

    if new_tags or delete_tags or replace_tags:
        proj_json['user_tags'] = utils.update_values_in_key_list(proj_json.get('user_tags', []), new_tags,
                                                        delete_tags, replace_tags)
    if new_gem_names or delete_gem_names or replace_gem_names:
        proj_json['gem_names'] = utils.update_values_in_key_list(proj_json.get('gem_names', []), new_gem_names,
                                                        delete_gem_names, replace_gem_names)

    if new_compatible_engines and not utils.validate_version_specifier_list(new_compatible_engines):
        logger.error(f'Compatible versions must be in the format <engine name><version specifiers>. e.g. o3de==1.2.3 \n {new_compatible_engines}')
        return 1

    if delete_compatible_engines and not utils.validate_version_specifier_list(delete_compatible_engines):
        logger.error(f'Compatible versions must be in the format <engine name><version specifiers>. e.g. o3de==1.2.3 \n {delete_compatible_engines}')
        return 1

    if replace_compatible_engines and not utils.validate_version_specifier_list(replace_compatible_engines):
        logger.error(f'Compatible versions must be in the format <engine name><version specifiers>. e.g. o3de==1.2.3 \n {replace_compatible_engines}')
        return 1

    if new_compatible_engines or delete_compatible_engines or replace_compatible_engines:
        proj_json['compatible_engines'] = utils.update_values_in_key_list(proj_json.get('compatible_engines', []), new_compatible_engines,
                                                        delete_compatible_engines, replace_compatible_engines)
=======
    if new_tags:
        tag_list = new_tags.split() if isinstance(new_tags, str) else new_tags
        proj_json.setdefault('user_tags', []).extend(tag_list)
    if delete_tags:
        removal_list = delete_tags.split() if isinstance(delete_tags, str) else delete_tags
        if 'user_tags' in proj_json:
            for tag in removal_list:
                if tag in proj_json['user_tags']:
                    proj_json['user_tags'].remove(tag)
                else:
                    logger.warning(f'{tag} not found in user_tags for removal.')
        else:
            logger.warning(f'user_tags property not found for removal of {delete_tags}.')
    if replace_tags:
        tag_list = replace_tags.split() if isinstance(replace_tags, str) else replace_tags
        proj_json['user_tags'] = tag_list
    # Update the gem_names field in the project.json
    _edit_gem_names(proj_json, new_gem_names, delete_gem_names, replace_gem_names, is_optional)
>>>>>>> 37b99bfa

    return 0 if manifest.save_o3de_manifest(proj_json, pathlib.Path(proj_path) / 'project.json') else 1


def _edit_project_props(args: argparse) -> int:
    return edit_project_props(args.project_path,
                              args.project_name,
                              args.project_new_name,
                              args.project_id,
                              args.project_origin,
                              args.project_display,
                              args.project_summary,
                              args.project_icon,
                              args.add_tags,
                              args.delete_tags,
                              args.replace_tags,
                              args.add_gem_names,
                              args.delete_gem_names,
                              args.replace_gem_names,
                              args.engine_name,
                              args.add_compatible_engines,
                              args.delete_compatible_engines,
                              args.replace_compatible_engines,
                              args.project_version)


def add_parser_args(parser):
    group = parser.add_mutually_exclusive_group(required=True)
    group.add_argument('-pp', '--project-path', type=pathlib.Path, required=False,
                       help='The path to the project.')
    group.add_argument('-pn', '--project-name', type=str, required=False,
                       help='The name of the project.')
    group = parser.add_argument_group('properties', 'arguments for modifying individual project properties.')
    group.add_argument('-pv', '--project-version', type=str, required=False,
                       help='The version of the project.')
    group.add_argument('-pnn', '--project-new-name', type=str, required=False,
                       help='Sets the name for the project.')
    group.add_argument('-pid', '--project-id', type=str, required=False,
                       help='Sets the ID for the project.')
    group.add_argument('-en', '--engine-name', type=str, required=False,
                       help='Sets the engine name for the project.')
    group.add_argument('-po', '--project-origin', type=str, required=False,
                       help='Sets description or url for project origin (such as project host, repository, owner...etc).')
    group.add_argument('-pd', '--project-display', type=str, required=False,
                       help='Sets the project display name.')
    group.add_argument('-ps', '--project-summary', type=str, required=False,
                       help='Sets the summary description of the project.')
    group.add_argument('-pi', '--project-icon', type=str, required=False,
                       help='Sets the path to the projects icon resource.')
    group = parser.add_mutually_exclusive_group(required=False)
    group.add_argument('-at', '--add-tags', type=str, nargs='*', required=False,
                       help='Adds tag(s) to user_tags property. Space delimited list (ex. -at A B C)')
    group.add_argument('-dt', '--delete-tags', type=str, nargs='*', required=False,
                       help='Removes tag(s) from the user_tags property. Space delimited list (ex. -dt A B C')
    group.add_argument('-rt', '--replace-tags', type=str, nargs='*', required=False,
                       help='Replace entirety of user_tags property with space delimited list of values')
    group = parser.add_mutually_exclusive_group(required=False)
    group.add_argument('-agn', '--add-gem-names', type=str, nargs='*', required=False,
                       help='Adds gem name(s) to gem_names field. Space delimited list (ex. -agn A B C)')
    group.add_argument('-dgn', '--delete-gem-names', type=str, nargs='*', required=False,
                       help='Removes gem name(s) from the gem_names field. Space delimited list (ex. -dgn A B C')
    group.add_argument('-rgn', '--replace-gem-names', type=str, nargs='*', required=False,
                       help='Replace entirety of gem_names field with space delimited list of values')
    group = parser.add_mutually_exclusive_group(required=False)
    group.add_argument('-aev', '--add-compatible-engines', type=str, nargs='*', required=False,
                       help='Add engine version(s) this project is compatible with. Space delimited list (ex. o3de>=1.2.3 o3de-sdk~=2.3).')
    group.add_argument('-dev', '--remove-compatible-engines', type=str, nargs='*', required=False,
                       help='Removes engine version(s) from the compatible_engines property. Space delimited list (ex. o3de>=1.2.3 o3de-sdk~=2.3).')
    group.add_argument('-rev', '--replace-compatible-engines', type=str, nargs='*', required=False,
                       help='Replace entirety of compatible_engines field with space delimited list of values.')
    parser.set_defaults(func=_edit_project_props)


def add_args(subparsers) -> None:
    enable_project_props_subparser = subparsers.add_parser('edit-project-properties')
    add_parser_args(enable_project_props_subparser)


def main():
    the_parser = argparse.ArgumentParser()
    add_parser_args(the_parser)
    the_args = the_parser.parse_args()
    ret = the_args.func(the_args) if hasattr(the_args, 'func') else 1
    sys.exit(ret)


if __name__ == "__main__":
    main()<|MERGE_RESOLUTION|>--- conflicted
+++ resolved
@@ -26,8 +26,6 @@
     return proj_json
 
 
-<<<<<<< HEAD
-=======
 def _edit_gem_names(proj_json: dict,
                     new_gem_names: str or list = None,
                     delete_gem_names: str or list = None,
@@ -66,7 +64,6 @@
     proj_json['gem_names'] = utils.remove_gem_duplicates(proj_json.get('gem_names', []))
 
 
->>>>>>> 37b99bfa
 def edit_project_props(proj_path: pathlib.Path = None,
                        proj_name: str = None,
                        new_name: str = None,
@@ -82,14 +79,11 @@
                        delete_gem_names: str or list = None,
                        replace_gem_names: str or list = None,
                        new_engine_name: str or list = None,
-<<<<<<< HEAD
                        new_compatible_engines: str or list = None,
                        delete_compatible_engines: str or list = None,
                        replace_compatible_engines: str or list = None,
-                       new_version: str = None
-=======
+                       new_version: str = None,
                        is_optional: bool = False
->>>>>>> 37b99bfa
                        ) -> int:
     proj_json = get_project_props(proj_name, proj_path)
 
@@ -112,16 +106,17 @@
         proj_json['summary'] = new_summary
     if new_icon:
         proj_json['icon_path'] = new_icon
-<<<<<<< HEAD
     if new_version:
         proj_json['version'] = new_version
 
     if new_tags or delete_tags or replace_tags:
         proj_json['user_tags'] = utils.update_values_in_key_list(proj_json.get('user_tags', []), new_tags,
                                                         delete_tags, replace_tags)
+
+
     if new_gem_names or delete_gem_names or replace_gem_names:
-        proj_json['gem_names'] = utils.update_values_in_key_list(proj_json.get('gem_names', []), new_gem_names,
-                                                        delete_gem_names, replace_gem_names)
+        _edit_gem_names(proj_json, new_gem_names, delete_gem_names, replace_gem_names, is_optional)
+
 
     if new_compatible_engines and not utils.validate_version_specifier_list(new_compatible_engines):
         logger.error(f'Compatible versions must be in the format <engine name><version specifiers>. e.g. o3de==1.2.3 \n {new_compatible_engines}')
@@ -138,26 +133,6 @@
     if new_compatible_engines or delete_compatible_engines or replace_compatible_engines:
         proj_json['compatible_engines'] = utils.update_values_in_key_list(proj_json.get('compatible_engines', []), new_compatible_engines,
                                                         delete_compatible_engines, replace_compatible_engines)
-=======
-    if new_tags:
-        tag_list = new_tags.split() if isinstance(new_tags, str) else new_tags
-        proj_json.setdefault('user_tags', []).extend(tag_list)
-    if delete_tags:
-        removal_list = delete_tags.split() if isinstance(delete_tags, str) else delete_tags
-        if 'user_tags' in proj_json:
-            for tag in removal_list:
-                if tag in proj_json['user_tags']:
-                    proj_json['user_tags'].remove(tag)
-                else:
-                    logger.warning(f'{tag} not found in user_tags for removal.')
-        else:
-            logger.warning(f'user_tags property not found for removal of {delete_tags}.')
-    if replace_tags:
-        tag_list = replace_tags.split() if isinstance(replace_tags, str) else replace_tags
-        proj_json['user_tags'] = tag_list
-    # Update the gem_names field in the project.json
-    _edit_gem_names(proj_json, new_gem_names, delete_gem_names, replace_gem_names, is_optional)
->>>>>>> 37b99bfa
 
     return 0 if manifest.save_o3de_manifest(proj_json, pathlib.Path(proj_path) / 'project.json') else 1
 
@@ -181,7 +156,9 @@
                               args.add_compatible_engines,
                               args.delete_compatible_engines,
                               args.replace_compatible_engines,
-                              args.project_version)
+                              args.project_version,
+                              False # is_optional
+                              )
 
 
 def add_parser_args(parser):
@@ -210,15 +187,15 @@
     group = parser.add_mutually_exclusive_group(required=False)
     group.add_argument('-at', '--add-tags', type=str, nargs='*', required=False,
                        help='Adds tag(s) to user_tags property. Space delimited list (ex. -at A B C)')
-    group.add_argument('-dt', '--delete-tags', type=str, nargs='*', required=False,
+    group.add_argument('-dt', '--delete-tags', type=str, nargs ='*', required=False,
                        help='Removes tag(s) from the user_tags property. Space delimited list (ex. -dt A B C')
-    group.add_argument('-rt', '--replace-tags', type=str, nargs='*', required=False,
+    group.add_argument('-rt', '--replace-tags', type=str, nargs ='*', required=False,
                        help='Replace entirety of user_tags property with space delimited list of values')
     group = parser.add_mutually_exclusive_group(required=False)
     group.add_argument('-agn', '--add-gem-names', type=str, nargs='*', required=False,
-                       help='Adds gem name(s) to gem_names field. Space delimited list (ex. -agn A B C)')
+                       help='Adds gem name(s) to gem_names field. Space delimited list (ex. -at A B C)')
     group.add_argument('-dgn', '--delete-gem-names', type=str, nargs='*', required=False,
-                       help='Removes gem name(s) from the gem_names field. Space delimited list (ex. -dgn A B C')
+                       help='Removes gem name(s) from the gem_names field. Space delimited list (ex. -dt A B C')
     group.add_argument('-rgn', '--replace-gem-names', type=str, nargs='*', required=False,
                        help='Replace entirety of gem_names field with space delimited list of values')
     group = parser.add_mutually_exclusive_group(required=False)
